addSbtPlugin("org.scalameta"             % "sbt-scalafmt"   % "2.4.3")
addSbtPlugin("io.github.davidgregory084" % "sbt-tpolecat"   % "0.1.20")
addSbtPlugin("com.eed3si9n"              % "sbt-assembly"   % "0.14.10")
<<<<<<< HEAD
addSbtPlugin("com.github.sbt"            % "sbt-protobuf"   % "0.7.0")
addSbtPlugin("com.github.sbt"              % "sbt-ci-release" % "1.5.9")
=======
addSbtPlugin("com.github.sbt"            % "sbt-protobuf"   % "0.7.1")
addSbtPlugin("com.geirsson"              % "sbt-ci-release" % "1.5.7")
>>>>>>> b297eb2a
<|MERGE_RESOLUTION|>--- conflicted
+++ resolved
@@ -1,10 +1,5 @@
 addSbtPlugin("org.scalameta"             % "sbt-scalafmt"   % "2.4.3")
 addSbtPlugin("io.github.davidgregory084" % "sbt-tpolecat"   % "0.1.20")
 addSbtPlugin("com.eed3si9n"              % "sbt-assembly"   % "0.14.10")
-<<<<<<< HEAD
-addSbtPlugin("com.github.sbt"            % "sbt-protobuf"   % "0.7.0")
-addSbtPlugin("com.github.sbt"              % "sbt-ci-release" % "1.5.9")
-=======
 addSbtPlugin("com.github.sbt"            % "sbt-protobuf"   % "0.7.1")
-addSbtPlugin("com.geirsson"              % "sbt-ci-release" % "1.5.7")
->>>>>>> b297eb2a
+addSbtPlugin("com.geirsson"              % "sbt-ci-release" % "1.5.9")