package nl.vroste.zio.kinesis.client.zionative

import zio.ZIO
import zio.clock.Clock
import zio.logging.Logging
import zio.stream.ZStream

sealed trait SpecialCheckpoint {
  val stringValue: String
}

object SpecialCheckpoint {
  case object ShardEnd extends SpecialCheckpoint {
    val stringValue = "SHARD_END"
  }

  case object TrimHorizon extends SpecialCheckpoint {
    val stringValue = "TRIM_HORIZON"
  }

  case object Latest extends SpecialCheckpoint {
    val stringValue = "LATEST"
  }

  case object AtTimestamp extends SpecialCheckpoint {
    val stringValue = "AT_TIMESTAMP"
  }
}

object LeaseRepository {
  final case class Lease(
    key: String,
    owner: Option[String],
    counter: Long,
    checkpoint: Option[Either[SpecialCheckpoint, ExtendedSequenceNumber]],
    parentShardIds: Seq[String]
  ) {
    def increaseCounter: Lease = copy(counter = counter + 1)

    def claim(owner: String): Lease =
      copy(owner = Some(owner), counter = counter + 1)

    def release: Lease =
      copy(owner = None)
  }

  /**
   * Service for storage and retrieval of leases
   * TODO cleanup
   */
  trait Service {

    /**
     * Returns whether the table already existed
     */
    def createLeaseTableIfNotExists(tableName: String): ZIO[Clock with Logging, Throwable, Boolean]

<<<<<<< HEAD
    def getLeases(tableName: String): ZStream[Any, Throwable, Lease]
=======
    def deleteTable(tableName: String): ZIO[Clock with Logging, Throwable, Unit]

    def getLeases(tableName: String): ZStream[Clock, Throwable, Lease]
>>>>>>> f4484e8f

    /**
     * Removes the leaseOwner property
     *
   * Expects the given lease's counter - 1
     *
   * @param lease
     * @return
     */
    def releaseLease(
      tableName: String,
      lease: Lease
    ): ZIO[Logging with Clock, Either[Throwable, LeaseObsolete.type], Unit]

// Returns the updated lease
    def claimLease(
      tableName: String,
      lease: Lease
    ): ZIO[Logging with Clock, Either[Throwable, UnableToClaimLease.type], Unit]

// Puts the lease counter to the given lease's counter and expects counter - 1
    def updateCheckpoint(
      tableName: String,
      lease: Lease
    ): ZIO[Logging with Clock, Either[Throwable, LeaseObsolete.type], Unit]

    def renewLease(
      tableName: String,
      lease: Lease
    ): ZIO[Logging with Clock, Either[Throwable, LeaseObsolete.type], Unit]

    def createLease(
      tableName: String,
      lease: Lease
    ): ZIO[Logging with Clock, Either[Throwable, LeaseAlreadyExists.type], Unit]
  }

  case object LeaseAlreadyExists
  case object UnableToClaimLease
  case object LeaseObsolete
}<|MERGE_RESOLUTION|>--- conflicted
+++ resolved
@@ -55,13 +55,9 @@
      */
     def createLeaseTableIfNotExists(tableName: String): ZIO[Clock with Logging, Throwable, Boolean]
 
-<<<<<<< HEAD
-    def getLeases(tableName: String): ZStream[Any, Throwable, Lease]
-=======
     def deleteTable(tableName: String): ZIO[Clock with Logging, Throwable, Unit]
 
     def getLeases(tableName: String): ZStream[Clock, Throwable, Lease]
->>>>>>> f4484e8f
 
     /**
      * Removes the leaseOwner property
