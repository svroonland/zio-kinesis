package nl.vroste.zio.kinesis.client.zionative

<<<<<<< HEAD
import java.nio.ByteBuffer
import scala.collection.compat._

import io.github.vigoo.zioaws.cloudwatch.CloudWatch
import io.github.vigoo.zioaws.core.config
import io.github.vigoo.zioaws.core.config.AwsConfig
import io.github.vigoo.zioaws.kinesis.Kinesis
import io.github.vigoo.zioaws.kinesis.model._
import io.github.vigoo.zioaws.{ cloudwatch, dynamodb, kinesis }
=======
import java.time.Instant

import nl.vroste.zio.kinesis.client.AdminClient.StreamDescription
import nl.vroste.zio.kinesis.client.Client.ShardIteratorType
>>>>>>> f4484e8f
import nl.vroste.zio.kinesis.client.serde.Deserializer
import nl.vroste.zio.kinesis.client.zionative.FetchMode.{ EnhancedFanOut, Polling }
import nl.vroste.zio.kinesis.client.zionative.Fetcher.EndOfShard
import nl.vroste.zio.kinesis.client.zionative.LeaseCoordinator.AcquiredLease
import nl.vroste.zio.kinesis.client.zionative.fetcher.{ EnhancedFanOutFetcher, PollingFetcher }
import nl.vroste.zio.kinesis.client.zionative.leasecoordinator.{ DefaultLeaseCoordinator, LeaseCoordinationSettings }
import nl.vroste.zio.kinesis.client.zionative.leaserepository.DynamoDbLeaseRepository
import nl.vroste.zio.kinesis.client.{ HttpClientBuilder, Record, Util }
import software.amazon.awssdk.services.kinesis.model.{
<<<<<<< HEAD
  KmsThrottlingException,
  LimitExceededException,
  ProvisionedThroughputExceededException
=======
  ChildShard,
  GetRecordsResponse,
  KmsThrottlingException,
  LimitExceededException,
  ProvisionedThroughputExceededException,
  Shard,
  Record => KinesisRecord
>>>>>>> f4484e8f
}
import zio._
import zio.blocking.Blocking
import zio.clock.Clock
import zio.duration._
import zio.logging.{ log, Logging }
import zio.random.Random
import zio.stream.ZStream

import scala.jdk.CollectionConverters._

final case class ExtendedSequenceNumber(sequenceNumber: String, subSequenceNumber: Long)

sealed trait FetchMode
object FetchMode {

  /**
   * Fetches records in a polling manner
   *
   * @param batchSize The maximum number of records to retrieve in one call to GetRecords. Note that Kinesis
   *        defines limits in terms of the maximum size in bytes of this call, so you need to take into account
   *        the distribution of data size of your records (i.e. avg and max).
   * @param pollSchedule Schedule for polling. The default schedule repeats immediately when there are more
   *                     records available (millisBehindLatest > 0), otherwise it polls at a fixed interval of 1 second
   * @param throttlingBackoff When getting a Provisioned Throughput Exception or KmsThrottlingException,
   *                          schedule to apply for backoff. Although zio-kinesis will make no more than 5 calls
   *                          to GetRecords per second (the AWS limit), some limits depend on the size of the records
   *                          being fetched.
   * @param retrySchedule Schedule for retrying in case of non-throttling related issues
   * @param bufferNrBatches The number of fetched batches (chunks) to buffer. A buffer allows downstream to process the
   *                        records while a new poll call is being made concurrently. A batch will contain
   *                        up to `batchSize` records. Prefer powers of 2 for this value for performance reasons.
   */
  final case class Polling(
    batchSize: Int = 1000,
    pollSchedule: Schedule[Clock, GetRecordsResponse.ReadOnly, Any] = Polling.dynamicSchedule(1.second),
    throttlingBackoff: Schedule[Clock, Any, (Duration, Long)] = Util.exponentialBackoff(5.seconds, 30.seconds),
    retrySchedule: Schedule[Clock, Any, (Duration, Long)] = Util.exponentialBackoff(1.second, 1.minute),
    bufferNrBatches: Int = 2
  ) extends FetchMode

  object Polling {

    /**
     * Creates a polling schedule that immediately repeats when there are more records available
     * (millisBehindLatest > 0), otherwise polls at a fixed interval.
     *
     * @param interval Fixed interval for polling when no more records are currently available
     */
    def dynamicSchedule(interval: Duration): Schedule[Clock, GetRecordsResponse.ReadOnly, Any] =
      (Schedule.recurWhile[Boolean](_ == true) || Schedule.fixed(interval))
        .contramap((_: GetRecordsResponse.ReadOnly).millisBehindLatestValue.get != 0)
  }

  /**
   * Fetch data using enhanced fanout
   *
   * @param retrySchedule Schedule for retrying in case of connection issues
   */
  final case class EnhancedFanOut(
    deregisterConsumerAtShutdown: Boolean = false, // TODO
    maxSubscriptionsPerSecond: Int = 10,
    retrySchedule: Schedule[Clock, Any, (Duration, Long)] = Util.exponentialBackoff(5.second, 1.minute)
  ) extends FetchMode
}

object Consumer {

  /**
   * Creates a stream that emits streams for each Kinesis shard that this worker holds a lease for.
   *
   * Upon initialization, a lease table is created if it does not yet exist. For each shard of the stream
   * a lease is
   *
   * CHECKPOINTING
   *
   * Clients should periodically checkpoint their progress using the `Checkpointer`. Each processed record
   * may be staged with the Checkpointer to ensure that when the stream is interrupted, the last staged record
   * will be checkpointed.
   *
   * When the stream is interrupted, the last staged checkpoint for each shard will be checkpointed and
   * leases for that shard are released.
   *
   * Checkpointing may fail by two (expected) causes:
   * - Connection failures
   * - Shard lease taken by another worker (see MULTIPLE WORKERS)
   *
   * In both cases, clients should end the shard stream by catching the error and continuing with an empty ZStream.
   *
   * MULTIPLE WORKERS
   *
   * Upon initialization, the Consumer will check existing leases to see how many workers are currently active.
   * It will immediately steal its fair share of leases from other workers, in such a way that all workers end up with a
   * new fair share of leases. When it is the only active worker, it will take all leases. The leases per worker
   * are randomized to reduce the chance of lease stealing contention.
   *
   * This procedure is safe against multiple workers initializing concurrently.
   *
   * Leases are periodically renewed and leases of other workers are refreshed. When another worker's lease has not been
   * updated for some time, it is considered expired and the worker considered a zombie. The new fair share of leases
   * for all workers is then determined and this worker will try to claim some of the expired leases.
   *
   * Each of the shard streams may end when the lease for that shard is lost.
   *
   * CONNECTION FAILURES
   *
   * The consumer will keep on running when there are connection issues to Kinesis or DynamoDB. An exponential
   * backoff schedule (user-customizable) is applied to retry in case of such failures. When leases expire due
   * to being unable to renew them under these circumstances, the shard lease is released and the shard stream is
   * ended. When the connection is restored, the lease coordinator will try to take leases again to get to the
   * target number of leases.
   *
   * DIAGNOSTIC EVENTS
   * An optional function `emitDiagnostic` can be passed to be called when interesting events happen in the Consumer.
   * This is useful for logging and for metrics.
   *
   * @param streamName Name of the kinesis stream
   * @param applicationName Name of the application. This is used as the table name for lease coordination (DynamoDB)
   * @param deserializer Record deserializer
   * @param workerIdentifier Identifier of this worker, used for lease coordination
   * @param fetchMode How to fetch records: Polling or EnhancedFanOut, including config parameters
   * @param leaseCoordinationSettings Config parameters for lease coordination
   * @param initialPosition When no checkpoint exists yet for a shard, start processing from this position
   * @param emitDiagnostic Function that is called for events happening in the Consumer. For diagnostics / metrics.
   * @param shardAssignmentStrategy How to assign shards to this worker
   * @tparam R
   * @tparam T Record type
   * @return Stream of tuples of (shard ID, shard stream, checkpointer)
   */
  def shardedStream[R, T](
    streamName: String,
    applicationName: String,
    deserializer: Deserializer[R, T],
    workerIdentifier: String = "worker1",
    fetchMode: FetchMode = FetchMode.Polling(),
    leaseCoordinationSettings: LeaseCoordinationSettings = LeaseCoordinationSettings(),
<<<<<<< HEAD
    initialPosition: ShardIteratorType = ShardIteratorType.TRIM_HORIZON,
=======
    initialPosition: InitialPosition = InitialPosition.TrimHorizon,
>>>>>>> f4484e8f
    emitDiagnostic: DiagnosticEvent => UIO[Unit] = _ => UIO.unit,
    shardAssignmentStrategy: ShardAssignmentStrategy = ShardAssignmentStrategy.balanced()
  ): ZStream[
    Blocking with Clock with Random with Kinesis with LeaseRepository with Logging with R,
    Throwable,
    (
      String,
      ZStream[
        Any,
        Throwable,
        Record[T]
      ],
      Checkpointer
    )
  ] = {
    def toRecord(shardId: String, r: io.github.vigoo.zioaws.kinesis.model.Record): ZIO[R, Throwable, Record[T]] =
      deserializer.deserialize(ByteBuffer.wrap(r.data.toArray)).map { data =>
        Record(
          shardId,
          r.sequenceNumber,
          r.approximateArrivalTimestamp.get, // TODO make optional
          data,
          r.partitionKey,
          r.encryptionType,                  // TODO make optional
          0,                                 // r.subSequenceNumber,
          "",                                // r.explicitHashKey,
          false                              //r.aggregated,
        )
      }

    def makeFetcher(
      streamDescription: StreamDescription
    ): ZManaged[Clock with Kinesis with Logging, Throwable, Fetcher] =
      fetchMode match {
        case c: Polling        => PollingFetcher.make(streamDescription.streamName, c, emitDiagnostic)
        case c: EnhancedFanOut => EnhancedFanOutFetcher.make(streamDescription, workerIdentifier, c, emitDiagnostic)
      }

    val listShards: ZIO[Clock with Client, Throwable, Map[String, Shard]] = Client
      .listShards(streamName)
      .runCollect
      .map(_.map(l => (l.shardId(), l)).toMap)
      .flatMap { shards =>
        if (shards.isEmpty) ZIO.fail(new Exception("No shards in stream!"))
        else ZIO.succeed(shards)
      }

    def createDependencies =
<<<<<<< HEAD
      ZManaged
        .mapParN(
          ZManaged
            .unwrap(
              kinesis
                .describeStream(DescribeStreamRequest(streamName))
                .mapError(_.toThrowable)
                .map(r => r.streamDescriptionValue.editable)
                .map(makeFetcher)
            )
            .ensuring(log.debug("Fetcher shut down")),
          // Fetch shards and initialize the lease coordinator at the same time
          // When we have the shards, we inform the lease coordinator. When the lease table
          // still has to be created, we have the shards in time for lease claiming begins.
          // If not in time, the next cycle of takeLeases will take care of it
          // When the lease table already exists, the updateShards call will not provide
          // additional information to the lease coordinator, and the list of leases is used
          // as the list of shards.
          for {
            fetchShards      <- kinesis
                             .listShards(ListShardsRequest(Some(streamName)))
                             .mapError(_.toThrowable)
                             .runCollect
                             .map(_.map(l => l.shardIdValue -> l).toMap)
                             .flatMap { shards =>
                               if (shards.isEmpty) ZIO.fail(new Exception("No shards in stream!"))
                               else ZIO.succeed(shards.view.mapValues(_.editable).toMap)
                             }
                             .forkManaged
            leaseCoordinator <- DefaultLeaseCoordinator
                                  .make(
                                    applicationName,
                                    workerIdentifier,
                                    emitDiagnostic,
                                    leaseCoordinationSettings,
                                    fetchShards.join,
                                    shardAssignmentStrategy
                                  )
          } yield leaseCoordinator
        )(_ -> _)
=======
      ZManaged.fromEffect(AdminClient.describeStream(streamName).fork).flatMap { streamDescriptionFib =>
        val fetchShards = streamDescriptionFib.join.flatMap { streamDescription =>
          if (!streamDescription.hasMoreShards)
            ZIO.succeed(streamDescription.shards.map(s => s.shardId() -> s).toMap)
          else
            listShards
        }

        ZManaged
          .mapParN(
            ZManaged
              .unwrap(streamDescriptionFib.join.map(makeFetcher))
              .ensuring(log.debug("Fetcher shut down")),
            // Fetch shards and initialize the lease coordinator at the same time
            // When we have the shards, we inform the lease coordinator. When the lease table
            // still has to be created, we have the shards in time for lease claiming begins.
            // If not in time, the next cycle of takeLeases will take care of it
            // When the lease table already exists, the updateShards call will not provide
            // additional information to the lease coordinator, and the list of leases is used
            // as the list of shards.
            for {
              env              <- ZIO.environment[Clock with Client].toManaged_
              leaseCoordinator <- DefaultLeaseCoordinator
                                    .make(
                                      applicationName,
                                      workerIdentifier,
                                      emitDiagnostic,
                                      leaseCoordinationSettings,
                                      fetchShards.provide(env),
                                      shardAssignmentStrategy,
                                      initialPosition
                                    )
              _                <- log.info("Lease coordinator created").toManaged_
              // Periodically refresh shards
              _                <- (listShards >>= leaseCoordinator.updateShards)
                     .repeat(Schedule.spaced(leaseCoordinationSettings.shardRefreshInterval))
                     .delay(leaseCoordinationSettings.shardRefreshInterval)
                     .forkManaged
            } yield leaseCoordinator
          )(_ -> _)
      }
>>>>>>> f4484e8f

    ZStream.unwrapManaged {
      createDependencies.map {
        case (fetcher, leaseCoordinator) =>
          leaseCoordinator.acquiredLeases.collect {
            case AcquiredLease(shardId, leaseLost) =>
              (shardId, leaseLost)
          }.mapMParUnordered(leaseCoordinationSettings.maxParallelLeaseAcquisitions) {
            case (shardId, leaseLost) =>
              for {
<<<<<<< HEAD
                checkpointer        <- leaseCoordinator.makeCheckpointer(shardId)
                env                 <- ZIO.environment[Blocking with Logging with Clock with R]
                startingPositionOpt <- leaseCoordinator.getCheckpointForShard(shardId)
                startingPosition     = startingPositionOpt
                                     .map(s =>
                                       StartingPosition(
                                         `type` = ShardIteratorType.AFTER_SEQUENCE_NUMBER,
                                         sequenceNumber = Some(s.sequenceNumber)
                                       )
                                     )
                                     .getOrElse(StartingPosition(`type` = initialPosition))
                stop                 = ZStream.fromEffect(leaseLost.await).as(Exit.fail(None))
                shardStream          = (stop mergeTerminateEither fetcher
=======
                checkpointer    <- leaseCoordinator.makeCheckpointer(shardId)
                env             <- ZIO.environment[Blocking with Logging with Clock with Random with R]
                checkpointOpt   <- leaseCoordinator.getCheckpointForShard(shardId)
                startingPosition = checkpointOpt
                                     .map(checkpointToShardIteratorType(_, initialPosition))
                                     .getOrElse(InitialPosition.toShardIteratorType(initialPosition))
                stop             = ZStream.fromEffect(leaseLost.await).as(Exit.fail(None))
                shardStream      = (stop mergeTerminateEither fetcher
>>>>>>> f4484e8f
                                  .shardRecordStream(shardId, startingPosition)
                                  .catchAll {
                                    case Left(e)                            =>
                                      ZStream.fromEffect(log.error(s"Shard stream ${shardId} failed", Cause.fail(e))) *>
                                        ZStream.fail(e)
                                    case Right(EndOfShard(childShards @ _)) =>
                                      ZStream.fromEffect(
                                        log.debug(
                                          s"Found end of shard for ${shardId}. " +
                                            s"Child shards are ${childShards.map(_.shardId()).mkString(", ")}"
                                        ) *>
                                          checkpointer.markEndOfShard() *>
                                          leaseCoordinator.childShardsDetected(childShards)
                                      ) *> ZStream.empty
                                  }
                                  .mapChunksM { chunk => // mapM is slow
                                    chunk
                                      .mapM(record => toRecord(shardId, record))
                                      .tap { records =>
                                        records.lastOption.fold(ZIO.unit) { r =>
                                          val extendedSequenceNumber =
                                            ExtendedSequenceNumber(r.sequenceNumber, r.subSequenceNumber)
                                          checkpointer.setMaxSequenceNumber(extendedSequenceNumber)
                                        }
                                      }
                                  }
                                  .map(Exit.succeed(_))).collectWhileSuccess
              } yield (
                shardId,
                shardStream.ensuringFirst {
                  checkpointer.checkpointAndRelease.catchAll {
                    case Left(e)               =>
                      log.warn(s"Error in checkpoint and release: ${e}").unit
                    case Right(ShardLeaseLost) =>
                      ZIO.unit // This is fine during shutdown
                  }
                }.provide(env),
                checkpointer
              )
          }
      }
    }
  }

  private[zionative] val isThrottlingException: PartialFunction[Throwable, Unit] = {
    case _: KmsThrottlingException                 => ()
    case _: ProvisionedThroughputExceededException => ()
    case _: LimitExceededException                 => ()
  }

  private[zionative] def retryOnThrottledWithSchedule[R, A](
    schedule: Schedule[R, Throwable, A]
  ): Schedule[R, Throwable, (Throwable, A)] =
    Schedule.recurWhile[Throwable](e => isThrottlingException.lift(e).isDefined) && schedule

<<<<<<< HEAD
  val defaultEnvironment: ZLayer[AwsConfig, Throwable, Kinesis with LeaseRepository with CloudWatch] =
    HttpClientBuilder.make() >>>
      config.default >>>
      (kinesis.live ++ (dynamodb.live >>> DynamoDbLeaseRepository.live) ++ cloudwatch.live)
=======
  private[client] def childShardToShard(s: ChildShard): Shard = {
    val parentShards = s.parentShards().asScala.toSeq

    val builder = Shard
      .builder()
      .shardId(s.shardId())
      .hashKeyRange(s.hashKeyRange())

    if (parentShards.size == 2)
      builder
        .parentShardId(parentShards.head)
        .adjacentParentShardId(parentShards(1))
        .build()
    else if (parentShards.size == 1)
      builder
        .parentShardId(parentShards.head)
        .build()
    else
      throw new IllegalArgumentException(s"Unexpected nr of parent shards: ${parentShards.size}")
  }

  val defaultEnvironment
    : ZLayer[Any, Throwable, AdminClient with Client with LeaseRepository with Has[CloudWatchAsyncClient]] =
    HttpClient.make() >>>
      sdkClientsLayer >+>
      (AdminClient.live ++ Client.live ++ DynamoDbLeaseRepository.live)
>>>>>>> f4484e8f

  sealed trait InitialPosition
  object InitialPosition {
    final case object Latest                         extends InitialPosition
    final case object TrimHorizon                    extends InitialPosition
    final case class AtTimestamp(timestamp: Instant) extends InitialPosition

    def toShardIteratorType(p: InitialPosition): ShardIteratorType =
      p match {
        case InitialPosition.Latest                 => ShardIteratorType.Latest
        case InitialPosition.TrimHorizon            => ShardIteratorType.TrimHorizon
        case InitialPosition.AtTimestamp(timestamp) => ShardIteratorType.AtTimestamp(timestamp)
      }
  }

  private[zionative] val checkpointToShardIteratorType
    : (Either[SpecialCheckpoint, ExtendedSequenceNumber], InitialPosition) => ShardIteratorType = {
    case (Left(SpecialCheckpoint.TrimHorizon), _)                                      => ShardIteratorType.TrimHorizon
    case (Left(SpecialCheckpoint.Latest), _)                                           => ShardIteratorType.Latest
    case (Left(SpecialCheckpoint.AtTimestamp), InitialPosition.AtTimestamp(timestamp)) =>
      ShardIteratorType.AtTimestamp(timestamp)
    case (Right(s), _)                                                                 =>
      ShardIteratorType.AfterSequenceNumber(s.sequenceNumber)
    case s @ _                                                                         =>
      throw new IllegalArgumentException(s"${s} is not a valid starting checkpoint")
  }
}<|MERGE_RESOLUTION|>--- conflicted
+++ resolved
@@ -1,8 +1,6 @@
 package nl.vroste.zio.kinesis.client.zionative
 
-<<<<<<< HEAD
 import java.nio.ByteBuffer
-import scala.collection.compat._
 
 import io.github.vigoo.zioaws.cloudwatch.CloudWatch
 import io.github.vigoo.zioaws.core.config
@@ -10,12 +8,8 @@
 import io.github.vigoo.zioaws.kinesis.Kinesis
 import io.github.vigoo.zioaws.kinesis.model._
 import io.github.vigoo.zioaws.{ cloudwatch, dynamodb, kinesis }
-=======
 import java.time.Instant
 
-import nl.vroste.zio.kinesis.client.AdminClient.StreamDescription
-import nl.vroste.zio.kinesis.client.Client.ShardIteratorType
->>>>>>> f4484e8f
 import nl.vroste.zio.kinesis.client.serde.Deserializer
 import nl.vroste.zio.kinesis.client.zionative.FetchMode.{ EnhancedFanOut, Polling }
 import nl.vroste.zio.kinesis.client.zionative.Fetcher.EndOfShard
@@ -25,19 +19,9 @@
 import nl.vroste.zio.kinesis.client.zionative.leaserepository.DynamoDbLeaseRepository
 import nl.vroste.zio.kinesis.client.{ HttpClientBuilder, Record, Util }
 import software.amazon.awssdk.services.kinesis.model.{
-<<<<<<< HEAD
   KmsThrottlingException,
   LimitExceededException,
   ProvisionedThroughputExceededException
-=======
-  ChildShard,
-  GetRecordsResponse,
-  KmsThrottlingException,
-  LimitExceededException,
-  ProvisionedThroughputExceededException,
-  Shard,
-  Record => KinesisRecord
->>>>>>> f4484e8f
 }
 import zio._
 import zio.blocking.Blocking
@@ -46,8 +30,6 @@
 import zio.logging.{ log, Logging }
 import zio.random.Random
 import zio.stream.ZStream
-
-import scala.jdk.CollectionConverters._
 
 final case class ExtendedSequenceNumber(sequenceNumber: String, subSequenceNumber: Long)
 
@@ -174,11 +156,7 @@
     workerIdentifier: String = "worker1",
     fetchMode: FetchMode = FetchMode.Polling(),
     leaseCoordinationSettings: LeaseCoordinationSettings = LeaseCoordinationSettings(),
-<<<<<<< HEAD
-    initialPosition: ShardIteratorType = ShardIteratorType.TRIM_HORIZON,
-=======
     initialPosition: InitialPosition = InitialPosition.TrimHorizon,
->>>>>>> f4484e8f
     emitDiagnostic: DiagnosticEvent => UIO[Unit] = _ => UIO.unit,
     shardAssignmentStrategy: ShardAssignmentStrategy = ShardAssignmentStrategy.balanced()
   ): ZStream[
@@ -210,107 +188,73 @@
       }
 
     def makeFetcher(
-      streamDescription: StreamDescription
+      streamDescription: StreamDescription.ReadOnly
     ): ZManaged[Clock with Kinesis with Logging, Throwable, Fetcher] =
       fetchMode match {
-        case c: Polling        => PollingFetcher.make(streamDescription.streamName, c, emitDiagnostic)
+        case c: Polling        => PollingFetcher.make(streamDescription.streamNameValue, c, emitDiagnostic)
         case c: EnhancedFanOut => EnhancedFanOutFetcher.make(streamDescription, workerIdentifier, c, emitDiagnostic)
       }
 
-    val listShards: ZIO[Clock with Client, Throwable, Map[String, Shard]] = Client
-      .listShards(streamName)
+    val listShards: ZIO[Kinesis, Throwable, Map[String, Shard.ReadOnly]] = kinesis
+      .listShards(ListShardsRequest(streamName = Some(streamName)))
+      .mapError(_.toThrowable)
       .runCollect
-      .map(_.map(l => (l.shardId(), l)).toMap)
+      .map(_.map(l => (l.shardIdValue, l)).toMap)
       .flatMap { shards =>
         if (shards.isEmpty) ZIO.fail(new Exception("No shards in stream!"))
         else ZIO.succeed(shards)
       }
 
     def createDependencies =
-<<<<<<< HEAD
       ZManaged
-        .mapParN(
+        .fromEffect(
+          kinesis
+            .describeStream(DescribeStreamRequest(streamName))
+            .mapError(_.toThrowable)
+            .map(_.streamDescriptionValue)
+            .fork
+        )
+        .flatMap { streamDescriptionFib =>
+          val fetchShards = streamDescriptionFib.join.flatMap { streamDescription =>
+            if (!streamDescription.hasMoreShardsValue)
+              ZIO.succeed(streamDescription.shardsValue.map(s => s.shardIdValue -> s).toMap)
+            else
+              listShards
+          }
+
           ZManaged
-            .unwrap(
-              kinesis
-                .describeStream(DescribeStreamRequest(streamName))
-                .mapError(_.toThrowable)
-                .map(r => r.streamDescriptionValue.editable)
-                .map(makeFetcher)
-            )
-            .ensuring(log.debug("Fetcher shut down")),
-          // Fetch shards and initialize the lease coordinator at the same time
-          // When we have the shards, we inform the lease coordinator. When the lease table
-          // still has to be created, we have the shards in time for lease claiming begins.
-          // If not in time, the next cycle of takeLeases will take care of it
-          // When the lease table already exists, the updateShards call will not provide
-          // additional information to the lease coordinator, and the list of leases is used
-          // as the list of shards.
-          for {
-            fetchShards      <- kinesis
-                             .listShards(ListShardsRequest(Some(streamName)))
-                             .mapError(_.toThrowable)
-                             .runCollect
-                             .map(_.map(l => l.shardIdValue -> l).toMap)
-                             .flatMap { shards =>
-                               if (shards.isEmpty) ZIO.fail(new Exception("No shards in stream!"))
-                               else ZIO.succeed(shards.view.mapValues(_.editable).toMap)
-                             }
-                             .forkManaged
-            leaseCoordinator <- DefaultLeaseCoordinator
-                                  .make(
-                                    applicationName,
-                                    workerIdentifier,
-                                    emitDiagnostic,
-                                    leaseCoordinationSettings,
-                                    fetchShards.join,
-                                    shardAssignmentStrategy
-                                  )
-          } yield leaseCoordinator
-        )(_ -> _)
-=======
-      ZManaged.fromEffect(AdminClient.describeStream(streamName).fork).flatMap { streamDescriptionFib =>
-        val fetchShards = streamDescriptionFib.join.flatMap { streamDescription =>
-          if (!streamDescription.hasMoreShards)
-            ZIO.succeed(streamDescription.shards.map(s => s.shardId() -> s).toMap)
-          else
-            listShards
+            .mapParN(
+              ZManaged
+                .unwrap(streamDescriptionFib.join.map(makeFetcher))
+                .ensuring(log.debug("Fetcher shut down")),
+              // Fetch shards and initialize the lease coordinator at the same time
+              // When we have the shards, we inform the lease coordinator. When the lease table
+              // still has to be created, we have the shards in time for lease claiming begins.
+              // If not in time, the next cycle of takeLeases will take care of it
+              // When the lease table already exists, the updateShards call will not provide
+              // additional information to the lease coordinator, and the list of leases is used
+              // as the list of shards.
+              for {
+                env              <- ZIO.environment[Clock with Kinesis].toManaged_
+                leaseCoordinator <- DefaultLeaseCoordinator
+                                      .make(
+                                        applicationName,
+                                        workerIdentifier,
+                                        emitDiagnostic,
+                                        leaseCoordinationSettings,
+                                        fetchShards.provide(env),
+                                        shardAssignmentStrategy,
+                                        initialPosition
+                                      )
+                _                <- log.info("Lease coordinator created").toManaged_
+                // Periodically refresh shards
+                _                <- (listShards >>= leaseCoordinator.updateShards)
+                       .repeat(Schedule.spaced(leaseCoordinationSettings.shardRefreshInterval))
+                       .delay(leaseCoordinationSettings.shardRefreshInterval)
+                       .forkManaged
+              } yield leaseCoordinator
+            )(_ -> _)
         }
-
-        ZManaged
-          .mapParN(
-            ZManaged
-              .unwrap(streamDescriptionFib.join.map(makeFetcher))
-              .ensuring(log.debug("Fetcher shut down")),
-            // Fetch shards and initialize the lease coordinator at the same time
-            // When we have the shards, we inform the lease coordinator. When the lease table
-            // still has to be created, we have the shards in time for lease claiming begins.
-            // If not in time, the next cycle of takeLeases will take care of it
-            // When the lease table already exists, the updateShards call will not provide
-            // additional information to the lease coordinator, and the list of leases is used
-            // as the list of shards.
-            for {
-              env              <- ZIO.environment[Clock with Client].toManaged_
-              leaseCoordinator <- DefaultLeaseCoordinator
-                                    .make(
-                                      applicationName,
-                                      workerIdentifier,
-                                      emitDiagnostic,
-                                      leaseCoordinationSettings,
-                                      fetchShards.provide(env),
-                                      shardAssignmentStrategy,
-                                      initialPosition
-                                    )
-              _                <- log.info("Lease coordinator created").toManaged_
-              // Periodically refresh shards
-              _                <- (listShards >>= leaseCoordinator.updateShards)
-                     .repeat(Schedule.spaced(leaseCoordinationSettings.shardRefreshInterval))
-                     .delay(leaseCoordinationSettings.shardRefreshInterval)
-                     .forkManaged
-            } yield leaseCoordinator
-          )(_ -> _)
-      }
->>>>>>> f4484e8f
 
     ZStream.unwrapManaged {
       createDependencies.map {
@@ -321,30 +265,14 @@
           }.mapMParUnordered(leaseCoordinationSettings.maxParallelLeaseAcquisitions) {
             case (shardId, leaseLost) =>
               for {
-<<<<<<< HEAD
-                checkpointer        <- leaseCoordinator.makeCheckpointer(shardId)
-                env                 <- ZIO.environment[Blocking with Logging with Clock with R]
-                startingPositionOpt <- leaseCoordinator.getCheckpointForShard(shardId)
-                startingPosition     = startingPositionOpt
-                                     .map(s =>
-                                       StartingPosition(
-                                         `type` = ShardIteratorType.AFTER_SEQUENCE_NUMBER,
-                                         sequenceNumber = Some(s.sequenceNumber)
-                                       )
-                                     )
-                                     .getOrElse(StartingPosition(`type` = initialPosition))
-                stop                 = ZStream.fromEffect(leaseLost.await).as(Exit.fail(None))
-                shardStream          = (stop mergeTerminateEither fetcher
-=======
                 checkpointer    <- leaseCoordinator.makeCheckpointer(shardId)
                 env             <- ZIO.environment[Blocking with Logging with Clock with Random with R]
                 checkpointOpt   <- leaseCoordinator.getCheckpointForShard(shardId)
                 startingPosition = checkpointOpt
-                                     .map(checkpointToShardIteratorType(_, initialPosition))
-                                     .getOrElse(InitialPosition.toShardIteratorType(initialPosition))
+                                     .map(checkpointToStartingPosition(_, initialPosition))
+                                     .getOrElse(InitialPosition.toStartingPosition(initialPosition))
                 stop             = ZStream.fromEffect(leaseLost.await).as(Exit.fail(None))
                 shardStream      = (stop mergeTerminateEither fetcher
->>>>>>> f4484e8f
                                   .shardRecordStream(shardId, startingPosition)
                                   .catchAll {
                                     case Left(e)                            =>
@@ -354,7 +282,7 @@
                                       ZStream.fromEffect(
                                         log.debug(
                                           s"Found end of shard for ${shardId}. " +
-                                            s"Child shards are ${childShards.map(_.shardId()).mkString(", ")}"
+                                            s"Child shards are ${childShards.map(_.shardId).mkString(", ")}"
                                         ) *>
                                           checkpointer.markEndOfShard() *>
                                           leaseCoordinator.childShardsDetected(childShards)
@@ -400,39 +328,30 @@
   ): Schedule[R, Throwable, (Throwable, A)] =
     Schedule.recurWhile[Throwable](e => isThrottlingException.lift(e).isDefined) && schedule
 
-<<<<<<< HEAD
   val defaultEnvironment: ZLayer[AwsConfig, Throwable, Kinesis with LeaseRepository with CloudWatch] =
     HttpClientBuilder.make() >>>
       config.default >>>
       (kinesis.live ++ (dynamodb.live >>> DynamoDbLeaseRepository.live) ++ cloudwatch.live)
-=======
-  private[client] def childShardToShard(s: ChildShard): Shard = {
-    val parentShards = s.parentShards().asScala.toSeq
-
-    val builder = Shard
-      .builder()
-      .shardId(s.shardId())
-      .hashKeyRange(s.hashKeyRange())
-
-    if (parentShards.size == 2)
-      builder
-        .parentShardId(parentShards.head)
-        .adjacentParentShardId(parentShards(1))
-        .build()
-    else if (parentShards.size == 1)
-      builder
-        .parentShardId(parentShards.head)
-        .build()
-    else
-      throw new IllegalArgumentException(s"Unexpected nr of parent shards: ${parentShards.size}")
-  }
-
-  val defaultEnvironment
-    : ZLayer[Any, Throwable, AdminClient with Client with LeaseRepository with Has[CloudWatchAsyncClient]] =
-    HttpClient.make() >>>
-      sdkClientsLayer >+>
-      (AdminClient.live ++ Client.live ++ DynamoDbLeaseRepository.live)
->>>>>>> f4484e8f
+
+  private[client] def childShardToShard(s: ChildShard.ReadOnly): Shard.ReadOnly = {
+    val parentShards = s.parentShardsValue
+
+    val shard = Shard(
+      s.shardIdValue,
+      hashKeyRange = s.hashKeyRangeValue.editable,
+      sequenceNumberRange = SequenceNumberRange("0", None)
+    )
+
+    val shardWithParents =
+      if (parentShards.size == 2)
+        shard.copy(parentShardId = Some(parentShards.head), adjacentParentShardId = Some(parentShards(1)))
+      else if (parentShards.size == 1)
+        shard.copy(parentShardId = Some(parentShards.head))
+      else
+        throw new IllegalArgumentException(s"Unexpected nr of parent shards: ${parentShards.size}")
+
+    Shard.wrap(shardWithParents.buildAwsValue())
+  }
 
   sealed trait InitialPosition
   object InitialPosition {
@@ -440,23 +359,27 @@
     final case object TrimHorizon                    extends InitialPosition
     final case class AtTimestamp(timestamp: Instant) extends InitialPosition
 
-    def toShardIteratorType(p: InitialPosition): ShardIteratorType =
+    def toStartingPosition(p: InitialPosition): StartingPosition =
       p match {
-        case InitialPosition.Latest                 => ShardIteratorType.Latest
-        case InitialPosition.TrimHorizon            => ShardIteratorType.TrimHorizon
-        case InitialPosition.AtTimestamp(timestamp) => ShardIteratorType.AtTimestamp(timestamp)
-      }
-  }
-
-  private[zionative] val checkpointToShardIteratorType
-    : (Either[SpecialCheckpoint, ExtendedSequenceNumber], InitialPosition) => ShardIteratorType = {
-    case (Left(SpecialCheckpoint.TrimHorizon), _)                                      => ShardIteratorType.TrimHorizon
-    case (Left(SpecialCheckpoint.Latest), _)                                           => ShardIteratorType.Latest
+        case InitialPosition.Latest                 => StartingPosition(ShardIteratorType.LATEST)
+        case InitialPosition.TrimHorizon            => StartingPosition(ShardIteratorType.TRIM_HORIZON)
+        case InitialPosition.AtTimestamp(timestamp) =>
+          StartingPosition(ShardIteratorType.AT_TIMESTAMP, timestamp = Some(timestamp))
+      }
+  }
+
+  private[zionative] val checkpointToStartingPosition
+    : (Either[SpecialCheckpoint, ExtendedSequenceNumber], InitialPosition) => StartingPosition = {
+    case (Left(SpecialCheckpoint.TrimHorizon), _)                                      => StartingPosition(ShardIteratorType.TRIM_HORIZON)
+    case (Left(SpecialCheckpoint.Latest), _)                                           => StartingPosition(ShardIteratorType.LATEST)
     case (Left(SpecialCheckpoint.AtTimestamp), InitialPosition.AtTimestamp(timestamp)) =>
-      ShardIteratorType.AtTimestamp(timestamp)
+      StartingPosition(ShardIteratorType.AT_TIMESTAMP, timestamp = Some(timestamp))
     case (Right(s), _)                                                                 =>
-      ShardIteratorType.AfterSequenceNumber(s.sequenceNumber)
+      StartingPosition(
+        ShardIteratorType.AFTER_SEQUENCE_NUMBER,
+        sequenceNumber = Some(s.sequenceNumber)
+      )
     case s @ _                                                                         =>
-      throw new IllegalArgumentException(s"${s} is not a valid starting checkpoint")
+      throw new IllegalArgumentException(s"${s} is not a valid checkpoint as starting position")
   }
 }