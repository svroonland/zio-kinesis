--- conflicted
+++ resolved
@@ -7,7 +7,7 @@
 import io.github.vigoo.zioaws.core.config.AwsConfig
 import io.github.vigoo.zioaws.kinesis.Kinesis
 import io.github.vigoo.zioaws.kinesis.model._
-import io.github.vigoo.zioaws.{ cloudwatch, dynamodb, kinesis, netty }
+import io.github.vigoo.zioaws.{ clouwatch, dynamodb, kinesis, netty }
 import nl.vroste.zio.kinesis.client.serde.Deserializer
 import nl.vroste.zio.kinesis.client.zionative.FetchMode.{ EnhancedFanOut, Polling }
 import nl.vroste.zio.kinesis.client.zionative.LeaseCoordinator.AcquiredLease
@@ -66,16 +66,9 @@
      *
      * @param interval Fixed interval for polling when no more records are currently available
      */
-<<<<<<< HEAD
     def dynamicSchedule(interval: Duration): Schedule[Clock, GetRecordsResponse.ReadOnly, Any] =
-      // TODO change `andThen` back to `||` when https://github.com/zio/zio/issues/4101 is fixed
-      (Schedule.recurWhile[Boolean](_ == true) andThen Schedule.fixed(interval))
-        .contramap((_: GetRecordsResponse.ReadOnly).millisBehindLatestValue.get != 0)
-=======
-    def dynamicSchedule(interval: Duration): Schedule[Clock, GetRecordsResponse, Any] =
       (Schedule.recurWhile[Boolean](_ == true) || Schedule.fixed(interval))
-        .contramap((_: GetRecordsResponse).millisBehindLatest() != 0)
->>>>>>> c20889dd
+        .contramap((_: GetRecordsResponse.ReadOnly).millisBehindLatest() != 0)
   }
 
   /**
