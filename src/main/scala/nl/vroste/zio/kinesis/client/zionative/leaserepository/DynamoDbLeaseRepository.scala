package nl.vroste.zio.kinesis.client.zionative.leaserepository

import java.util.concurrent.TimeoutException
import scala.collection.compat._

import DynamoDbUtil._
import io.github.vigoo.zioaws.dynamodb.model._
import io.github.vigoo.zioaws.dynamodb.{ model, DynamoDb }
import nl.vroste.zio.kinesis.client.zionative.LeaseRepository.{
  Lease,
  LeaseAlreadyExists,
  LeaseObsolete,
  UnableToClaimLease
}
<<<<<<< HEAD
import nl.vroste.zio.kinesis.client.zionative.{ ExtendedSequenceNumber, LeaseRepository }
import software.amazon.awssdk.services.dynamodb.model.{
  ConditionalCheckFailedException,
  ResourceInUseException,
  ResourceNotFoundException
}
=======
import DynamoDbUtil._
import nl.vroste.zio.kinesis.client.zionative.{ ExtendedSequenceNumber, LeaseRepository, SpecialCheckpoint }
import software.amazon.awssdk.services.dynamodb.DynamoDbAsyncClient
import software.amazon.awssdk.services.dynamodb.model._
>>>>>>> f4484e8f
import zio._
import zio.clock.Clock
import zio.duration._
import zio.logging._
import zio.stream.ZStream

import scala.util.{ Failure, Try }

// TODO this thing should have a global throttling / backoff
// via a Tap that tries to find the optimal maximal throughput
// See https://degoes.net/articles/zio-challenge
private class DynamoDbLeaseRepository(client: DynamoDb.Service, timeout: Duration) extends LeaseRepository.Service {

  /**
   * Returns whether the table already existed
   */
  override def createLeaseTableIfNotExists(tableName: String): ZIO[Clock with Logging, Throwable, Boolean] = {
    val keySchema            = List(keySchemaElement("leaseKey", KeyType.HASH))
    val attributeDefinitions = List(attributeDefinition("leaseKey", ScalarAttributeType.S))

    val request = CreateTableRequest(
      tableName = tableName,
      billingMode = Some(BillingMode.PAY_PER_REQUEST),
      keySchema = keySchema,
      attributeDefinitions = attributeDefinitions
    )

    val createTable =
      log.info(s"Creating lease table ${tableName}") *> client.createTable(request).mapError(_.toThrowable).unit

    def describeTable: Task[model.TableStatus] =
      client
        .describeTable(DescribeTableRequest(tableName))
        .flatMap(_.table)
        .flatMap(_.tableStatus)
        .mapError(_.toThrowable)

    def leaseTableExists: ZIO[Logging, Throwable, Boolean] =
      log.debug(s"Checking if lease table '${tableName}' exists and is active") *>
        describeTable
          .map(s => s == TableStatus.ACTIVE || s == TableStatus.UPDATING)
          .catchSome { case _: ResourceNotFoundException => ZIO.succeed(false) }
          .tap(exists => log.info(s"Lease table ${tableName} exists? ${exists}"))

    // recursion, yeah!
    def awaitTableActive: ZIO[Clock with Logging, Throwable, Unit] =
      leaseTableExists
        .flatMap(awaitTableActive.delay(1.seconds).unless(_))

    // Optimistically assume the table already exists
    log.debug(s"Checking if lease table '${tableName}' exists") *>
      describeTable.flatMap {
        case TableStatus.ACTIVE | TableStatus.UPDATING =>
          log.debug(s"Lease table '${tableName}' exists and is active") *>
            ZIO.succeed(true)
        case TableStatus.CREATING                      =>
          log.debug(s"Lease table '${tableName}' has CREATING status") *>
            awaitTableActive.delay(1.seconds).as(true)
        case s @ _                                     =>
          ZIO.fail(new Exception(s"Could not create lease table '${tableName}'. Invalid table status: ${s}"))
      }.catchSome {
        case _: ResourceNotFoundException =>
          createTable.catchSome {
            // Race condition: another worker is creating the table at the same time as we are, we lose
            case _: ResourceInUseException =>
              ZIO.unit
          } *> awaitTableActive.delay(1.second).as(false)
      }.timeoutFail(new Exception("Timeout creating lease table"))(1.minute)
  }

  override def getLeases(tableName: String): ZStream[Any, Throwable, Lease] =
    client
      .scan(ScanRequest(tableName))
      .mapError(_.toThrowable)
      .mapM(item => ZIO.fromTry(toLease(item.view.mapValues(_.editable).toMap)))

  /**
   * Removes the leaseOwner property
   *
   * Expects the given lease's counter - 1
   *
   * @param lease
   * @return
   */
  override def releaseLease(
    tableName: String,
    lease: Lease
  ): ZIO[Logging, Either[Throwable, LeaseObsolete.type], Unit] = {
    val request = baseUpdateItemRequestForLease(tableName, lease).copy(
      attributeUpdates = Some(Map("leaseOwner" -> deleteAttributeValueUpdate))
    )

    client
      .updateItem(request)
      .mapError(_.toThrowable)
      .unit
      .catchAll {
        case e: ConditionalCheckFailedException =>
          log.error("Check failed", Cause.fail(e))
          ZIO.fail(Right(LeaseObsolete))
        case e                                  =>
          ZIO.fail(Left(e))
      }
      .tapError(e => log.info(s"Got error releasing lease ${lease.key}: ${e}"))
  }

  // Returns the updated lease
  override def claimLease(
    tableName: String,
    lease: Lease
  ): ZIO[Logging with Clock, Either[Throwable, UnableToClaimLease.type], Unit] = {
    val request = baseUpdateItemRequestForLease(tableName, lease).copy(
      attributeUpdates = Some(
        Map(
          "leaseOwner"                   -> putAttributeValueUpdate(lease.owner.get),
          "leaseCounter"                 -> putAttributeValueUpdate(lease.counter),
          "ownerSwitchesSinceCheckpoint" -> putAttributeValueUpdate(0L) // Just for KCL compatibility
        )
      )
    )

    client
      .updateItem(request)
      .mapError(_.toThrowable)
      .timeoutFail(new TimeoutException(s"Timeout claiming lease"))(timeout)
      // .tapError(e => log.warn(s"Got error claiming lease: ${e}"))
      .unit
      .catchAll {
        case _: ConditionalCheckFailedException =>
          ZIO.fail(Right(UnableToClaimLease))
        case e                                  =>
          ZIO.fail(Left(e))
      }

  }

  private def baseUpdateItemRequestForLease(
    tableName: String,
    lease: Lease
  ) = {
    import ImplicitConversions.toAttributeValue
    UpdateItemRequest(
      tableName,
      key = DynamoDbItem("leaseKey" -> lease.key),
      expected = Some(Map("leaseCounter" -> expectedAttributeValue(lease.counter - 1)))
    )
  }
// Puts the lease counter to the given lease's counter and expects counter - 1
  override def updateCheckpoint(
    tableName: String,
    lease: Lease
  ): ZIO[Logging with Clock, Either[Throwable, LeaseObsolete.type], Unit] = {
    require(lease.checkpoint.isDefined, "Cannot update checkpoint without Lease.checkpoint property set")

    val request = baseUpdateItemRequestForLease(tableName, lease).copy(
      attributeUpdates = Some(
        Map(
          "leaseOwner"                   -> lease.owner.map(putAttributeValueUpdate(_)).getOrElse(deleteAttributeValueUpdate),
          "leaseCounter"                 -> putAttributeValueUpdate(lease.counter),
          "checkpoint"                   -> lease.checkpoint
            .map(_.fold(_.stringValue, _.sequenceNumber))
            .map(putAttributeValueUpdate)
            .getOrElse(putAttributeValueUpdate(null)),
          "checkpointSubSequenceNumber"  -> lease.checkpoint
            .flatMap(_.toOption)
            .map(_.subSequenceNumber)
            .map(putAttributeValueUpdate)
            .getOrElse(putAttributeValueUpdate(0L)),
          "ownerSwitchesSinceCheckpoint" -> putAttributeValueUpdate(0L) // Just for KCL compatibility
        )
      )
    )

    client
      .updateItem(request)
      .mapError(_.toThrowable)
      .timeoutFail(new TimeoutException(s"Timeout updating checkpoint"))(timeout)
      .unit
      .catchAll {
        case _: ConditionalCheckFailedException =>
          ZIO.fail(Right(LeaseObsolete))
        case e                                  =>
          ZIO.fail(Left(e))
      }
  }

  override def renewLease(
    tableName: String,
    lease: Lease
  ): ZIO[Logging with Clock, Either[Throwable, LeaseObsolete.type], Unit] = {

    val request = baseUpdateItemRequestForLease(tableName, lease)
      .copy(attributeUpdates = Some(Map("leaseCounter" -> putAttributeValueUpdate(lease.counter))))

    client
      .updateItem(request)
      .mapError(_.toThrowable)
      .timeoutFail(new TimeoutException(s"Timeout renewing lease"))(timeout)
      .tapError(e => log.warn(s"Got error updating lease: ${e}"))
      .unit
      .catchAll {
        case _: ConditionalCheckFailedException =>
          ZIO.fail(Right(LeaseObsolete))
        case e                                  =>
          ZIO.fail(Left(e))
      }
  }

  override def createLease(
    tableName: String,
    lease: Lease
  ): ZIO[Logging with Clock, Either[Throwable, LeaseAlreadyExists.type], Unit] = {
    val request =
      PutItemRequest(tableName, toDynamoItem(lease), conditionExpression = Some("attribute_not_exists(leaseKey)"))

    client
      .putItem(request)
      .mapError(_.toThrowable)
      .timeoutFail(new TimeoutException(s"Timeout creating lease"))(timeout)
      .unit
      .mapError {
        case _: ConditionalCheckFailedException =>
          Right(LeaseAlreadyExists)
        case e                                  =>
          Left(e)
      }
  }

  override def deleteTable(
    tableName: String
  ): ZIO[Clock with Logging, Throwable, Unit] = {
    val request = DeleteTableRequest.builder().tableName(tableName).build()
    asZIO(client.deleteTable(request))
      .timeoutFail(new TimeoutException(s"Timeout creating lease"))(timeout)
      .unit
  }

  private def toLease(item: DynamoDbItem): Try[Lease] =
    Try {
      Lease(
        key = item("leaseKey").s.get,
        owner = item.get("leaseOwner").flatMap(_.s),
        counter = item("leaseCounter").n.get.toLong,
        checkpoint = item
          .get("checkpoint")
          .filterNot(_.nul.isDefined)
          .flatMap(_.s)
          .map(
<<<<<<< HEAD
            ExtendedSequenceNumber(
              _,
              subSequenceNumber = item("checkpointSubSequenceNumber").n.get.toLong
            )
=======
            toSequenceNumberOrSpecialCheckpoint(_, item("checkpointSubSequenceNumber").n().toLong)
>>>>>>> f4484e8f
          ),
        parentShardIds = item.get("parentShardIds").map(_.ss.toList.flatten).getOrElse(List.empty)
      )
    }.recoverWith {
      case e =>
        println(s"Error deserializing lease: ${item} ${e}")
        Failure(e)
    }

  private def toSequenceNumberOrSpecialCheckpoint(
    sequenceNumber: String,
    subsequenceNumber: Long
  ): Either[SpecialCheckpoint, ExtendedSequenceNumber] =
    sequenceNumber match {
      case s if s == SpecialCheckpoint.ShardEnd.stringValue    => Left(SpecialCheckpoint.ShardEnd)
      case s if s == SpecialCheckpoint.TrimHorizon.stringValue => Left(SpecialCheckpoint.TrimHorizon)
      case s if s == SpecialCheckpoint.Latest.stringValue      => Left(SpecialCheckpoint.Latest)
      case s if s == SpecialCheckpoint.AtTimestamp.stringValue => Left(SpecialCheckpoint.AtTimestamp)
      case s                                                   => Right(ExtendedSequenceNumber(s, subsequenceNumber))
    }

  private def toDynamoItem(lease: Lease): DynamoDbItem = {
    import DynamoDbUtil.ImplicitConversions.toAttributeValue
    DynamoDbItem(
      "leaseKey"                    -> lease.key,
      "leaseCounter"                -> lease.counter,
      "checkpoint"                  -> lease.checkpoint.map(_.fold(_.stringValue, _.sequenceNumber)).getOrElse(null),
      "checkpointSubSequenceNumber" -> lease.checkpoint.map(_.fold(_ => 0L, _.subSequenceNumber)).getOrElse(null)
    ) ++ (if (lease.parentShardIds.nonEmpty) DynamoDbItem("parentShardIds" -> lease.parentShardIds)
          else DynamoDbItem.empty) ++
      lease.owner.fold(DynamoDbItem.empty)(owner => DynamoDbItem("leaseOwner" -> owner))
  }
}

object DynamoDbLeaseRepository {
  val defaultTimeout = 10.seconds

  val live: ZLayer[DynamoDb, Nothing, LeaseRepository] = make(defaultTimeout)

  def make(timeout: Duration = defaultTimeout): ZLayer[DynamoDb, Nothing, LeaseRepository] =
    ZLayer.fromService(new DynamoDbLeaseRepository(_, timeout))

}<|MERGE_RESOLUTION|>--- conflicted
+++ resolved
@@ -1,7 +1,6 @@
 package nl.vroste.zio.kinesis.client.zionative.leaserepository
 
 import java.util.concurrent.TimeoutException
-import scala.collection.compat._
 
 import DynamoDbUtil._
 import io.github.vigoo.zioaws.dynamodb.model._
@@ -12,19 +11,12 @@
   LeaseObsolete,
   UnableToClaimLease
 }
-<<<<<<< HEAD
-import nl.vroste.zio.kinesis.client.zionative.{ ExtendedSequenceNumber, LeaseRepository }
+import nl.vroste.zio.kinesis.client.zionative.{ ExtendedSequenceNumber, LeaseRepository, SpecialCheckpoint }
 import software.amazon.awssdk.services.dynamodb.model.{
   ConditionalCheckFailedException,
   ResourceInUseException,
   ResourceNotFoundException
 }
-=======
-import DynamoDbUtil._
-import nl.vroste.zio.kinesis.client.zionative.{ ExtendedSequenceNumber, LeaseRepository, SpecialCheckpoint }
-import software.amazon.awssdk.services.dynamodb.DynamoDbAsyncClient
-import software.amazon.awssdk.services.dynamodb.model._
->>>>>>> f4484e8f
 import zio._
 import zio.clock.Clock
 import zio.duration._
@@ -32,6 +24,7 @@
 import zio.stream.ZStream
 
 import scala.util.{ Failure, Try }
+import scala.collection.compat._
 
 // TODO this thing should have a global throttling / backoff
 // via a Tap that tries to find the optimal maximal throughput
@@ -45,7 +38,7 @@
     val keySchema            = List(keySchemaElement("leaseKey", KeyType.HASH))
     val attributeDefinitions = List(attributeDefinition("leaseKey", ScalarAttributeType.S))
 
-    val request = CreateTableRequest(
+    val request = model.CreateTableRequest(
       tableName = tableName,
       billingMode = Some(BillingMode.PAY_PER_REQUEST),
       keySchema = keySchema,
@@ -256,8 +249,10 @@
   override def deleteTable(
     tableName: String
   ): ZIO[Clock with Logging, Throwable, Unit] = {
-    val request = DeleteTableRequest.builder().tableName(tableName).build()
-    asZIO(client.deleteTable(request))
+    val request = DeleteTableRequest(tableName)
+    client
+      .deleteTable(request)
+      .mapError(_.toThrowable)
       .timeoutFail(new TimeoutException(s"Timeout creating lease"))(timeout)
       .unit
   }
@@ -273,14 +268,7 @@
           .filterNot(_.nul.isDefined)
           .flatMap(_.s)
           .map(
-<<<<<<< HEAD
-            ExtendedSequenceNumber(
-              _,
-              subSequenceNumber = item("checkpointSubSequenceNumber").n.get.toLong
-            )
-=======
-            toSequenceNumberOrSpecialCheckpoint(_, item("checkpointSubSequenceNumber").n().toLong)
->>>>>>> f4484e8f
+            toSequenceNumberOrSpecialCheckpoint(_, item("checkpointSubSequenceNumber").n.get.toLong)
           ),
         parentShardIds = item.get("parentShardIds").map(_.ss.toList.flatten).getOrElse(List.empty)
       )
