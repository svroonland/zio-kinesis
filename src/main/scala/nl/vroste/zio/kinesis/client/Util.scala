package nl.vroste.zio.kinesis.client

import zio._
import zio.clock.Clock
import zio.duration._
import zio.stream.ZStream

object Util {
  implicit class ZStreamExtensions[-R, +E, +O](val stream: ZStream[R, E, O]) extends AnyVal {

    /**
     * When the stream fails, retry it according to the given schedule
     *
     * This retries the entire stream, so will re-execute all of the stream's acquire operations.
     *
     * The schedule is reset as soon as the first element passes through the stream again.
     *
      * @param schedule Schedule receiving as input the errors of the stream
     * @return Stream outputting elements of all attempts of the stream
     */
    // To be included in ZIO with https://github.com/zio/zio/pull/3902
    def retry[R1 <: R](schedule: Schedule[R1, E, _]): ZStream[R1 with Clock, E, O] =
      ZStream {
        for {
          driver       <- schedule.driver.toManaged_
          currStream   <- Ref.make[ZIO[R, Option[E], Chunk[O]]](IO.fail(None)).toManaged_ // IO.fail(None) = Pull.end
          switchStream <- ZManaged.switchable[R, Nothing, ZIO[R, Option[E], Chunk[O]]]
          _            <- switchStream(stream.process).flatMap(currStream.set).toManaged_
          pull          = {
            def loop: ZIO[R1 with Clock, Option[E], Chunk[O]] =
              currStream.get.flatten.catchSome {
                case Some(e) =>
                  driver
                    .next(e)
                    .foldM(
                      // Failure of the schedule indicates it doesn't accept the input
                      _ => IO.fail(Some(e)), // TODO = Pull.fail
                      _ =>
                        switchStream(stream.process).flatMap(currStream.set) *>
                          // Reset the schedule when a chunk is successfully pulled
                          loop.tap(_ => driver.reset)
                    )
              }

            loop
          }
        } yield pull
      }
<<<<<<< HEAD

    // ZStream's groupBy using distributedWithDynamic is not performant enough, maybe because
    // it breaks chunks
    final def groupByKey2[K](
      getKey: O => K,
      buffer: Int = 16
    ): ZStream[R, E, (K, ZStream[Any, E, O])] =
      ZStream.unwrapManaged {
        type GroupQueueValues = Exit[Option[E], Chunk[O]]
=======

    // ZStream's groupBy using distributedWithDynamic is not performant enough, maybe because
    // it breaks chunks
    final def groupByKey2[K](
      getKey: O => K,
      buffer: Int = 16
    ): ZStream[R, E, (K, ZStream[Any, E, O])] =
      ZStream.unwrapManaged {
        type GroupQueueValues = Exit[Option[E], Chunk[O]]

        for {
          substreamsQueue     <- Queue
                               .bounded[Exit[Option[E], (K, Queue[GroupQueueValues])]](buffer)
                               .toManaged(_.shutdown)
          substreamsQueuesMap <- Ref.make(Map.empty[K, Queue[GroupQueueValues]]).toManaged_
          _                   <- {
            val addToSubStream: (K, Chunk[O]) => ZIO[Any, Nothing, Unit] = (key: K, values: Chunk[O]) => {
              for {
                substreams <- substreamsQueuesMap.get
                _          <- if (substreams.contains(key))
                       substreams(key).offer(Exit.succeed(values))
                     else
                       Queue
                         .bounded[GroupQueueValues](buffer)
                         .tap(_.offer(Exit.succeed(values)))
                         .tap(q => substreamsQueue.offer(Exit.succeed((key, q))))
                         .tap(q => substreamsQueuesMap.update(_ + (key -> q)))
                         .unit
              } yield ()
            }
            (stream.foreachChunk { chunk =>
              ZIO.foreach_(chunk.groupBy(getKey))(addToSubStream.tupled)
            } *> substreamsQueue.offer(Exit.fail(None))).catchSome {
              case e =>
                substreamsQueue.offer(Exit.fail(Some(e)))
            }.forkManaged
          }
        } yield ZStream.fromQueueWithShutdown(substreamsQueue).flattenExitOption.map {
          case (key, substreamQueue) =>
            val substream = ZStream
              .fromQueueWithShutdown(substreamQueue)
              .flattenExitOption
              .flattenChunks
            (key, substream)
        }
      }
  }

  def asZIO[T](f: => CompletableFuture[T]): Task[T] =
    ZIO
      .effect(f)
      .flatMap(ZIO.fromCompletionStage(_))
      .catchSome {
        case e: CompletionException =>
          ZIO.fail(Option(e.getCause).getOrElse(e))
        case e: SdkException        =>
          ZIO.fail(Option(e.getCause).getOrElse(e))
      }
>>>>>>> d6054f60

        for {
          substreamsQueue     <- Queue
                               .bounded[Exit[Option[E], (K, Queue[GroupQueueValues])]](buffer)
                               .toManaged(_.shutdown)
          substreamsQueuesMap <- Ref.make(Map.empty[K, Queue[GroupQueueValues]]).toManaged_
          _                   <- {
            val addToSubStream: (K, Chunk[O]) => ZIO[Any, Nothing, Unit] = (key: K, values: Chunk[O]) => {
              for {
                substreams <- substreamsQueuesMap.get
                _          <- if (substreams.contains(key))
                       substreams(key).offer(Exit.succeed(values))
                     else
                       Queue
                         .bounded[GroupQueueValues](buffer)
                         .tap(_.offer(Exit.succeed(values)))
                         .tap(q => substreamsQueue.offer(Exit.succeed((key, q))))
                         .tap(q => substreamsQueuesMap.update(_ + (key -> q)))
                         .unit
              } yield ()
            }
            (stream.foreachChunk { chunk =>
              ZIO.foreach_(chunk.groupBy(getKey))(addToSubStream.tupled)
            } *> substreamsQueue.offer(Exit.fail(None))).catchSome {
              case e =>
                substreamsQueue.offer(Exit.fail(Some(e)))
            }.forkManaged
          }
        } yield ZStream.fromQueueWithShutdown(substreamsQueue).collectWhileSuccess.map {
          case (key, substreamQueue) =>
            val substream = ZStream
              .fromQueueWithShutdown(substreamQueue)
              .collectWhileSuccess
              .flattenChunks
            (key, substream)
        }
      }
  }

  /**
   * Schedule for exponential backoff up to a maximum interval and an optional maximum number of retries
   *
   * @param min Minimum backoff time
   * @param max Maximum backoff time. When this value is reached, subsequent intervals will be equal to this value.
   * @param factor Exponential factor. 2 means doubling, 1 is constant, < 1 means decreasing
   * @param maxRecurs Maximum retries. When this number is exceeded, the schedule will end
   * @tparam A Schedule input
   */
  def exponentialBackoff[A](
    min: Duration,
    max: Duration,
    factor: Double = 2.0,
    maxRecurs: Option[Int] = None
  ): Schedule[Clock, A, (Duration, Long)] =
    (Schedule.exponential(min, factor).whileOutput(_ <= max) andThen Schedule.fixed(max).as(max)) &&
      maxRecurs.map(Schedule.recurs).getOrElse(Schedule.forever)

  /**
   * Executes calls through a token bucket stream, ensuring a maximum rate of calls
   *
   * Allows for bursting
   *
   * @param units Maximum number of calls per duration
   * @param duration Duration for nr of tokens
   * @return The original function with rate limiting applied, as a managed resource
   */
  def throttledFunction[R, I, E, A](units: Int, duration: Duration)(
    f: I => ZIO[R, E, A]
  ): ZManaged[Clock, Nothing, I => ZIO[R, E, A]] =
    for {
      requestsQueue <- Queue.bounded[(IO[E, A], Promise[E, A])](units / 2 * 2).toManaged_
      _             <- ZStream
             .fromQueueWithShutdown(requestsQueue)
             .throttleShape(units.toLong, duration, units.toLong)(_ => 1)
             .mapM { case (effect, promise) => promise.completeWith(effect) }
             .runDrain
             .forkManaged
    } yield (input: I) =>
      for {
        env     <- ZIO.environment[R]
        promise <- Promise.make[E, A]
        _       <- requestsQueue.offer((f(input).provide(env), promise))
        result  <- promise.await
      } yield result

  def throttledFunctionN(units: Int, duration: Duration): ThrottledFunctionPartial =
    ThrottledFunctionPartial(units, duration)

  final case class ThrottledFunctionPartial(units: Int, duration: Duration) {
    def apply[R, I0, I1, E, A](f: (I0, I1) => ZIO[R, E, A]): ZManaged[Clock, Nothing, (I0, I1) => ZIO[R, E, A]] =
      throttledFunction[R, (I0, I1), E, A](units, duration) {
        case (i0, i1) => f(i0, i1)
      }.map(Function.untupled(_))

    def apply[R, I0, I1, I2, E, A](
      f: (I0, I1, I2) => ZIO[R, E, A]
    ): ZManaged[Clock, Nothing, (I0, I1, I2) => ZIO[R, E, A]] =
      throttledFunction[R, (I0, I1, I2), E, A](units, duration) {
        case (i0, i1, i2) => f(i0, i1, i2)
      }.map(Function.untupled(_))
  }

  /**
   * Creates a resource that executes `effect`` with intervals of `period` or via manual invocation
   *
   * After manual invocation, the next effect execution will be after interval. Any triggers during
   * effect execution are ignored.
   *
   * @return ZIO that when executed, immediately executes the `effect`
   */
<<<<<<< HEAD
  def processWithSkipOnError[R](refSkip: Ref[Boolean])(effect: ZIO[R, Throwable, Unit]): ZIO[R, Throwable, Unit] =
    for {
      skip <- refSkip.get
      _    <- ZIO
             .when(!skip)(effect)
             .onError(_ => refSkip.update(_ => true))
    } yield ()

  /**
   * Creates a resource that executes `effect`` with intervals of `period` or via manual invocation
   *
   * After manual invocation, the next effect execution will be after interval. Any triggers during
   * effect execution are ignored.
   *
   * @return ZIO that when executed, immediately executes the `effect`
   */
  def periodicAndTriggerableOperation[R, E, A](
    effect: ZIO[R, E, A],
    period: Duration
  ): ZManaged[R with Clock, E, UIO[Unit]] =
    for {
=======
  def periodicAndTriggerableOperation[R, E, A](
    effect: ZIO[R, E, A],
    period: Duration
  ): ZManaged[R with Clock, E, UIO[Unit]] =
    for {
>>>>>>> d6054f60
      queue <- Queue.dropping[Unit](1).toManaged(_.shutdown)
      _     <- ((queue.take raceFirst ZIO.sleep(period)) *> effect *> queue.takeAll).forever.forkManaged
    } yield queue.offer(()).unit
}<|MERGE_RESOLUTION|>--- conflicted
+++ resolved
@@ -46,17 +46,6 @@
           }
         } yield pull
       }
-<<<<<<< HEAD
-
-    // ZStream's groupBy using distributedWithDynamic is not performant enough, maybe because
-    // it breaks chunks
-    final def groupByKey2[K](
-      getKey: O => K,
-      buffer: Int = 16
-    ): ZStream[R, E, (K, ZStream[Any, E, O])] =
-      ZStream.unwrapManaged {
-        type GroupQueueValues = Exit[Option[E], Chunk[O]]
-=======
 
     // ZStream's groupBy using distributedWithDynamic is not performant enough, maybe because
     // it breaks chunks
@@ -99,56 +88,6 @@
             val substream = ZStream
               .fromQueueWithShutdown(substreamQueue)
               .flattenExitOption
-              .flattenChunks
-            (key, substream)
-        }
-      }
-  }
-
-  def asZIO[T](f: => CompletableFuture[T]): Task[T] =
-    ZIO
-      .effect(f)
-      .flatMap(ZIO.fromCompletionStage(_))
-      .catchSome {
-        case e: CompletionException =>
-          ZIO.fail(Option(e.getCause).getOrElse(e))
-        case e: SdkException        =>
-          ZIO.fail(Option(e.getCause).getOrElse(e))
-      }
->>>>>>> d6054f60
-
-        for {
-          substreamsQueue     <- Queue
-                               .bounded[Exit[Option[E], (K, Queue[GroupQueueValues])]](buffer)
-                               .toManaged(_.shutdown)
-          substreamsQueuesMap <- Ref.make(Map.empty[K, Queue[GroupQueueValues]]).toManaged_
-          _                   <- {
-            val addToSubStream: (K, Chunk[O]) => ZIO[Any, Nothing, Unit] = (key: K, values: Chunk[O]) => {
-              for {
-                substreams <- substreamsQueuesMap.get
-                _          <- if (substreams.contains(key))
-                       substreams(key).offer(Exit.succeed(values))
-                     else
-                       Queue
-                         .bounded[GroupQueueValues](buffer)
-                         .tap(_.offer(Exit.succeed(values)))
-                         .tap(q => substreamsQueue.offer(Exit.succeed((key, q))))
-                         .tap(q => substreamsQueuesMap.update(_ + (key -> q)))
-                         .unit
-              } yield ()
-            }
-            (stream.foreachChunk { chunk =>
-              ZIO.foreach_(chunk.groupBy(getKey))(addToSubStream.tupled)
-            } *> substreamsQueue.offer(Exit.fail(None))).catchSome {
-              case e =>
-                substreamsQueue.offer(Exit.fail(Some(e)))
-            }.forkManaged
-          }
-        } yield ZStream.fromQueueWithShutdown(substreamsQueue).collectWhileSuccess.map {
-          case (key, substreamQueue) =>
-            val substream = ZStream
-              .fromQueueWithShutdown(substreamQueue)
-              .collectWhileSuccess
               .flattenChunks
             (key, substream)
         }
@@ -226,35 +165,11 @@
    *
    * @return ZIO that when executed, immediately executes the `effect`
    */
-<<<<<<< HEAD
-  def processWithSkipOnError[R](refSkip: Ref[Boolean])(effect: ZIO[R, Throwable, Unit]): ZIO[R, Throwable, Unit] =
-    for {
-      skip <- refSkip.get
-      _    <- ZIO
-             .when(!skip)(effect)
-             .onError(_ => refSkip.update(_ => true))
-    } yield ()
-
-  /**
-   * Creates a resource that executes `effect`` with intervals of `period` or via manual invocation
-   *
-   * After manual invocation, the next effect execution will be after interval. Any triggers during
-   * effect execution are ignored.
-   *
-   * @return ZIO that when executed, immediately executes the `effect`
-   */
   def periodicAndTriggerableOperation[R, E, A](
     effect: ZIO[R, E, A],
     period: Duration
   ): ZManaged[R with Clock, E, UIO[Unit]] =
     for {
-=======
-  def periodicAndTriggerableOperation[R, E, A](
-    effect: ZIO[R, E, A],
-    period: Duration
-  ): ZManaged[R with Clock, E, UIO[Unit]] =
-    for {
->>>>>>> d6054f60
       queue <- Queue.dropping[Unit](1).toManaged(_.shutdown)
       _     <- ((queue.take raceFirst ZIO.sleep(period)) *> effect *> queue.takeAll).forever.forkManaged
     } yield queue.offer(()).unit
