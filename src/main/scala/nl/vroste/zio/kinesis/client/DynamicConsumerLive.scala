--- conflicted
+++ resolved
@@ -85,15 +85,10 @@
               q.takeAll.unit *>                  // Clear the queue so it doesn't have to be drained fully
                 q.offer(Exit.fail(None)).unit <* // Pass an exit signal in the queue to stop the stream
                 q.awaitShutdown
-<<<<<<< HEAD
-            ).race(q.awaitShutdown) <*
-            UIO(println(s"ShardQueue: stop() for ${shardId} because of ${reason} - COMPLETE")).when(false)
-=======
             ).race(
               q.awaitShutdown
             ) <*
             logger.trace(s"stop() for ${shardId} because of ${reason} - COMPLETE")
->>>>>>> bbf38f79
           // TODO maybe we want to only do this when the main stream's completion has bubbled up..?
         }
     }
