--- conflicted
+++ resolved
@@ -105,15 +105,6 @@
       }
 
       override def leaseLost(leaseLostInput: LeaseLostInput): Unit =
-<<<<<<< HEAD
-        if (shardQueue != null) shardQueue.stop("lease lost")
-
-      override def shardEnded(shardEndedInput: ShardEndedInput): Unit =
-        if (shardQueue != null) shardQueue.stop("shard ended")
-
-      override def shutdownRequested(shutdownRequestedInput: ShutdownRequestedInput): Unit =
-        if (shardQueue != null) shardQueue.stop("shutdown requested")
-=======
         shardQueue.foreach(_.stop("lease lost"))
 
       override def shardEnded(shardEndedInput: ShardEndedInput): Unit =
@@ -121,7 +112,6 @@
 
       override def shutdownRequested(shutdownRequestedInput: ShutdownRequestedInput): Unit =
         shardQueue.foreach(_.stop("shutdown requested"))
->>>>>>> c1df2526
     }
 
     class Queues(
