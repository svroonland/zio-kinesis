package nl.vroste.zio.kinesis.client
<<<<<<< HEAD
import io.github.vigoo.zioaws.kinesis.Kinesis
import java.time.Instant

import io.github.vigoo.zioaws.kinesis
import io.github.vigoo.zioaws.kinesis.model.{ ListShardsRequest, ShardFilter, ShardFilterType }
=======

import java.time.Instant

import nl.vroste.zio.kinesis.client.Client.ProducerRecord
>>>>>>> d6054f60
import nl.vroste.zio.kinesis.client.Producer.ProduceResponse
import nl.vroste.zio.kinesis.client.producer.ProducerLive.ProduceRequest
import nl.vroste.zio.kinesis.client.producer.{ CurrentMetrics, ProducerLive, ProducerMetrics, ShardMap, ShardThrottler }
import nl.vroste.zio.kinesis.client.serde.Serializer
import software.amazon.awssdk.services.kinesis.model.{ ShardFilter, ShardFilterType }
import zio._
import zio.clock.{ instant, Clock }
import zio.duration.{ Duration, _ }
import zio.logging._
import zio.stream.ZSink

/**
 * Producer for Kinesis records
 *
 * Supports higher volume producing than making use of the [[Client]] directly.
 *
 * Features:
 * - Batching of records into a single PutRecords calls to Kinesis for reduced IO overhead
 * - Retry requests with backoff on recoverable errors
 * - Retry individual records
 * - Rate limiting to respect shard capacity
 * - Dynamic throttling: when other systems are producing records, Producer will find a rate that optimizes
 *   the success rate while maintaining high throughput.
 *  - Aggregatting of small records into one Kinesis records.
 *
 * Records are batched for up to 500 records or 5MB of payload size,
 * whichever comes first. The latter two are Kinesis API limits.
 *
 * Individual records which cannot be produced due to Kinesis shard rate limits are retried.
 *
 * Inspired by https://docs.aws.amazon.com/streams/latest/dev/developing-producers-with-kpl.html and
 * https://aws.amazon.com/blogs/big-data/implementing-efficient-and-reliable-producers-with-the-amazon-kinesis-producer-library/
 *
 * Rate limits for the Kinesis PutRecords API (see https://docs.aws.amazon.com/kinesis/latest/APIReference/API_PutRecords.html):
 * - 500 records per request
 * - Whole request max 5MB
 * - Each item max 1MB
 * - Each shard max 1000 records / s
 * - Each shard max 1MB / s
 */
trait Producer[T] {

  /**
   * Produce a single record
   *
   * Backpressures when too many requests are in flight
   *
   * @param r
   * @return Task that fails if the records fail to be produced with a non-recoverable error
   */
  def produce(r: ProducerRecord[T]): Task[ProduceResponse]

  /**
   * Backpressures when too many requests are in flight
   *
   * @return Task that fails if any of the records fail to be produced with a non-recoverable error
   */
  def produceChunk(chunk: Chunk[ProducerRecord[T]]): Task[Seq[ProduceResponse]]

  /**
   * ZSink interface to the Producer
   */
  def sinkChunked: ZSink[Any, Throwable, Chunk[ProducerRecord[T]], Nothing, Unit] =
    ZSink.drain.contramapM(produceChunk)
}

/**
 *
 * @param bufferSize Maximum number of records to be queued for processing
 *                   When this number is reached, calls to `produce` or `produceChunk` will backpressure.
 * @param maxParallelRequests Maximum number of `PutRecords` calls that are in flight concurrently
 * @param backoffRequests
 * @param failedDelay
 * @param metricsInterval Interval at which metrics are published
 * @param updateShardInterval Interval at which the stream's shards are refreshed
 * @param aggregate Aggregate records
 *                  Enabling this setting can give higher throughput for small records, by working around
 *                  the 1000 records/s limit per shard.
 * @param allowedErrorRate The maximum allowed rate of errors before throttling is applied
 */
final case class ProducerSettings(
  bufferSize: Int = 8192,
  maxParallelRequests: Int = 24,
  backoffRequests: Schedule[Clock, Throwable, Any] = Schedule.exponential(500.millis) && Schedule.recurs(5),
  failedDelay: Duration = 100.millis,
  metricsInterval: Duration = 30.seconds,
  updateShardInterval: Duration = 30.seconds,
  aggregate: Boolean = false,
  allowedErrorRate: Double = 0.05
) {
  require(allowedErrorRate > 0 && allowedErrorRate <= 1.0, "allowedErrorRate must be between 0 and 1 (inclusive)")
}

object Producer {
  final case class ProduceResponse(shardId: String, sequenceNumber: String, attempts: Int, completed: Instant)

  /**
   * Create a Producer of `T` values to stream `streamName`
   *
   * @param streamName Stream to produce to
   * @param serializer Serializer for values of type T
   * @param settings
   * @param metricsCollector Periodically called with producer metrics
   * @tparam R Environment required by the serializer, usually Any
   * @tparam R1
   * @tparam T Type of values to produce
   * @return A Managed Producer
   */
  def make[R, R1, T](
    streamName: String,
    serializer: Serializer[R, T],
    settings: ProducerSettings = ProducerSettings(),
    metricsCollector: ProducerMetrics => ZIO[R1, Nothing, Unit] = (_: ProducerMetrics) => ZIO.unit
  ): ZManaged[R with R1 with Clock with Kinesis with Logging, Throwable, Producer[T]] =
    for {
<<<<<<< HEAD
      client          <- ZManaged.service[Kinesis.Service]
=======
      client          <- ZManaged.service[Client.Service]
>>>>>>> d6054f60
      env             <- ZIO.environment[R with Clock].toManaged_
      queue           <- zio.Queue.bounded[ProduceRequest](settings.bufferSize).toManaged(_.shutdown)
      currentMetrics  <- instant.map(CurrentMetrics.empty).flatMap(Ref.make).toManaged_
      shardMap        <- getShardMap(streamName).toManaged_
      currentShardMap <- Ref.make(shardMap).toManaged_
      inFlightCalls   <- Ref.make(0).toManaged_
      failedQueue     <- zio.Queue.bounded[ProduceRequest](settings.bufferSize).toManaged(_.shutdown)

      triggerUpdateShards <- Util.periodicAndTriggerableOperation(
                               (log.debug("Refreshing shard map") *>
                                 (getShardMap(streamName) >>= currentShardMap.set) *>
                                 log.info("Shard map was refreshed")).orDie,
                               settings.updateShardInterval
                             )
      throttler           <- ShardThrottler.make(allowedError = settings.allowedErrorRate)

      producer = new ProducerLive[R, R1, T](
                   client,
                   env,
                   queue,
                   failedQueue,
                   serializer,
                   currentMetrics,
                   currentShardMap,
                   settings,
                   streamName,
                   metricsCollector,
                   settings.aggregate,
                   inFlightCalls,
                   triggerUpdateShards,
                   throttler
                 )
      _       <- producer.runloop.forkManaged
      _       <- producer.metricsCollection.forkManaged.ensuring(producer.collectMetrics)
    } yield producer

<<<<<<< HEAD
  private def getShardMap(streamName: String): ZIO[Clock with Kinesis, Throwable, ShardMap] = {
    val shardFilter = ShardFilter(ShardFilterType.AT_LATEST) // Currently open shards
    kinesis
      .listShards(ListShardsRequest(Some(streamName), shardFilter = Some(shardFilter)))
      .mapError(_.toThrowable)
=======
  private def getShardMap(streamName: String): ZIO[Clock with Client, Throwable, ShardMap] = {
    val shardFilter = ShardFilter.builder().`type`(ShardFilterType.AT_LATEST).build() // Currently open shards
    Client
      .listShards(streamName, filter = Some(shardFilter))
>>>>>>> d6054f60
      .runCollect
      .flatMap(shards => instant.map(ShardMap.fromShards(shards, _)))
  }
}<|MERGE_RESOLUTION|>--- conflicted
+++ resolved
@@ -1,21 +1,13 @@
 package nl.vroste.zio.kinesis.client
-<<<<<<< HEAD
-import io.github.vigoo.zioaws.kinesis.Kinesis
 import java.time.Instant
 
 import io.github.vigoo.zioaws.kinesis
-import io.github.vigoo.zioaws.kinesis.model.{ ListShardsRequest, ShardFilter, ShardFilterType }
-=======
-
-import java.time.Instant
-
-import nl.vroste.zio.kinesis.client.Client.ProducerRecord
->>>>>>> d6054f60
+import io.github.vigoo.zioaws.kinesis.model.{ ListShardsRequest, ShardFilterType }
+import io.github.vigoo.zioaws.kinesis.{ model, Kinesis }
 import nl.vroste.zio.kinesis.client.Producer.ProduceResponse
 import nl.vroste.zio.kinesis.client.producer.ProducerLive.ProduceRequest
-import nl.vroste.zio.kinesis.client.producer.{ CurrentMetrics, ProducerLive, ProducerMetrics, ShardMap, ShardThrottler }
+import nl.vroste.zio.kinesis.client.producer._
 import nl.vroste.zio.kinesis.client.serde.Serializer
-import software.amazon.awssdk.services.kinesis.model.{ ShardFilter, ShardFilterType }
 import zio._
 import zio.clock.{ instant, Clock }
 import zio.duration.{ Duration, _ }
@@ -126,11 +118,7 @@
     metricsCollector: ProducerMetrics => ZIO[R1, Nothing, Unit] = (_: ProducerMetrics) => ZIO.unit
   ): ZManaged[R with R1 with Clock with Kinesis with Logging, Throwable, Producer[T]] =
     for {
-<<<<<<< HEAD
       client          <- ZManaged.service[Kinesis.Service]
-=======
-      client          <- ZManaged.service[Client.Service]
->>>>>>> d6054f60
       env             <- ZIO.environment[R with Clock].toManaged_
       queue           <- zio.Queue.bounded[ProduceRequest](settings.bufferSize).toManaged(_.shutdown)
       currentMetrics  <- instant.map(CurrentMetrics.empty).flatMap(Ref.make).toManaged_
@@ -167,18 +155,11 @@
       _       <- producer.metricsCollection.forkManaged.ensuring(producer.collectMetrics)
     } yield producer
 
-<<<<<<< HEAD
   private def getShardMap(streamName: String): ZIO[Clock with Kinesis, Throwable, ShardMap] = {
-    val shardFilter = ShardFilter(ShardFilterType.AT_LATEST) // Currently open shards
+    val shardFilter = model.ShardFilter(ShardFilterType.AT_LATEST) // Currently open shards
     kinesis
       .listShards(ListShardsRequest(Some(streamName), shardFilter = Some(shardFilter)))
       .mapError(_.toThrowable)
-=======
-  private def getShardMap(streamName: String): ZIO[Clock with Client, Throwable, ShardMap] = {
-    val shardFilter = ShardFilter.builder().`type`(ShardFilterType.AT_LATEST).build() // Currently open shards
-    Client
-      .listShards(streamName, filter = Some(shardFilter))
->>>>>>> d6054f60
       .runCollect
       .flatMap(shards => instant.map(ShardMap.fromShards(shards, _)))
   }
