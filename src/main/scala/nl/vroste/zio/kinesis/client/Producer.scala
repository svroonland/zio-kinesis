package nl.vroste.zio.kinesis.client
<<<<<<< HEAD
import java.io.IOException

import io.github.vigoo.zioaws.kinesis
import io.github.vigoo.zioaws.kinesis.Kinesis
import io.github.vigoo.zioaws.kinesis.model.{ PutRecordsRequest, PutRecordsRequestEntry }
import io.netty.handler.timeout.ReadTimeoutException
=======
import nl.vroste.zio.kinesis.client.Client.ProducerRecord
>>>>>>> f4484e8f
import nl.vroste.zio.kinesis.client.Producer.ProduceResponse
import nl.vroste.zio.kinesis.client.ProducerLive.{ CurrentMetrics, ProduceRequest }
import nl.vroste.zio.kinesis.client.serde.Serializer
<<<<<<< HEAD
import software.amazon.awssdk.services.kinesis.model.KinesisException
=======
>>>>>>> f4484e8f
import zio._
import zio.clock.{ instant, Clock }
import zio.duration.{ Duration, _ }
import zio.logging._
<<<<<<< HEAD
import zio.stream.{ ZSink, ZStream, ZTransducer }

import scala.util.control.NonFatal
=======
import zio.stream.ZSink
>>>>>>> f4484e8f

/**
 * Producer for Kinesis records
 *
 * Supports higher volume producing than making use of the [[Client]] directly.
 *
 * Features:
 * - Batching of records into a single PutRecords calls to Kinesis for reduced IO overhead
 * - Retry requests with backoff on recoverable errors
 * - Retry individual records
 * - Rate limiting to respect shard capacity (TODO)
 *
 * Records are batched for up to 500 records or 5MB of payload size,
 * whichever comes first. The latter two are Kinesis API limits.
 *
 * Individual records which cannot be produced due to Kinesis shard rate limits are retried.
 *
 * Individual shard rate limiting is not yet implemented by this library.
 *
 * Inspired by https://docs.aws.amazon.com/streams/latest/dev/developing-producers-with-kpl.html and
 * https://aws.amazon.com/blogs/big-data/implementing-efficient-and-reliable-producers-with-the-amazon-kinesis-producer-library/
 *
 * Rate limits for the Kinesis PutRecords API (see https://docs.aws.amazon.com/kinesis/latest/APIReference/API_PutRecords.html):
 * - 500 records per request
 * - Whole request max 5MB
 * - Each item max 1MB
 * - Each shard max 1000 records / s
 * - Each shard max 1MB / s
 */
trait Producer[T] {

  /**
   * Produce a single record
   *
   * Backpressures when too many requests are in flight
   *
   * @param r
   * @return Task that fails if the records fail to be produced with a non-recoverable error
   */
  def produce(r: ProducerRecord[T]): Task[ProduceResponse]

  /**
   * Backpressures when too many requests are in flight
   *
   * @return Task that fails if any of the records fail to be produced with a non-recoverable error
   */
  def produceChunk(chunk: Chunk[ProducerRecord[T]]): Task[Seq[ProduceResponse]]

  /**
   * ZSink interface to the Producer
   */
  def sinkChunked: ZSink[Any, Throwable, Chunk[ProducerRecord[T]], Nothing, Unit] =
    ZSink.drain.contramapM(produceChunk)
}

final case class ProducerSettings(
  bufferSize: Int = 8192,
  maxParallelRequests: Int = 24,
  backoffRequests: Schedule[Clock, Throwable, Any] = Schedule.exponential(500.millis) && Schedule.recurs(5),
  failedDelay: Duration = 100.millis,
  metricsInterval: Duration = 30.seconds
)

object Producer {
  final case class ProduceResponse(shardId: String, sequenceNumber: String)

  def make[R, R1, T](
    streamName: String,
    serializer: Serializer[R, T],
<<<<<<< HEAD
    settings: ProducerSettings = ProducerSettings()
  ): ZManaged[R with Clock with Kinesis with Logging, Throwable, Producer[T]] =
    for {
      env   <- ZIO.environment[R with Clock].toManaged_
      queue <- zio.Queue.bounded[ProduceRequest](settings.bufferSize).toManaged(_.shutdown)

      failedQueue <- zio.Queue.bounded[ProduceRequest](settings.bufferSize).toManaged(_.shutdown)

      // Failed records get precedence)
      _ <- (ZStream.fromQueue(failedQueue) merge ZStream.fromQueue(queue))
           // Buffer records up to maxBufferDuration or up to the Kinesis PutRecords request limit
             .aggregateAsyncWithin(
               ZTransducer.fold(PutRecordsBatch.empty)(_.isWithinLimits)(_.add(_)),
               Schedule.duration(settings.maxBufferDuration)
             )
             // Several putRecords requests in parallel
             .mapMParUnordered(settings.maxParallelRequests) { batch: PutRecordsBatch =>
               (for {
                 response              <- kinesis
                               .putRecords(PutRecordsRequest(batch.entriesInOrder.map(_.r), streamName))
                               .mapError(_.toThrowable)
                               .tapError(e => log.warn(s"Error producing records, will retry if recoverable: $e"))
                               .retry(scheduleCatchRecoverable && settings.backoffRequests)

                 maybeSucceeded         = response.recordsValue
                                    .zip(batch.entriesInOrder)
                 (newFailed, succeeded) = if (response.failedRecordCountValue.getOrElse(0) > 0)
                                            maybeSucceeded.partition {
                                              case (result, _) =>
                                                result.errorCodeValue.exists(recoverableErrorCodes.contains)
                                            }
                                          else
                                            (Seq.empty, maybeSucceeded)

                 _                     <- log.info(s"Failed to produce ${newFailed.size} records").when(newFailed.nonEmpty)
                 // TODO backoff for shard limit stuff
                 _                     <- failedQueue
                        .offerAll(newFailed.map(_._2))
                        .delay(settings.failedDelay)
                        .fork
                        .when(newFailed.nonEmpty) // TODO should be per shard
                 _                     <- ZIO.foreach_(succeeded) {
                        case (response, request) =>
                          request.done.succeed(
                            ProduceResponse(response.shardIdValue.get, response.sequenceNumberValue.get)
                          )
                      }
               } yield ()).catchAll { case NonFatal(e) => ZIO.foreach_(batch.entries.map(_.done))(_.fail(e)) }
             }
             .runDrain
             .toManaged_
             .fork
    } yield new Producer[T] {
      override def produce(r: ProducerRecord[T]): Task[ProduceResponse] =
        (for {
          request  <- makeProduceRequest(r)
          _        <- queue.offer(request)
          response <- request.done.await
        } yield response).provide(env)

      override def produceChunk(chunk: Chunk[ProducerRecord[T]]): Task[Seq[ProduceResponse]] =
        (for {
          requests <- ZIO.foreach(chunk)(makeProduceRequest)
          _        <- queue.offerAll(requests)
          results  <- ZIO.foreach(requests)(_.done.await)
        } yield results)
          .provide(env)

      private def makeProduceRequest(r: ProducerRecord[T]) =
        for {
          done <- Promise.make[Throwable, ProduceResponse]
          data <- serializer.serialize(r.data)
          entry = PutRecordsRequestEntry(Chunk.fromByteBuffer(data), partitionKey = r.partitionKey)
        } yield ProduceRequest(entry, done)
    }

  val maxRecordsPerRequest     = 499             // This is a Kinesis API limitation // TODO because of fold issue, reduced by 1
  val maxPayloadSizePerRequest = 5 * 1024 * 1024 // 5 MB

  val recoverableErrorCodes = Set("ProvisionedThroughputExceededException", "InternalFailure", "ServiceUnavailable");

  final case class ProduceResponse(shardId: String, sequenceNumber: String)

  private final case class ProduceRequest(r: PutRecordsRequestEntry, done: Promise[Throwable, ProduceResponse])

  private final case class PutRecordsBatch(entries: List[ProduceRequest], nrRecords: Int, payloadSize: Long) {
    def add(entry: ProduceRequest): PutRecordsBatch =
      copy(
        entries = entry +: entries,
        nrRecords = nrRecords + 1,
        payloadSize = payloadSize + entry.r.partitionKey.length + entry.r.data.length
      )

    lazy val entriesInOrder: List[ProduceRequest] = entries.reverse

    def isWithinLimits =
      nrRecords <= maxRecordsPerRequest &&
        payloadSize < maxPayloadSizePerRequest
  }

  private object PutRecordsBatch {
    val empty = PutRecordsBatch(List.empty, 0, 0)
  }

  private final def scheduleCatchRecoverable: Schedule[Any, Throwable, Throwable] =
    Schedule.recurWhile {
      case e: KinesisException if e.statusCode() / 100 != 4 => true
      case _: ReadTimeoutException                          => true
      case _: IOException                                   => true
      case _                                                => false
    }
=======
    settings: ProducerSettings = ProducerSettings(),
    metricsCollector: ProducerMetrics => ZIO[R1, Nothing, Unit] = (_: ProducerMetrics) => ZIO.unit
  ): ZManaged[R with R1 with Clock with Client with Logging, Throwable, Producer[T]] =
    for {
      client         <- ZManaged.service[Client.Service]
      env            <- ZIO.environment[R with Clock].toManaged_
      queue          <- zio.Queue.bounded[ProduceRequest](settings.bufferSize).toManaged(_.shutdown)
      now            <- instant.toManaged_
      currentMetrics <- Ref.make(CurrentMetrics.empty(now)).toManaged_

      failedQueue <- zio.Queue.bounded[ProduceRequest](settings.bufferSize).toManaged(_.shutdown)

      producer = new ProducerLive[R, R1, T](
                   client,
                   env,
                   queue,
                   failedQueue,
                   serializer,
                   currentMetrics,
                   settings,
                   streamName,
                   metricsCollector
                 )
      _       <- producer.runloop.forkManaged
      _       <- producer.metricsCollection.forkManaged
    } yield producer
>>>>>>> f4484e8f
}<|MERGE_RESOLUTION|>--- conflicted
+++ resolved
@@ -1,32 +1,13 @@
 package nl.vroste.zio.kinesis.client
-<<<<<<< HEAD
-import java.io.IOException
-
-import io.github.vigoo.zioaws.kinesis
 import io.github.vigoo.zioaws.kinesis.Kinesis
-import io.github.vigoo.zioaws.kinesis.model.{ PutRecordsRequest, PutRecordsRequestEntry }
-import io.netty.handler.timeout.ReadTimeoutException
-=======
-import nl.vroste.zio.kinesis.client.Client.ProducerRecord
->>>>>>> f4484e8f
 import nl.vroste.zio.kinesis.client.Producer.ProduceResponse
 import nl.vroste.zio.kinesis.client.ProducerLive.{ CurrentMetrics, ProduceRequest }
 import nl.vroste.zio.kinesis.client.serde.Serializer
-<<<<<<< HEAD
-import software.amazon.awssdk.services.kinesis.model.KinesisException
-=======
->>>>>>> f4484e8f
 import zio._
 import zio.clock.{ instant, Clock }
 import zio.duration.{ Duration, _ }
 import zio.logging._
-<<<<<<< HEAD
-import zio.stream.{ ZSink, ZStream, ZTransducer }
-
-import scala.util.control.NonFatal
-=======
 import zio.stream.ZSink
->>>>>>> f4484e8f
 
 /**
  * Producer for Kinesis records
@@ -96,124 +77,11 @@
   def make[R, R1, T](
     streamName: String,
     serializer: Serializer[R, T],
-<<<<<<< HEAD
-    settings: ProducerSettings = ProducerSettings()
-  ): ZManaged[R with Clock with Kinesis with Logging, Throwable, Producer[T]] =
-    for {
-      env   <- ZIO.environment[R with Clock].toManaged_
-      queue <- zio.Queue.bounded[ProduceRequest](settings.bufferSize).toManaged(_.shutdown)
-
-      failedQueue <- zio.Queue.bounded[ProduceRequest](settings.bufferSize).toManaged(_.shutdown)
-
-      // Failed records get precedence)
-      _ <- (ZStream.fromQueue(failedQueue) merge ZStream.fromQueue(queue))
-           // Buffer records up to maxBufferDuration or up to the Kinesis PutRecords request limit
-             .aggregateAsyncWithin(
-               ZTransducer.fold(PutRecordsBatch.empty)(_.isWithinLimits)(_.add(_)),
-               Schedule.duration(settings.maxBufferDuration)
-             )
-             // Several putRecords requests in parallel
-             .mapMParUnordered(settings.maxParallelRequests) { batch: PutRecordsBatch =>
-               (for {
-                 response              <- kinesis
-                               .putRecords(PutRecordsRequest(batch.entriesInOrder.map(_.r), streamName))
-                               .mapError(_.toThrowable)
-                               .tapError(e => log.warn(s"Error producing records, will retry if recoverable: $e"))
-                               .retry(scheduleCatchRecoverable && settings.backoffRequests)
-
-                 maybeSucceeded         = response.recordsValue
-                                    .zip(batch.entriesInOrder)
-                 (newFailed, succeeded) = if (response.failedRecordCountValue.getOrElse(0) > 0)
-                                            maybeSucceeded.partition {
-                                              case (result, _) =>
-                                                result.errorCodeValue.exists(recoverableErrorCodes.contains)
-                                            }
-                                          else
-                                            (Seq.empty, maybeSucceeded)
-
-                 _                     <- log.info(s"Failed to produce ${newFailed.size} records").when(newFailed.nonEmpty)
-                 // TODO backoff for shard limit stuff
-                 _                     <- failedQueue
-                        .offerAll(newFailed.map(_._2))
-                        .delay(settings.failedDelay)
-                        .fork
-                        .when(newFailed.nonEmpty) // TODO should be per shard
-                 _                     <- ZIO.foreach_(succeeded) {
-                        case (response, request) =>
-                          request.done.succeed(
-                            ProduceResponse(response.shardIdValue.get, response.sequenceNumberValue.get)
-                          )
-                      }
-               } yield ()).catchAll { case NonFatal(e) => ZIO.foreach_(batch.entries.map(_.done))(_.fail(e)) }
-             }
-             .runDrain
-             .toManaged_
-             .fork
-    } yield new Producer[T] {
-      override def produce(r: ProducerRecord[T]): Task[ProduceResponse] =
-        (for {
-          request  <- makeProduceRequest(r)
-          _        <- queue.offer(request)
-          response <- request.done.await
-        } yield response).provide(env)
-
-      override def produceChunk(chunk: Chunk[ProducerRecord[T]]): Task[Seq[ProduceResponse]] =
-        (for {
-          requests <- ZIO.foreach(chunk)(makeProduceRequest)
-          _        <- queue.offerAll(requests)
-          results  <- ZIO.foreach(requests)(_.done.await)
-        } yield results)
-          .provide(env)
-
-      private def makeProduceRequest(r: ProducerRecord[T]) =
-        for {
-          done <- Promise.make[Throwable, ProduceResponse]
-          data <- serializer.serialize(r.data)
-          entry = PutRecordsRequestEntry(Chunk.fromByteBuffer(data), partitionKey = r.partitionKey)
-        } yield ProduceRequest(entry, done)
-    }
-
-  val maxRecordsPerRequest     = 499             // This is a Kinesis API limitation // TODO because of fold issue, reduced by 1
-  val maxPayloadSizePerRequest = 5 * 1024 * 1024 // 5 MB
-
-  val recoverableErrorCodes = Set("ProvisionedThroughputExceededException", "InternalFailure", "ServiceUnavailable");
-
-  final case class ProduceResponse(shardId: String, sequenceNumber: String)
-
-  private final case class ProduceRequest(r: PutRecordsRequestEntry, done: Promise[Throwable, ProduceResponse])
-
-  private final case class PutRecordsBatch(entries: List[ProduceRequest], nrRecords: Int, payloadSize: Long) {
-    def add(entry: ProduceRequest): PutRecordsBatch =
-      copy(
-        entries = entry +: entries,
-        nrRecords = nrRecords + 1,
-        payloadSize = payloadSize + entry.r.partitionKey.length + entry.r.data.length
-      )
-
-    lazy val entriesInOrder: List[ProduceRequest] = entries.reverse
-
-    def isWithinLimits =
-      nrRecords <= maxRecordsPerRequest &&
-        payloadSize < maxPayloadSizePerRequest
-  }
-
-  private object PutRecordsBatch {
-    val empty = PutRecordsBatch(List.empty, 0, 0)
-  }
-
-  private final def scheduleCatchRecoverable: Schedule[Any, Throwable, Throwable] =
-    Schedule.recurWhile {
-      case e: KinesisException if e.statusCode() / 100 != 4 => true
-      case _: ReadTimeoutException                          => true
-      case _: IOException                                   => true
-      case _                                                => false
-    }
-=======
     settings: ProducerSettings = ProducerSettings(),
     metricsCollector: ProducerMetrics => ZIO[R1, Nothing, Unit] = (_: ProducerMetrics) => ZIO.unit
-  ): ZManaged[R with R1 with Clock with Client with Logging, Throwable, Producer[T]] =
+  ): ZManaged[R with R1 with Clock with Kinesis with Logging, Throwable, Producer[T]] =
     for {
-      client         <- ZManaged.service[Client.Service]
+      client         <- ZManaged.service[Kinesis.Service]
       env            <- ZIO.environment[R with Clock].toManaged_
       queue          <- zio.Queue.bounded[ProduceRequest](settings.bufferSize).toManaged(_.shutdown)
       now            <- instant.toManaged_
@@ -235,5 +103,4 @@
       _       <- producer.runloop.forkManaged
       _       <- producer.metricsCollection.forkManaged
     } yield producer
->>>>>>> f4484e8f
 }