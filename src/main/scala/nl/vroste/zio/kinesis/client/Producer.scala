--- conflicted
+++ resolved
@@ -101,28 +101,15 @@
              // Several putRecords requests in parallel
              .mapMParUnordered(settings.maxParallelRequests) { batch: PutRecordsBatch =>
                (for {
-<<<<<<< HEAD
                  response              <- kinesis
-                               .putRecords(PutRecordsRequest(batch.entries.map(_.r).reverse, streamName))
+                               .putRecords(PutRecordsRequest(batch.entriesInOrder.map(_.r), streamName))
                                .mapError(_.toThrowable)
                                .tapError(e => log.warn(s"Error producing records, will retry if recoverable: $e"))
                                .retry(scheduleCatchRecoverable && settings.backoffRequests)
 
                  maybeSucceeded         = response.recordsValue
-                                    .zip(batch.entries.reverse)
+                                    .zip(batch.entriesInOrder)
                  (newFailed, succeeded) = if (response.failedRecordCountValue.getOrElse(0) > 0)
-=======
-                 response              <- client
-                               .putRecords(streamName, batch.entriesInOrder.map(_.r))
-                               .tapError(e => log.warn(s"Error producing records, will retry if recoverable: $e"))
-                               .retry(scheduleCatchRecoverable && settings.backoffRequests)
-
-                 maybeSucceeded         = response
-                                    .records()
-                                    .asScala
-                                    .zip(batch.entriesInOrder)
-                 (newFailed, succeeded) = if (response.failedRecordCount() > 0)
->>>>>>> 673b3824
                                             maybeSucceeded.partition {
                                               case (result, _) =>
                                                 result.errorCodeValue.exists(recoverableErrorCodes.contains)
@@ -166,40 +153,10 @@
 
       private def makeProduceRequest(r: ProducerRecord[T]) =
         for {
-<<<<<<< HEAD
-          now      <- zio.clock.currentDateTime.provide(env)
-          done     <- Promise.make[Throwable, ProduceResponse]
-          data     <- serializer.serialize(r.data).provide(env)
-          entry     = PutRecordsRequestEntry(Chunk.fromByteBuffer(data), partitionKey = r.partitionKey)
-          request   = ProduceRequest(entry, done, now.toInstant)
-          _        <- queue.offer(request)
-          response <- done.await
-        } yield response
-
-      override def produceChunk(chunk: Chunk[ProducerRecord[T]]): Task[List[ProduceResponse]] =
-        zio.clock.currentDateTime
-          .provide(env)
-          .flatMap { now =>
-            ZIO
-              .foreach(chunk.toList) { r =>
-                for {
-                  done <- Promise.make[Throwable, ProduceResponse]
-                  data <- serializer.serialize(r.data).provide(env)
-                  entry = PutRecordsRequestEntry(Chunk.fromByteBuffer(data), partitionKey = r.partitionKey)
-                } yield ProduceRequest(entry, done, now.toInstant)
-              }
-          }
-          .flatMap(requests => queue.offerAll(requests) *> ZIO.foreachPar(requests)(_.done.await))
-=======
           done <- Promise.make[Throwable, ProduceResponse]
           data <- serializer.serialize(r.data)
-          entry = PutRecordsRequestEntry
-                    .builder()
-                    .partitionKey(r.partitionKey)
-                    .data(SdkBytes.fromByteBuffer(data))
-                    .build()
+          entry = PutRecordsRequestEntry(Chunk.fromByteBuffer(data), partitionKey = r.partitionKey)
         } yield ProduceRequest(entry, done)
->>>>>>> 673b3824
     }
 
   val maxRecordsPerRequest     = 499             // This is a Kinesis API limitation // TODO because of fold issue, reduced by 1
@@ -219,7 +176,7 @@
         payloadSize = payloadSize + entry.r.partitionKey.length + entry.r.data.length
       )
 
-    lazy val entriesInOrder: Seq[ProduceRequest] = entries.reverse
+    lazy val entriesInOrder: List[ProduceRequest] = entries.reverse
 
     def isWithinLimits =
       nrRecords <= maxRecordsPerRequest &&
