package nl.vroste.zio.kinesis.client

import java.time.Instant

import nl.vroste.zio.kinesis.client.serde.{ Deserializer, Serializer }
import software.amazon.awssdk.services.kinesis.KinesisAsyncClient
import software.amazon.awssdk.services.kinesis.model._
import zio.clock.Clock
import zio.stream.ZStream
<<<<<<< HEAD
import zio.{ Has, Schedule, Task, ZIO, ZLayer, ZManaged }
import zio.Promise
import zio.Queue
import zio.duration._

import software.amazon.awssdk.http.SdkCancellationException
import software.amazon.awssdk.http.nio.netty.Http2Configuration
import software.amazon.awssdk.http.nio.netty.NettyNioAsyncHttpClient
import software.amazon.awssdk.http.Protocol
import software.amazon.awssdk.services.kinesis.KinesisAsyncClientBuilder
import zio.IO
import software.amazon.awssdk.core.SdkBytes
=======
import zio._
>>>>>>> c04ab969

object Client {

  val live: ZLayer[Has[KinesisAsyncClient], Throwable, Client] =
    ZLayer.fromService[KinesisAsyncClient, Client.Service] {
      new ClientLive(_)
    }

  /**
   * Client for consumer and producer operations
   *
   * The interface is as close as possible to the natural ZIO variant of the KinesisAsyncClient interface,
   * with some noteable differences:
   * - Methods working with records (consuming or producing) make use of Serdes for (de)serialization
   * - Paginated APIs such as listShards are modeled as a ZStream
   * - AWS SDK library method responses that only indicate success and do not contain any other
   *   data (besides SDK internals) are mapped to a ZIO of Unit
   * - AWS SDK library method responses that contain a single field are mapped to a ZIO of that field's type
   *
   */
  trait Service {

    /**
     * Registers a stream consumer for use during the lifetime of the managed resource
     *
     * If the consumer already exists, it will be reused
     *
     * @param streamARN    ARN of the stream to consume
     * @param consumerName Name of the consumer
     * @return Managed resource that unregisters the stream consumer after use
     */
    def createConsumer(streamARN: String, consumerName: String): ZManaged[Any, Throwable, Consumer]

    def describeStreamConsumer(streamARN: String, consumerName: String): ZIO[Any, Throwable, ConsumerDescription]

    /**
     * List all shards in a stream
     *
     * Handles paginated responses from the AWS API in a streaming manner
     *
     * @param chunkSize Number of results to fetch in one request (maxResults parameter).
     *                  Overwrites the maxResults in the request
     *
     * @return ZStream of shards in a stream
     */
    def listShards(
      streamName: String,
      streamCreationTimestamp: Option[Instant] = None,
      chunkSize: Int = 10000
    ): ZStream[Clock, Throwable, Shard]

    def getShardIterator(
      streamName: String,
      shardId: String,
      iteratorType: ShardIteratorType
    ): Task[String]

    /**
     * Creates a `ZStream` of the records in the given shard
     *
     * Records are deserialized to values of type `T`
     *
     * Subscriptions are valid for only 5 minutes and should be renewed by the caller with
     * an up to date starting position.
     *
     * @param consumerARN
     * @param shardID
     * @param startingPosition
     * @return Stream of SubscribeToShardEvents, each of which contain records.
     *         When exceptions occur in the subscription or the streaming, the stream will fail.
     */
    def subscribeToShard(
      consumerARN: String,
      shardID: String,
      startingPosition: ShardIteratorType
    ): ZStream[Any, Throwable, SubscribeToShardEvent]

    /**
     * @see [[createConsumer]] for automatic deregistration of the consumer
     */
    def registerStreamConsumer(
      streamARN: String,
      consumerName: String
    ): ZIO[Any, Throwable, Consumer]

    /**
     * @see [[createConsumer]] for automatic deregistration of the consumer
     */
    def deregisterStreamConsumer(consumerARN: String): Task[Unit]

    def getRecords(shardIterator: String, limit: Int): Task[GetRecordsResponse]

    def putRecord[R, T](
      streamName: String,
      serializer: Serializer[R, T],
      r: ProducerRecord[T]
    ): ZIO[R, Throwable, PutRecordResponse]

    def putRecords[R, T](
      streamName: String,
      serializer: Serializer[R, T],
      records: Iterable[ProducerRecord[T]]
    ): ZIO[R, Throwable, PutRecordsResponse]

    def putRecords(streamName: String, entries: List[PutRecordsRequestEntry]): Task[PutRecordsResponse]
  }

  // Accessor methods
  def listShards(
    streamName: String,
    streamCreationTimestamp: Option[Instant] = None,
    chunkSize: Int = 10000
  ): ZStream[Clock with Client, Throwable, Shard] =
    ZStream.unwrap {
      ZIO.service[Service].map(_.listShards(streamName, streamCreationTimestamp, chunkSize))
    }

  def getShardIterator(streamName: String, shardId: String, iteratorType: ShardIteratorType): ClientTask[String] =
    withClient(_.getShardIterator(streamName, shardId, iteratorType))

  def getRecords(shardIterator: String, limit: Int): ClientTask[GetRecordsResponse] =
    withClient(_.getRecords(shardIterator, limit))

  type ClientTask[+A] = ZIO[Client, Throwable, A]

  private def withClient[R, R1 >: R, E, E1 <: E, A, A1 <: A](
    f: Client.Service => ZIO[R1, E1, A1]
  ): ZIO[Client with R, E, A] =
    ZIO.service[Service].flatMap(f)

  case class ConsumerRecord(
    sequenceNumber: String,
    approximateArrivalTimestamp: Instant,
    data: SdkBytes,
    partitionKey: String,
    encryptionType: EncryptionType,
    shardID: String
  )

  case class ProducerRecord[T](partitionKey: String, data: T)

  sealed trait ShardIteratorType
  object ShardIteratorType {
    case object Latest                                     extends ShardIteratorType
    case object TrimHorizon                                extends ShardIteratorType
    case class AtSequenceNumber(sequenceNumber: String)    extends ShardIteratorType
    case class AfterSequenceNumber(sequenceNumber: String) extends ShardIteratorType
    case class AtTimestamp(timestamp: Instant)             extends ShardIteratorType
  }

<<<<<<< HEAD
  /**
   * Optimizes the HTTP client for parallel shard streaming
   *
   * @param builder
   * @param maxConcurrency Set this to something like the number of leases + a bit more
   * @param initialWindowSize
   * @param healthCheckPingPeriod
   */
  def adjustKinesisClientBuilder(
    builder: KinesisAsyncClientBuilder,
    maxConcurrency: Int = Integer.MAX_VALUE,
    initialWindowSize: Int = 512 * 1024, // 512 KB, see https://github.com/awslabs/amazon-kinesis-client/pull/706
    healthCheckPingPeriod: Duration = 60.seconds
  ) =
    builder
      .httpClientBuilder(
        NettyNioAsyncHttpClient
          .builder()
          .maxConcurrency(maxConcurrency)
          .http2Configuration(
            Http2Configuration
              .builder()
              .initialWindowSize(initialWindowSize)
              .healthCheckPingPeriod(healthCheckPingPeriod.asJava)
              .build()
          )
          .protocol(Protocol.HTTP2)
      )

}

private object Util {
  def asZIO[T](f: => CompletableFuture[T]): Task[T] = ZIO.effect(f).flatMap(ZIO.fromCompletionStage(_))

  def paginatedRequest[R, E, A, Token](fetch: Option[Token] => ZIO[R, E, (A, Option[Token])])(
    throttling: Schedule[Clock, Any, Int] = Schedule.forever
  ): ZStream[Clock with R, E, A] =
    ZStream.fromEffect(fetch(None)).flatMap {
      case (results, nextTokenOpt) =>
        ZStream.succeed(results) ++ (nextTokenOpt match {
          case None            => ZStream.empty
          case Some(nextToken) =>
            ZStream.paginateM[R, E, A, Token](nextToken)(token => fetch(Some(token))).scheduleElements(throttling)
        })
    }

  def exponentialBackoff(
    min: Duration,
    max: Duration,
    factor: Double = 2.0,
    maxRecurs: Option[Int] = None
  ): Schedule[Clock, Throwable, Any] =
    (Schedule.exponential(min).whileOutput(_ <= max) andThen Schedule.fixed(max)) &&
      maxRecurs.map(Schedule.recurs).getOrElse(Schedule.forever)

  /**
   * Executes calls through a token bucket stream, ensuring a maximum rate of calls
   *
   * Allows for bursting
   *
   * @param units Maximum number of calls per duration
   * @param duration Duration for nr of tokens
   * @return The original function with rate limiting applied, as a managed resource
   */
  def throttledFunction[R, I, E, A](units: Long, duration: Duration)(
    f: I => ZIO[R, E, A]
  ): ZManaged[Clock, Nothing, I => ZIO[R, E, A]] =
    for {
      requestsQueue <- Queue.unbounded[(IO[E, A], Promise[E, A])].toManaged_
      _             <- ZStream
             .fromQueueWithShutdown(requestsQueue)
             .throttleShape(units, duration, units)(_ => 1)
             .mapM { case (effect, promise) => promise.complete(effect) }
             .runDrain
             .forkManaged
    } yield (input: I) =>
      for {
        env     <- ZIO.environment[R]
        promise <- Promise.make[E, A]
        _       <- requestsQueue.offer((f(input).provide(env), promise))
        result  <- promise.await
      } yield result

=======
>>>>>>> c04ab969
}<|MERGE_RESOLUTION|>--- conflicted
+++ resolved
@@ -7,7 +7,6 @@
 import software.amazon.awssdk.services.kinesis.model._
 import zio.clock.Clock
 import zio.stream.ZStream
-<<<<<<< HEAD
 import zio.{ Has, Schedule, Task, ZIO, ZLayer, ZManaged }
 import zio.Promise
 import zio.Queue
@@ -20,9 +19,7 @@
 import software.amazon.awssdk.services.kinesis.KinesisAsyncClientBuilder
 import zio.IO
 import software.amazon.awssdk.core.SdkBytes
-=======
 import zio._
->>>>>>> c04ab969
 
 object Client {
 
@@ -173,7 +170,6 @@
     case class AtTimestamp(timestamp: Instant)             extends ShardIteratorType
   }
 
-<<<<<<< HEAD
   /**
    * Optimizes the HTTP client for parallel shard streaming
    *
@@ -203,60 +199,4 @@
           .protocol(Protocol.HTTP2)
       )
 
-}
-
-private object Util {
-  def asZIO[T](f: => CompletableFuture[T]): Task[T] = ZIO.effect(f).flatMap(ZIO.fromCompletionStage(_))
-
-  def paginatedRequest[R, E, A, Token](fetch: Option[Token] => ZIO[R, E, (A, Option[Token])])(
-    throttling: Schedule[Clock, Any, Int] = Schedule.forever
-  ): ZStream[Clock with R, E, A] =
-    ZStream.fromEffect(fetch(None)).flatMap {
-      case (results, nextTokenOpt) =>
-        ZStream.succeed(results) ++ (nextTokenOpt match {
-          case None            => ZStream.empty
-          case Some(nextToken) =>
-            ZStream.paginateM[R, E, A, Token](nextToken)(token => fetch(Some(token))).scheduleElements(throttling)
-        })
-    }
-
-  def exponentialBackoff(
-    min: Duration,
-    max: Duration,
-    factor: Double = 2.0,
-    maxRecurs: Option[Int] = None
-  ): Schedule[Clock, Throwable, Any] =
-    (Schedule.exponential(min).whileOutput(_ <= max) andThen Schedule.fixed(max)) &&
-      maxRecurs.map(Schedule.recurs).getOrElse(Schedule.forever)
-
-  /**
-   * Executes calls through a token bucket stream, ensuring a maximum rate of calls
-   *
-   * Allows for bursting
-   *
-   * @param units Maximum number of calls per duration
-   * @param duration Duration for nr of tokens
-   * @return The original function with rate limiting applied, as a managed resource
-   */
-  def throttledFunction[R, I, E, A](units: Long, duration: Duration)(
-    f: I => ZIO[R, E, A]
-  ): ZManaged[Clock, Nothing, I => ZIO[R, E, A]] =
-    for {
-      requestsQueue <- Queue.unbounded[(IO[E, A], Promise[E, A])].toManaged_
-      _             <- ZStream
-             .fromQueueWithShutdown(requestsQueue)
-             .throttleShape(units, duration, units)(_ => 1)
-             .mapM { case (effect, promise) => promise.complete(effect) }
-             .runDrain
-             .forkManaged
-    } yield (input: I) =>
-      for {
-        env     <- ZIO.environment[R]
-        promise <- Promise.make[E, A]
-        _       <- requestsQueue.offer((f(input).provide(env), promise))
-        result  <- promise.await
-      } yield result
-
-=======
->>>>>>> c04ab969
 }