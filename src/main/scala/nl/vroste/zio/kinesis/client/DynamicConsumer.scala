--- conflicted
+++ resolved
@@ -4,7 +4,6 @@
 import java.util.UUID
 
 import io.github.vigoo.zioaws.cloudwatch.CloudWatch
-import io.github.vigoo.zioaws.core.config
 import io.github.vigoo.zioaws.dynamodb.DynamoDb
 import io.github.vigoo.zioaws.kinesis.Kinesis
 import nl.vroste.zio.kinesis.client.Util.processWithSkipOnError
@@ -38,20 +37,12 @@
     aggregated: Boolean
   )
 
-<<<<<<< HEAD
-  val live: ZLayer[Kinesis with CloudWatch with DynamoDb, Nothing, DynamicConsumer] =
-    ZLayer.fromServices[Kinesis.Service, CloudWatch.Service, DynamoDb.Service, DynamicConsumer.Service] {
-      case (kinesis, cloudwatch, dynamodb) => new DynamicConsumerLive(kinesis.api, cloudwatch.api, dynamodb.api)
-=======
-  val live: ZLayer[Logging with Has[KinesisAsyncClient] with Has[CloudWatchAsyncClient] with Has[
-    DynamoDbAsyncClient
-  ], Nothing, Has[Service]] =
-    ZLayer.fromServices[Logger[
-      String
-    ], KinesisAsyncClient, CloudWatchAsyncClient, DynamoDbAsyncClient, DynamicConsumer.Service] {
-      new DynamicConsumerLive(_, _, _, _)
->>>>>>> 673b3824
-    }
+  val live: ZLayer[Logging with Kinesis with CloudWatch with DynamoDb, Nothing, DynamicConsumer] =
+    ZLayer
+      .fromServices[Logger[String], Kinesis.Service, CloudWatch.Service, DynamoDb.Service, DynamicConsumer.Service] {
+        case (logger, kinesis, cloudwatch, dynamodb) =>
+          new DynamicConsumerLive(logger, kinesis.api, cloudwatch.api, dynamodb.api)
+      }
 
   trait Service {
 
@@ -314,11 +305,4 @@
         override private[client] def peek: UIO[Option[Record[_]]] = latestStaged.get
       }
   }
-
-<<<<<<< HEAD
-  val defaultEnvironment: ZLayer[Any, Throwable, DynamicConsumer] =
-    HttpClientBuilder.make() >>> config.default >>> sdkClients >>> DynamicConsumer.live
-
-=======
->>>>>>> 673b3824
 }