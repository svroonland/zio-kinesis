--- conflicted
+++ resolved
@@ -264,17 +264,10 @@
   // TODO check the order of received records is correct
 
   override def spec =
-<<<<<<< HEAD
     suite("DynamicConsumer")(
       testConsume1 @@ TestAspect.ignore,
       testConsume2 @@ TestAspect.ignore,
       testCheckpointAtShutdown @@ TestAspect.ignore
-=======
-    suite("DynamicConsumerTest")(
-      testConsume1,
-      testConsume2,
-      testCheckpointAtShutdown
->>>>>>> 7545f51a
     ).provideCustomLayer(env.orDie) @@ timeout(5.minute) @@ sequential @@ ignore
 
   def delayStream[R, E, O](s: ZStream[R, E, O], delay: Duration) =
