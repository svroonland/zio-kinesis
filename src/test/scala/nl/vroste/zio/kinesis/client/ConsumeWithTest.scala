--- conflicted
+++ resolved
@@ -6,7 +6,6 @@
 import io.github.vigoo.zioaws.dynamodb.DynamoDb
 import io.github.vigoo.zioaws.kinesis.Kinesis
 import nl.vroste.zio.kinesis.client.DynamicConsumer.consumeWith
-import nl.vroste.zio.kinesis.client.LocalStackServices.localStackAwsLayer
 import nl.vroste.zio.kinesis.client.serde.Serde
 import zio._
 import zio.blocking.Blocking
@@ -27,17 +26,12 @@
       rootLoggerName = Some("default-logger")
     )
 
-<<<<<<< HEAD
   private val env: ZLayer[
     Any,
     Throwable,
     CloudWatch with Kinesis with DynamoDb with DynamicConsumer with Clock with Blocking with Logging
   ] =
-    (LocalStackServices.env >+> LocalStackServices.dynamicConsumerLayer) ++ Clock.live ++ Blocking.live ++ loggingLayer
-=======
-  private val env =
-    (LocalStackServices.localHttpClient >>> LocalStackServices.kinesisAsyncClientLayer >>> (Client.live ++ AdminClient.live ++ (loggingLayer ++ localStackAwsLayer >>> DynamicConsumer.live))) ++ Clock.live ++ Blocking.live ++ loggingLayer
->>>>>>> 673b3824
+    (loggingLayer ++ LocalStackServices.env) >+> DynamicConsumer.live ++ Clock.live ++ Blocking.live
 
   def testConsume1 =
     testM("consumeWith should consume records produced on all shards") {
