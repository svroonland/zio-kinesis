package nl.vroste.zio.kinesis.client

<<<<<<< HEAD
import io.github.vigoo.zioaws.kinesis
import io.github.vigoo.zioaws.kinesis.Kinesis
import io.github.vigoo.zioaws.kinesis.model.{
  CreateStreamRequest,
  DeleteStreamRequest,
  PutRecordsRequest,
  PutRecordsRequestEntry,
  PutRecordsResponse
}
import nl.vroste.zio.kinesis.client.serde.Serializer
import software.amazon.awssdk.services.kinesis.model.{ ResourceInUseException, ResourceNotFoundException }
=======
import software.amazon.awssdk.services.kinesis.model.{ ResourceInUseException, ResourceNotFoundException, Shard }
>>>>>>> f4484e8f
import zio.clock.Clock
import zio.console.{ putStrLn, Console }
import zio.duration._
import zio.{ Chunk, Schedule, ZIO, ZManaged }

object TestUtil {

<<<<<<< HEAD
  def createStream(streamName: String, nrShards: Int): ZManaged[Console with Clock with Kinesis, Throwable, Unit] =
=======
  def withStream[R, A](name: String, shards: Int)(
    f: ZIO[R, Throwable, A]
  ): ZIO[AdminClient with Client with Clock with Console with R, Throwable, A] =
    TestUtil
      .createStream(name, shards)
      .tapM(_ => getShards(name))
      .use_(f)

  def getShards(name: String): ZIO[Client with Clock, Throwable, Chunk[Shard]]                                        =
    ZIO
      .service[Client.Service]
      .flatMap(_.listShards(name).runCollect)
      .filterOrElse(_.nonEmpty)(_ => getShards(name).delay(1.second))
      .catchSome { case _: ResourceInUseException => getShards(name).delay(1.second) }

  def createStream(streamName: String, nrShards: Int): ZManaged[Console with AdminClient with Clock, Throwable, Unit] =
>>>>>>> f4484e8f
    createStreamUnmanaged(streamName, nrShards).toManaged(_ =>
      kinesis
        .deleteStream(DeleteStreamRequest(streamName, enforceConsumerDeletion = Some(true)))
        .mapError(_.toThrowable)
        .catchSome {
          case _: ResourceNotFoundException => ZIO.unit
        }
        .orDie
    )

  def createStreamUnmanaged(
    streamName: String,
    nrShards: Int
  ): ZIO[Console with Clock with Kinesis, Throwable, Unit] =
    kinesis
      .createStream(CreateStreamRequest(streamName, nrShards))
      .mapError(_.toThrowable)
      .catchSome {
        case _: ResourceInUseException =>
          putStrLn("Stream already exists")
      }
      .retry(Schedule.exponential(1.second) && Schedule.recurs(10))

  val retryOnResourceNotFound: Schedule[Clock, Throwable, ((Throwable, Long), Duration)] =
    Schedule.recurWhile[Throwable] {
      case _: ResourceNotFoundException => true
      case _                            => false
    } &&
      Schedule.recurs(5) &&
      Schedule.exponential(2.second)

  def recordsForBatch(batchIndex: Int, batchSize: Int): Seq[Int] =
    ((if (batchIndex == 1) 1 else (batchIndex - 1) * batchSize) to (batchSize * batchIndex) - 1)

  def putRecords[R, T](
    streamName: String,
    serializer: Serializer[R, T],
    records: Iterable[ProducerRecord[T]]
  ): ZIO[Kinesis with R, Throwable, PutRecordsResponse.ReadOnly] =
    for {
      recordsAndBytes <- ZIO.foreach(records)(r => serializer.serialize(r.data).map((_, r.partitionKey)))
      entries          = recordsAndBytes.map {
                  case (data, partitionKey) =>
                    PutRecordsRequestEntry(Chunk.fromByteBuffer(data), partitionKey = partitionKey)
                }
      response        <- kinesis
                    .putRecords(PutRecordsRequest(entries.toList, streamName))
                    .mapError(_.toThrowable)
    } yield response

}<|MERGE_RESOLUTION|>--- conflicted
+++ resolved
@@ -1,20 +1,18 @@
 package nl.vroste.zio.kinesis.client
 
-<<<<<<< HEAD
 import io.github.vigoo.zioaws.kinesis
 import io.github.vigoo.zioaws.kinesis.Kinesis
 import io.github.vigoo.zioaws.kinesis.model.{
   CreateStreamRequest,
   DeleteStreamRequest,
+  ListShardsRequest,
   PutRecordsRequest,
   PutRecordsRequestEntry,
-  PutRecordsResponse
+  PutRecordsResponse,
+  Shard
 }
 import nl.vroste.zio.kinesis.client.serde.Serializer
 import software.amazon.awssdk.services.kinesis.model.{ ResourceInUseException, ResourceNotFoundException }
-=======
-import software.amazon.awssdk.services.kinesis.model.{ ResourceInUseException, ResourceNotFoundException, Shard }
->>>>>>> f4484e8f
 import zio.clock.Clock
 import zio.console.{ putStrLn, Console }
 import zio.duration._
@@ -22,26 +20,22 @@
 
 object TestUtil {
 
-<<<<<<< HEAD
-  def createStream(streamName: String, nrShards: Int): ZManaged[Console with Clock with Kinesis, Throwable, Unit] =
-=======
   def withStream[R, A](name: String, shards: Int)(
     f: ZIO[R, Throwable, A]
-  ): ZIO[AdminClient with Client with Clock with Console with R, Throwable, A] =
-    TestUtil
-      .createStream(name, shards)
+  ): ZIO[Kinesis with Clock with Console with R, Throwable, A] =
+    createStream(name, shards)
       .tapM(_ => getShards(name))
       .use_(f)
 
-  def getShards(name: String): ZIO[Client with Clock, Throwable, Chunk[Shard]]                                        =
-    ZIO
-      .service[Client.Service]
-      .flatMap(_.listShards(name).runCollect)
+  def getShards(name: String): ZIO[Kinesis with Clock, Throwable, Chunk[Shard.ReadOnly]]                          =
+    kinesis
+      .listShards(ListShardsRequest(streamName = Some(name)))
+      .mapError(_.toThrowable)
+      .runCollect
       .filterOrElse(_.nonEmpty)(_ => getShards(name).delay(1.second))
       .catchSome { case _: ResourceInUseException => getShards(name).delay(1.second) }
 
-  def createStream(streamName: String, nrShards: Int): ZManaged[Console with AdminClient with Clock, Throwable, Unit] =
->>>>>>> f4484e8f
+  def createStream(streamName: String, nrShards: Int): ZManaged[Console with Clock with Kinesis, Throwable, Unit] =
     createStreamUnmanaged(streamName, nrShards).toManaged(_ =>
       kinesis
         .deleteStream(DeleteStreamRequest(streamName, enforceConsumerDeletion = Some(true)))
