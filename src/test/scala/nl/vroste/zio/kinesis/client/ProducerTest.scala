--- conflicted
+++ resolved
@@ -8,30 +8,18 @@
 import zio.console.putStrLn
 import zio.duration._
 import zio.logging.slf4j.Slf4jLogger
-<<<<<<< HEAD
-import zio.test.Assertion._
-import zio.test.TestAspect._
-import zio.test._
-import zio.{ Chunk, ZIO }
-=======
 import zio.stream.ZStream
 import zio.test.Assertion._
 import zio.test.TestAspect._
 import zio.test._
 import zio.{ Chunk, Ref, ZIO }
->>>>>>> f4484e8f
 
 object ProducerTest extends DefaultRunnableSpec {
   import TestUtil._
 
   val loggingLayer = Slf4jLogger.make((_, logEntry) => logEntry, Some(getClass.getName))
 
-<<<<<<< HEAD
   val env = (LocalStackServices.env.orDie) ++ loggingLayer ++ Clock.live
-=======
-  val env = (LocalStackServices.localStackAwsLayer.orDie >>> (AdminClient.live ++ Client.live)).orDie >+>
-    (loggingLayer ++ Clock.live ++ zio.console.Console.live)
->>>>>>> f4484e8f
 
   def spec =
     suite("Producer")(
