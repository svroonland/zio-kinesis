--- conflicted
+++ resolved
@@ -76,11 +76,6 @@
   val cloudWatchClientLayer: ZLayer[AwsConfig, Throwable, CloudWatch] =
     cloudwatch.customized(_.endpointOverride(cloudwatchUri))
 
-<<<<<<< HEAD
   val env: ZLayer[Any, Throwable, CloudWatch with Kinesis with DynamoDb] =
     localHttpClient >>> awsConfig >>> (cloudWatchClientLayer ++ kinesisAsyncClientLayer ++ dynamoDbClientLayer)
-=======
-  val localStackAwsLayer = localHttpClient >>> (cloudWatchClientLayer ++ kinesisAsyncClientLayer ++ dynamoDbClientLayer)
->>>>>>> 673b3824
-
 }