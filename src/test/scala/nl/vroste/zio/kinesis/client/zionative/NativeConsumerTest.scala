package nl.vroste.zio.kinesis.client.zionative

import java.time.Instant
import java.{ util => ju }

import io.github.vigoo.zioaws.kinesis
import io.github.vigoo.zioaws.kinesis.Kinesis
import io.github.vigoo.zioaws.kinesis.model.{ DescribeStreamRequest, ListShardsRequest, Shard }

import scala.collection.compat._
import nl.vroste.zio.kinesis.client.{ LocalStackServices, Producer, ProducerRecord, ProducerSettings, TestUtil }
import nl.vroste.zio.kinesis.client.Producer.ProduceResponse
import nl.vroste.zio.kinesis.client.TestUtil.retryOnResourceNotFound
import nl.vroste.zio.kinesis.client.serde.Serde
import nl.vroste.zio.kinesis.client.zionative.DiagnosticEvent.PollComplete
import nl.vroste.zio.kinesis.client.zionative.leasecoordinator.LeaseCoordinationSettings
import nl.vroste.zio.kinesis.client.zionative.leaserepository.DynamoDbLeaseRepository
import zio._
import zio.clock.Clock
import zio.console._
import zio.duration._
import zio.logging.log
import zio.logging.slf4j.Slf4jLogger
import zio.stream.{ ZStream, ZTransducer }
import zio.test.Assertion._
import zio.test._
import zio.logging._

object NativeConsumerTest extends DefaultRunnableSpec {
  /*
  - [X] It must retrieve records from all shards
  - [X] Support both polling and enhanced fanout
  - [X] Must restart from the given initial start point if no lease yet
  - [X] Must restart from the record after the last checkpointed record for each shard
  - [X] Should release leases at shutdown (another worker should acquire all leases directly without having to steal)
  - [X] Must checkpoint the last staged checkpoint before shutdown
  - [ ] Correctly deserialize the records
  - [ ] something about rate limits: maybe if we have multiple consumers active and run into rate limits?
  - [X] Steal an equal share of leases from another worker
  - [X] Two workers must be able to start up concurrently
  - [X] When one of a group of workers fail, the others must take over its leases
  - [X] When one of two workers stops gracefully, the other must take over the shards
  - [X] Restart a shard stream when the user has ended it
  - [ ] Release leases after they have expired during a connection failure
  - [ ] Recover from a lost connection
   */

  def streamPrefix = ju.UUID.randomUUID().toString().take(9)

  override def spec =
    suite("ZIO Native Kinesis Stream Consumer")(
      testM("retrieve records from all shards") {
        val nrRecords = 2000
        val nrShards  = 5

        withRandomStreamAndApplicationName(nrShards) {
          (streamName, applicationName) =>
            for {
              _        <- log.info("Starting producer")
              producer <- produceSampleRecords(streamName, nrRecords, chunkSize = 500).fork
              _        <- log.info("Starting consumer")
              records  <- Consumer
                           .shardedStream(
                             streamName,
                             applicationName,
                             Serde.asciiString,
                             fetchMode = FetchMode.Polling(batchSize = 1000),
                             emitDiagnostic = onDiagnostic("worker1")
                           )
                           .flatMapPar(Int.MaxValue) {
                             case (shard @ _, shardStream, checkpointer) =>
                               shardStream.tap(checkpointer.stage)
                           }
                           .take(nrRecords.toLong)
                           .runCollect
              shardIds <- kinesis
                            .describeStream(DescribeStreamRequest(streamName))
                            .mapError(_.toThrowable)
                            .map(_.streamDescriptionValue.shardsValue.map(_.shardIdValue))
              _        <- producer.interrupt

            } yield assert(records.map(_.shardId).toSet)(equalTo(shardIds.toSet))
        }
      },
      testM("release leases at shutdown") {
        val nrRecords = 200
        val nrShards  = 5

        withRandomStreamAndApplicationName(nrShards) {
          (streamName, applicationName) =>
            for {
              _      <- produceSampleRecords(streamName, nrRecords)
              _      <- Consumer
                     .shardedStream(
                       streamName,
                       applicationName,
                       Serde.asciiString,
                       emitDiagnostic = onDiagnostic("worker1")
                     )
                     .flatMapPar(Int.MaxValue) {
                       case (shard @ _, shardStream, checkpointer) =>
                         shardStream.map((_, checkpointer))
                     }
                     .tap { case (r, checkpointer) => checkpointer.stage(r) }
                     .map(_._1)
                     .take(nrRecords.toLong)
                     .runDrain
              result <- assertAllLeasesReleased(applicationName)
            } yield result
        }
      },
      testM("checkpoint the last staged record at shutdown") {
        val nrRecords = 200
        val nrShards  = 5

        withRandomStreamAndApplicationName(nrShards) {
          (streamName, applicationName) =>
            for {
              producedShardsAndSequence <-
                produceSampleRecords(streamName, nrRecords, chunkSize = 500) // Deterministic order
              records            <- Consumer
                           .shardedStream(
                             streamName,
                             applicationName,
                             Serde.asciiString,
                             emitDiagnostic = onDiagnostic("worker1")
                           )
                           .flatMapPar(Int.MaxValue) {
                             case (shard @ _, shardStream, checkpointer) => shardStream.tap(checkpointer.stage)
                           }
                           .take(nrRecords.toLong)
                           .runCollect
              lastSeqNrByShard    = records.groupBy(_.shardId).view.mapValues(_.last)
              checkpoints        <- getCheckpoints(applicationName)
              expectedCheckpoints =
                producedShardsAndSequence.groupBy(_.shardId).view.mapValues(_.last.sequenceNumber).toMap

            } yield assert(checkpoints)(Assertion.hasSameElements(expectedCheckpoints))
        }
      },
      testM("continue from the next message after the last checkpoint") {
        val nrRecords = 200
        val nrShards  = 1

        withRandomStreamAndApplicationName(nrShards) {
          (streamName, applicationName) =>
            for {
              producer <- produceSampleRecords(streamName, nrRecords, chunkSize = nrRecords).fork

              _ <- Consumer
                     .shardedStream(
                       streamName,
                       applicationName,
                       Serde.asciiString,
                       emitDiagnostic = onDiagnostic("Worker1")
                     )
                     .flatMapPar(Int.MaxValue) {
                       case (shard @ _, shardStream, checkpointer) =>
                         shardStream.map((_, checkpointer))
                     }
                     .take(nrRecords.toLong)
                     .tap { case (r, checkpointer) => checkpointer.stage(r) }
                     .runDrain
              _ <- producer.join

              _ <- produceSampleRecords(streamName, 1, indexStart = nrRecords + 3) // Something arbitrary

              // TODO improveee test: this could also pass with shard iterator LATEST or something
              firstRecord <- Consumer
                               .shardedStream(
                                 streamName,
                                 applicationName,
                                 Serde.asciiString,
                                 workerIdentifier = "worker2",
                                 emitDiagnostic = onDiagnostic("worker2")
                               )
                               .flatMapPar(Int.MaxValue) {
                                 case (shard @ _, shardStream, checkpointer) => shardStream.map((_, checkpointer))
                               }
                               .tap {
                                 case (r, checkpointer) => checkpointer.stage(r)
                               } // It will automatically checkpoint at stream end
                               .map(_._1)
                               .take(1)
                               .runHead

            } yield assert(firstRecord)(isSome(hasField("key", _.partitionKey, equalTo(s"key${nrRecords + 3}"))))
        }
      },
      testM("worker steals leases from other worker until they both have an equal share") {
        val nrRecords = 2000
        val nrShards  = 5

        withRandomStreamAndApplicationName(nrShards) {
          (streamName, applicationName) =>
            for {
              producer         <- produceSampleRecords(streamName, nrRecords, chunkSize = 10, throttle = Some(1.second)).fork
              consumer1Started <- Promise.make[Nothing, Unit]
              consumer1         = Consumer
                            .shardedStream(
                              streamName,
                              applicationName,
                              Serde.asciiString,
                              workerIdentifier = "worker1",
                              emitDiagnostic = onDiagnostic("worker1")
                            )
                            .flatMapPar(Int.MaxValue) {
                              case (shard @ _, shardStream, checkpointer) =>
                                shardStream
                                // .tap(r => UIO(println(s"Worker 1 got record on shard ${r.shardId}")))
                                  .tap(checkpointer.stage)
                                  .tap(_ => consumer1Started.succeed(()))
                                  .aggregateAsyncWithin(ZTransducer.collectAllN(2000), Schedule.fixed(5.second))
                                  .mapError[Either[Throwable, ShardLeaseLost.type]](Left(_))
                                  .tap(_ => checkpointer.checkpoint())
                                  .catchAll {
                                    case Right(e) =>
                                      println(s"Got error ${e}")
                                      ZStream.empty
                                    case Left(e)  =>
                                      println(s"Got error left ${e}")
                                      ZStream.fail(e)
                                  }
                                  .mapConcat(identity(_))
                            }
                            .updateService[Logger[String]](_.named("worker1"))
              consumer2         = Consumer
                            .shardedStream(
                              streamName,
                              applicationName,
                              Serde.asciiString,
                              workerIdentifier = "worker2",
                              emitDiagnostic = onDiagnostic("worker2")
                            )
                            .tap(tp => log.info(s"Got tuple ${tp}"))
                            .take(2) // 5 shards, so we expect 2
                            .updateService[Logger[String]](_.named("worker2"))
              worker1          <- consumer1.runDrain.tapError(e => log.error(s"Worker1 failed: ${e}")).fork
              _                <- consumer1Started.await
              _                <- log.info("Consumer 1 has started, starting consumer 2")
              _                <- consumer2.runDrain
              _                <- log.info("Shutting down worker 1")
              _                <- worker1.interrupt
              _                <- log.info("Shutting down producer")
              _                <- producer.interrupt

            } yield assertCompletes
        }
      },
      testM("workers should be able to start concurrently and both get some shards") {
        val nrRecords =
          20000 // This should probably be large enough to guarantee that both workers can get enough records to complete
        val nrShards = 5

        withRandomStreamAndApplicationName(nrShards) {
          (streamName, applicationName) =>
            for {
              producer                   <- produceSampleRecords(streamName, nrRecords, chunkSize = 50, throttle = Some(1.second)).fork
              shardsProcessedByConsumer2 <- Ref.make[Set[String]](Set.empty)

              // Spin up two workers, let them fight a bit over leases
              consumer1 = Consumer
                            .shardedStream(
                              streamName,
                              applicationName,
                              Serde.asciiString,
                              workerIdentifier = "worker1",
                              emitDiagnostic = onDiagnostic("worker1"),
                              leaseCoordinationSettings = LeaseCoordinationSettings(refreshAndTakeInterval = 5.seconds)
                            )
                            .flatMapPar(Int.MaxValue) {
                              case (shard @ _, shardStream, checkpointer) =>
                                shardStream
                                  .tap(checkpointer.stage)
                                  .aggregateAsyncWithin(ZTransducer.collectAllN(200), Schedule.fixed(1.second))
                                  .mapError[Either[Throwable, ShardLeaseLost.type]](Left(_))
                                  // .tap(_ => checkpointer.checkpoint())
                                  .catchAll {
                                    case Right(_) =>
                                      ZStream.empty
                                    case Left(e)  => ZStream.fail(e)
                                  }
                                  .ensuring(UIO(println(s"Shard stream worker 1 ${shard} completed")))
                            }
                            .tap(_ => log.info("WORKER1 GOT A BATCH"))
                            .take(10)
              consumer2 = Consumer
                            .shardedStream(
                              streamName,
                              applicationName,
                              Serde.asciiString,
                              workerIdentifier = "worker2",
                              emitDiagnostic = onDiagnostic("worker2"),
                              leaseCoordinationSettings = LeaseCoordinationSettings(refreshAndTakeInterval = 5.seconds)
                            )
                            .flatMapPar(Int.MaxValue) {
                              case (shard, shardStream, checkpointer) =>
                                ZStream.fromEffect(shardsProcessedByConsumer2.update(_ + shard)) *>
                                  shardStream
                                    .tap(checkpointer.stage)
                                    .aggregateAsyncWithin(ZTransducer.collectAllN(200), Schedule.fixed(1.second))
                                    .mapError[Either[Throwable, ShardLeaseLost.type]](Left(_))
                                    // .tap(_ => checkpointer.checkpoint())
                                    .catchAll {
                                      case Right(_) =>
                                        ZStream.empty
                                      case Left(e)  => ZStream.fail(e)
                                    }
                                    .ensuring(UIO(println(s"Shard stream worker 2 ${shard} completed")))
                            }
                            .tap(_ => log.info("WORKER2 GOT A BATCH"))
                            .take(10)

              _        <- consumer1.merge(consumer2).runCollect
              _        <- producer.interrupt
            } yield assertCompletes
        }
      },
      testM("workers must take over from a stopped consumer") {
        val nrRecords = 200000
        val nrShards  = 7

        withRandomStreamAndApplicationName(nrShards) {
          (streamName, applicationName) =>
            def consumer(workerId: String, emitDiagnostic: DiagnosticEvent => UIO[Unit]) =
              Consumer
                .shardedStream(
                  streamName,
                  applicationName,
                  Serde.asciiString,
                  workerIdentifier = workerId,
                  leaseCoordinationSettings = LeaseCoordinationSettings(
                    2.seconds,
                    refreshAndTakeInterval = 5.seconds,
                    maxParallelLeaseAcquisitions = 1
                  ),
                  emitDiagnostic = emitDiagnostic
                )
                .flatMapPar(Int.MaxValue) {
                  case (shard @ _, shardStream, checkpointer) =>
                    shardStream
                      .tap(checkpointer.stage)
                      .aggregateAsyncWithin(ZTransducer.collectAllN(200), Schedule.fixed(1.second))
                      .mapError[Either[Throwable, ShardLeaseLost.type]](Left(_))
                      .map(_.lastOption)
                      .tap(_ => checkpointer.checkpoint())
                      .catchAll {
                        case Right(_) =>
                          ZStream.empty
                        case Left(e)  => ZStream.fail(e)
                      }
                }
                .catchAll {
                  case e => ZStream.unwrap(log.error(e.toString).as(ZStream.fail(e)))
                }
                .updateService[Logger[String]](_.named(s"worker-${workerId}"))

            for {
              consumer1Done <- Promise.make[Throwable, Unit]
              producer      <- produceSampleRecords(streamName, nrRecords, chunkSize = 50, throttle = Some(1.second))
                            .tapError(consumer1Done.fail(_))
                            .fork
              events        <- Ref.make[List[(String, Instant, DiagnosticEvent)]](List.empty)
              emitDiagnostic = (workerId: String) =>
                                 (event: DiagnosticEvent) =>
                                   onDiagnostic(workerId)(event) *>
                                     zio.clock.currentDateTime
                                       .map(_.toInstant())
                                       .orDie
                                       .flatMap(time => events.update(_ :+ ((workerId, time, event))))
                                       .provideLayer(Clock.live)

              worker1       <- (consumer("worker1", emitDiagnostic("worker1"))
                             .take(10) // Such that it has had time to claim some leases
                             .runDrain
                             .tapError(e => log.error(s"Worker1 failed with error: ${e}"))
                             .tapError(consumer1Done.fail(_))
                             *> log.warn("worker1 done") *> consumer1Done.succeed(())).fork

              worker2       <- consumer("worker2", emitDiagnostic("worker2"))
                           .ensuringFirst(
                             log.warn("worker2 DONE")
                           )
                           .runDrain
                           .fork
              worker3       <- consumer("worker3", emitDiagnostic("worker3"))
                           .ensuringFirst(
                             log.warn("worker3 DONE")
                           )
                           .runDrain
                           .fork

              _             <- consumer1Done.await
              _             <- log.debug("Consumer1 is done")
              _             <- ZIO.sleep(10.seconds)
              _             <- log.debug("Interrupting producer")
              _             <- producer.interrupt
              _             <- log.debug("Interrupting streams")
              _             <- worker2.interrupt
                     .tap(_ => log.info("Done interrupting worker 2"))
                     .tapCause(e => log.error("Error interrupting worker 2:", e))
                     .ignore zipPar worker3.interrupt
                     .tap(_ => log.info("Done interrupting worker 3"))
                     .tapCause(e => log.error("Error interrupting worker 3:", e))
                     .ignore zipPar worker1.join
                     .tap(_ => log.info("Done interrupting worker 1"))
                     .tapCause(e => log.error("Error joining worker 1:", e))
                     .ignore
              allEvents     <- events.get.map(
                             _.filterNot(_._3.isInstanceOf[PollComplete])
                               .filterNot(_._3.isInstanceOf[DiagnosticEvent.Checkpoint])
                           )
              _              = println(allEvents.mkString("\n"))

              // Workers 2 and 3 should have later-timestamped LeaseAcquired for all shards that were released by Worker 1
              // TODO not necessarily because maybe they claimed it and worker1 lost them
              worker1Released      = allEvents.collect {
                                  case ("worker1", time, DiagnosticEvent.LeaseReleased(shard)) =>
                                    time -> shard
                                }
              releaseTime          = worker1Released.last._1
              acquiredAfterRelease = allEvents.collect {
                                       case (worker, time, DiagnosticEvent.LeaseAcquired(shard, _))
                                           if worker != "worker1" && !time.isBefore(releaseTime) =>
                                         shard
                                     }

            } yield assert(worker1Released.map(_._2))(
              hasIntersection(acquiredAfterRelease)(hasSameElements(worker1Released.map(_._2)))
            )
        }
      },
      testM("workers must take over from a zombie consumer") {
        val nrRecords = 2000
        val nrShards  = 7

        withRandomStreamAndApplicationName(nrShards) {
          (streamName, applicationName) =>
            def consumer(
              workerId: String,
              emitDiagnostic: DiagnosticEvent => UIO[Unit],
              checkpointInterval: Duration = 1.second,
              expirationTime: Duration = 10.seconds,
              renewInterval: Duration = 3.seconds
            ) =
              Consumer
                .shardedStream(
                  streamName,
                  applicationName,
                  Serde.asciiString,
                  workerIdentifier = workerId,
                  leaseCoordinationSettings =
                    LeaseCoordinationSettings(expirationTime, renewInterval, maxParallelLeaseAcquisitions = 1),
                  emitDiagnostic = emitDiagnostic
                )
                .flatMapPar(Int.MaxValue) {
                  case (shard @ _, shardStream, checkpointer) =>
                    shardStream
                      .tap(checkpointer.stage)
                      .aggregateAsyncWithin(ZTransducer.collectAllN(200000), Schedule.fixed(checkpointInterval))
                      .mapError[Either[Throwable, ShardLeaseLost.type]](Left(_))
                      .map(_.last)
                      .tap(_ => checkpointer.checkpoint())
                      .catchAll {
                        case Right(_) =>
                          println(s"Worker appears to have lost the lease?")
                          ZStream.empty
                        case Left(e)  =>
                          println(s"Worker ${workerId} failed with ${e}")
                          ZStream.fail(e)
                      }
                }

            // The events we have to wait for:
            // 1. At least one LeaseAcquired by worker 1.
            // 2. LeaseAcquired for the same shard by another worker, but it's not a steal (?)
            // maybe NOT a LeaseReleased by worker 1
            def testIsComplete(events: List[(String, Instant, DiagnosticEvent)]) = {
              for {
                acquiredByWorker1      <- Some(events.collect {
                                       case (worker, _, event: DiagnosticEvent.LeaseAcquired) if worker == "worker1" =>
                                         event.shardId
                                     }).filter(_.nonEmpty)
                acquiredByOtherWorkers <- Some(events.collect {
                                            case (worker, _, event: DiagnosticEvent.LeaseAcquired)
                                                if worker != "worker1" =>
                                              event.shardId
                                          }).filter(_.nonEmpty)
              } yield acquiredByWorker1.toSet subsetOf acquiredByOtherWorkers.toSet
            }.getOrElse(false)

            for {
              producer   <- produceSampleRecords(streamName, nrRecords, chunkSize = 50).fork
              done       <- Promise.make[Nothing, Unit]
              events     <- Ref.make[List[(String, Instant, DiagnosticEvent)]](List.empty)
              handleEvent = (workerId: String) =>
                              (event: DiagnosticEvent) =>
                                onDiagnostic(workerId)(event) *>
                                  zio.clock.currentDateTime
                                    .map(_.toInstant())
                                    .orDie
                                    .flatMap(time => events.update(_ :+ ((workerId, time, event))))
                                    .provideLayer(Clock.live) *> events.get.flatMap(events =>
                                  done.succeed(()).when(testIsComplete(events))
                                )

              stream     <- ZStream
                          .mergeAll(3)(
                            // The zombie consumer: not updating checkpoints and not renewing leases
                            consumer(
                              "worker1",
                              handleEvent("worker1"),
                              checkpointInterval = 5.minutes,
                              renewInterval = 5.minutes,
                              expirationTime = 10.minutes
                            ),
                            consumer("worker2", handleEvent("worker2")).ensuringFirst(log.warn("worker2 DONE")),
                            consumer("worker3", handleEvent("worker3")).ensuringFirst(log.warn("Worker3 DONE"))
                          )
                          .runDrain
                          .fork
              _          <- done.await
              _          <- putStrLn("Interrupting producer and stream")
              _          <- producer.interrupt
              _          <- stream.interrupt
              allEvents  <- events.get.map(
                             _.filterNot(_._3.isInstanceOf[PollComplete])
                               .filterNot(_._3.isInstanceOf[DiagnosticEvent.Checkpoint])
                           )
              _           = println(allEvents.mkString("\n"))
            } yield assertCompletes
        }
      },
      testM("a worker must pick up an ended shard stream") {
        val nrRecords = 20000
        val nrShards  = 3

        withRandomStreamAndApplicationName(nrShards) {
          (streamName, applicationName) =>
            def consumer(workerId: String, emitDiagnostic: DiagnosticEvent => UIO[Unit]) =
              Consumer
                .shardedStream(
                  streamName,
                  applicationName,
                  Serde.asciiString,
                  workerIdentifier = workerId,
                  leaseCoordinationSettings = LeaseCoordinationSettings(
                    renewInterval = 3.seconds,
                    refreshAndTakeInterval = 5.seconds,
                    maxParallelLeaseAcquisitions = 1
                  ),
                  emitDiagnostic = emitDiagnostic
                )
                .flatMapPar(Int.MaxValue) {
                  case (shard @ _, shardStream, checkpointer) =>
                    val out = shardStream
                      .tap(checkpointer.stage)
                      .aggregateAsyncWithin(ZTransducer.collectAllN(200), Schedule.fixed(1.second))
                      .mapError[Either[Throwable, ShardLeaseLost.type]](Left(_))
                      .map(_.last)
                      .tap(_ => checkpointer.checkpoint())
                      .catchAll {
                        case Right(_) =>
                          ZStream.empty
                        case Left(e)  => ZStream.fail(e)
                      }

                    if (shard == "shardId-000000000001") out.take(3) else out
                }

            // TODO extract DiagnosticEventList { def eventsByWorker(workerId), eventsAfter(instant), etc }
            for {
              producer      <- produceSampleRecords(streamName, nrRecords, chunkSize = 50, throttle = Some(1.second)).fork
              done          <- Promise.make[Nothing, Unit]
              events        <- Ref.make[List[DiagnosticEvent]](List.empty)
              emitDiagnostic = (workerId: String) =>
                                 (event: DiagnosticEvent) =>
                                   onDiagnostic(workerId)(event) *>
                                     events.update(_ :+ event) *>
                                     done
                                       .succeed(())
                                       .whenM(events.get.map(_.collect {
                                         case _: DiagnosticEvent.LeaseAcquired => 1
                                       }.sum == nrShards + 1))

              stream        <- consumer("worker1", emitDiagnostic("worker1")).runDrain.fork
              _             <- done.await
              _             <- producer.interrupt
              _             <- stream.interrupt
            } yield assertCompletes
        }
      }
    ).provideSomeLayerShared(env) @@
      TestAspect.timed @@
      TestAspect.sequential @@ // For CircleCI
      TestAspect.timeoutWarning(60.seconds) @@
      TestAspect.timeout(300.seconds)

  val loggingLayer = Slf4jLogger.make((_, logEntry) => logEntry, Some(getClass.getName))

<<<<<<< HEAD
  val env = ((LocalStackServices.env.orDie >+> DynamoDbLeaseRepository.live) ++
=======
  val env = ((LocalStackServices.localStackAwsLayer.orDie >+>
    (AdminClient.live ++ Client.live ++ DynamoDbLeaseRepository.live)).orDie ++
>>>>>>> 673b3824
    zio.test.environment.testEnvironment ++
    Clock.live) >>>
    (ZLayer.identity ++ loggingLayer)

  def withStream[R, A](name: String, shards: Int)(
    f: ZIO[R, Throwable, A]
  ): ZIO[Kinesis with Clock with Console with R, Throwable, A] =
    TestUtil
      .createStream(name, shards)
      .tapM { _ =>
        def getShards: ZIO[Kinesis with Clock, Throwable, Chunk[Shard.ReadOnly]] =
          kinesis
            .listShards(ListShardsRequest(Some(name)))
            .runCollect
            .mapError(_.toThrowable)
            .filterOrElse(_.nonEmpty)(_ => getShards.delay(1.second))
        getShards
      }
      .use_(f)

  def produceSampleRecords(
    streamName: String,
    nrRecords: Int,
    chunkSize: Int = 100,
    throttle: Option[Duration] = None,
    indexStart: Int = 1
  ): ZIO[Kinesis with Clock with Logging, Throwable, Chunk[ProduceResponse]] =
    Producer.make(streamName, Serde.asciiString, ProducerSettings(maxParallelRequests = 1)).use { producer =>
      val records =
        (indexStart until (nrRecords + indexStart)).map(i => ProducerRecord(s"key$i", s"msg$i"))
      ZStream
        .fromIterable(records)
        .chunkN(chunkSize)
        .mapChunksM { chunk =>
          producer
            .produceChunk(chunk)
            .tapError(e => putStrLn(s"Error in producing fiber: $e").provideLayer(Console.live))
            .retry(retryOnResourceNotFound)
            .tap(_ => throttle.map(ZIO.sleep(_)).getOrElse(UIO.unit))
            .map(Chunk.fromIterable)
        }
        .runCollect
        .map(Chunk.fromIterable)
    }

  def produceSampleRecordsMassivelyParallel(
    streamName: String,
    nrRecords: Int,
    chunkSize: Int = 100,
    indexStart: Int = 1
  ): ZIO[Kinesis with Clock with Logging, Throwable, Chunk[ProduceResponse]] =
    Producer.make(streamName, Serde.asciiString).use { producer =>
      val records =
        (indexStart until (nrRecords + indexStart)).map(i => ProducerRecord(s"key$i", s"msg$i"))
      ZStream
        .fromIterable(records)
        .chunkN(chunkSize)
        .mapChunksM(chunk =>
          producer
            .produceChunk(chunk)
            .tapError(e => putStrLn(s"Error in producing fiber: $e").provideLayer(Console.live))
            .retry(retryOnResourceNotFound)
            .fork
            .map(fib => Chunk.single(fib))
        )
        .mapMPar(24)(_.join)
        .mapConcatChunk(Chunk.fromIterable)
        .runCollect
        .map(Chunk.fromIterable)
    }

  def onDiagnostic(worker: String) =
    (ev: DiagnosticEvent) =>
      ev match {
        case _: PollComplete => UIO.unit
        case _               => log.info(s"${worker}: ${ev}").provideLayer(loggingLayer)
      }

  def assertAllLeasesReleased(applicationName: String) =
    for {
      table  <- ZIO.service[LeaseRepository.Service]
      leases <- table.getLeases(applicationName).runCollect
    } yield assert(leases)(forall(hasField("owner", _.owner, isNone)))

  def getCheckpoints(applicationName: String) =
    for {
      table      <- ZIO.service[LeaseRepository.Service]
      leases     <- table.getLeases(applicationName).runCollect
      checkpoints = leases.collect {
                      case l if l.checkpoint.isDefined => l.key -> l.checkpoint.get.sequenceNumber
                    }.toMap
    } yield checkpoints

  def withRandomStreamAndApplicationName[R, A](
    nrShards: Int
  )(
    f: (String, String) => ZIO[R, Throwable, A]
  ): ZIO[Kinesis with Clock with Console with R, Throwable, A] =
    ZIO.effectTotal((streamPrefix + "testStream", streamPrefix + "testApplication")).flatMap {
      case (streamName, applicationName) =>
        withStream(streamName, shards = nrShards) {
          f(streamName, applicationName)
        }
    }

}<|MERGE_RESOLUTION|>--- conflicted
+++ resolved
@@ -598,12 +598,7 @@
 
   val loggingLayer = Slf4jLogger.make((_, logEntry) => logEntry, Some(getClass.getName))
 
-<<<<<<< HEAD
   val env = ((LocalStackServices.env.orDie >+> DynamoDbLeaseRepository.live) ++
-=======
-  val env = ((LocalStackServices.localStackAwsLayer.orDie >+>
-    (AdminClient.live ++ Client.live ++ DynamoDbLeaseRepository.live)).orDie ++
->>>>>>> 673b3824
     zio.test.environment.testEnvironment ++
     Clock.live) >>>
     (ZLayer.identity ++ loggingLayer)
