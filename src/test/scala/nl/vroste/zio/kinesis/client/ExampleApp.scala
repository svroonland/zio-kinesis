package nl.vroste.zio.kinesis.client
import java.util.UUID

import nl.vroste.zio.kinesis.client.Client.ProducerRecord
import nl.vroste.zio.kinesis.client.TestUtil.retryOnResourceNotFound
import nl.vroste.zio.kinesis.client.serde.Serde
import zio.console._
import zio.duration._
import zio.stream.{ ZStream, ZTransducer }
import zio.{ Chunk, ExitCode, Schedule, ZIO }
import zio.UIO
import nl.vroste.zio.kinesis.client.zionative.FetchMode
import nl.vroste.zio.kinesis.client.zionative.Consumer
import nl.vroste.zio.kinesis.client.zionative.ShardLeaseLost
import zio.logging.slf4j.Slf4jLogger
import zio.logging.log
import software.amazon.awssdk.services.kinesis.KinesisAsyncClientBuilder
import zio.ZLayer
import zio.Has
import zio.ZManaged
import software.amazon.awssdk.services.kinesis.KinesisAsyncClient
import software.amazon.awssdk.services.dynamodb.DynamoDbAsyncClient
import nl.vroste.zio.kinesis.client.zionative.dynamodb.LeaseCoordinationSettings

object ExampleApp extends zio.App {
<<<<<<< HEAD
=======
  private val env =
    LocalStackServices.kinesisAsyncClientLayer >>> (Client.live ++ AdminClient.live ++ LocalStackServices.dynamicConsumerLayer)
>>>>>>> 0f57dbdc

  override def run(
    args: List[String]
  ): ZIO[zio.ZEnv, Nothing, ExitCode] = {

    val streamName      = "zio-test-stream-4" // + UUID.randomUUID().toString
    val nrRecords       = 5000
    val nrShards        = 11
    val applicationName = "testApp-6"         // + UUID.randomUUID().toString(),

    def worker(id: String) =
      ZStream.fromEffect(
        zio.random.nextIntBetween(0, 3000).flatMap(d => ZIO.sleep(d.millis))
      ) *> Consumer
        .shardedStream(
          streamName,
          applicationName = applicationName,
          deserializer = Serde.asciiString,
          fetchMode = FetchMode.EnhancedFanOut,
          emitDiagnostic = ev => log.info(id + ": " + ev.toString()).provideLayer(loggingEnv),
          workerId = id
        )
        .flatMapPar(Int.MaxValue) {
          case (shardID, shardStream, checkpointer) =>
            shardStream
              .tap(r =>
                checkpointer
                  .stageOnSuccess(putStrLn(s"Processing record $r").when(false))(r)
              )
              .aggregateAsyncWithin(ZTransducer.last, Schedule.fixed(5.second))
              .mapConcat(_.toList)
              .mapError[Either[Throwable, ShardLeaseLost.type]](Left(_))
              .tap(_ => checkpointer.checkpoint)
              .catchAll {
                case Right(ShardLeaseLost) =>
                  ZStream.empty
                case Left(e)               =>
                  ZStream.fromEffect(
                    log.error(s"${id} shard ${shardID} stream failed with" + e + ": " + e.getStackTrace())
                  ) *> ZStream.fail(e)
              }
        }

    for {
      _        <- TestUtil.createStreamUnmanaged(streamName, nrShards)
      producer <- produceRecords(streamName, nrRecords).fork
      _        <- producer.join
      nrWorkers = 2
      workers  <- ZIO.foreach(1 to nrWorkers)(id => worker(s"worker${id}").runDrain.fork)
      _        <- ZIO.raceAll(ZIO.sleep(2.minute), workers.map(_.join))
      _         = println("Interrupting app")
      _        <- producer.interrupt
      _        <- ZIO.foreachPar_(workers)(_.interrupt)
    } yield ExitCode.success
<<<<<<< HEAD
  }.orDie.provideCustomLayer(
    awsEnv // TODO switch back!!
    // localStackEnv
  )

  // Based on AWS profile
  val kinesisAsyncClientProfile: ZLayer[Any, Throwable, Has[KinesisAsyncClient]] =
    ZLayer.fromManaged(
      ZManaged.fromAutoCloseable(ZIO.effect(Client.adjustKinesisClientBuilder(KinesisAsyncClient.builder).build()))
    )

  val dynamoDbAsyncClientProfile: ZLayer[Any, Throwable, Has[DynamoDbAsyncClient]] =
    ZLayer.fromManaged(
      ZManaged.fromAutoCloseable(ZIO.effect(DynamoDbAsyncClient.builder.build()))
    )

  val loggingEnv = Slf4jLogger.make((_, logEntry) => logEntry, Some(getClass().getName))

  val localStackEnv =
    (LocalStackServices.kinesisAsyncClientLayer >>> (AdminClient.live ++ Client.live)).orDie ++ LocalStackServices.dynamoDbClientLayer.orDie ++ loggingEnv

  val awsEnv =
    (kinesisAsyncClientProfile >>> (AdminClient.live ++ Client.live)).orDie ++ dynamoDbAsyncClientProfile.orDie ++ loggingEnv
=======
  }.provideCustomLayer(env).orDie
>>>>>>> 0f57dbdc

  def produceRecords(streamName: String, nrRecords: Int) =
    Producer.make(streamName, Serde.asciiString).use { producer =>
      ZStream
        .range(1, nrRecords)
        .map(i => ProducerRecord(s"key$i", s"msg$i"))
        .chunkN(499)
        .mapChunksM(
          producer
            .produceChunk(_)
            .tapError(e => putStrLn(s"error: $e").provideLayer(Console.live))
            .retry(retryOnResourceNotFound && Schedule.recurs(1))
            .as(Chunk.unit)
            .fork
            .map(Chunk.single(_))
          // .delay(1.second)
        )
        .mapMPar(1000)(_.join)
        .runDrain
    }
}<|MERGE_RESOLUTION|>--- conflicted
+++ resolved
@@ -1,42 +1,27 @@
 package nl.vroste.zio.kinesis.client
-import java.util.UUID
-
 import nl.vroste.zio.kinesis.client.Client.ProducerRecord
 import nl.vroste.zio.kinesis.client.TestUtil.retryOnResourceNotFound
 import nl.vroste.zio.kinesis.client.serde.Serde
+import nl.vroste.zio.kinesis.client.zionative.{ Consumer, FetchMode, ShardLeaseLost }
+import software.amazon.awssdk.services.kinesis.KinesisAsyncClient
 import zio.console._
 import zio.duration._
+import zio.logging.log
+import zio.logging.slf4j.Slf4jLogger
 import zio.stream.{ ZStream, ZTransducer }
 import zio.{ Chunk, ExitCode, Schedule, ZIO }
-import zio.UIO
-import nl.vroste.zio.kinesis.client.zionative.FetchMode
-import nl.vroste.zio.kinesis.client.zionative.Consumer
-import nl.vroste.zio.kinesis.client.zionative.ShardLeaseLost
-import zio.logging.slf4j.Slf4jLogger
-import zio.logging.log
-import software.amazon.awssdk.services.kinesis.KinesisAsyncClientBuilder
-import zio.ZLayer
-import zio.Has
-import zio.ZManaged
-import software.amazon.awssdk.services.kinesis.KinesisAsyncClient
-import software.amazon.awssdk.services.dynamodb.DynamoDbAsyncClient
-import nl.vroste.zio.kinesis.client.zionative.dynamodb.LeaseCoordinationSettings
 
 object ExampleApp extends zio.App {
-<<<<<<< HEAD
-=======
-  private val env =
-    LocalStackServices.kinesisAsyncClientLayer >>> (Client.live ++ AdminClient.live ++ LocalStackServices.dynamicConsumerLayer)
->>>>>>> 0f57dbdc
 
   override def run(
     args: List[String]
   ): ZIO[zio.ZEnv, Nothing, ExitCode] = {
 
-    val streamName      = "zio-test-stream-4" // + UUID.randomUUID().toString
-    val nrRecords       = 5000
+    val streamName      = "zio-test-stream-4" // + java.util.UUID.randomUUID().toString
+    val nrRecords       = 200000
     val nrShards        = 11
-    val applicationName = "testApp-6"         // + UUID.randomUUID().toString(),
+    val nrWorkers       = 3
+    val applicationName = "testApp-6"         // + java.util.UUID.randomUUID().toString(),
 
     def worker(id: String) =
       ZStream.fromEffect(
@@ -47,7 +32,7 @@
           applicationName = applicationName,
           deserializer = Serde.asciiString,
           fetchMode = FetchMode.EnhancedFanOut,
-          emitDiagnostic = ev => log.info(id + ": " + ev.toString()).provideLayer(loggingEnv),
+          emitDiagnostic = ev => log.info(id + ": " + ev.toString).provideLayer(loggingEnv),
           workerId = id
         )
         .flatMapPar(Int.MaxValue) {
@@ -66,7 +51,7 @@
                   ZStream.empty
                 case Left(e)               =>
                   ZStream.fromEffect(
-                    log.error(s"${id} shard ${shardID} stream failed with" + e + ": " + e.getStackTrace())
+                    log.error(s"${id} shard ${shardID} stream failed with" + e + ": " + e.getStackTrace)
                   ) *> ZStream.fail(e)
               }
         }
@@ -75,40 +60,26 @@
       _        <- TestUtil.createStreamUnmanaged(streamName, nrShards)
       producer <- produceRecords(streamName, nrRecords).fork
       _        <- producer.join
-      nrWorkers = 2
       workers  <- ZIO.foreach(1 to nrWorkers)(id => worker(s"worker${id}").runDrain.fork)
       _        <- ZIO.raceAll(ZIO.sleep(2.minute), workers.map(_.join))
       _         = println("Interrupting app")
       _        <- producer.interrupt
       _        <- ZIO.foreachPar_(workers)(_.interrupt)
     } yield ExitCode.success
-<<<<<<< HEAD
   }.orDie.provideCustomLayer(
     awsEnv // TODO switch back!!
     // localStackEnv
   )
 
-  // Based on AWS profile
-  val kinesisAsyncClientProfile: ZLayer[Any, Throwable, Has[KinesisAsyncClient]] =
-    ZLayer.fromManaged(
-      ZManaged.fromAutoCloseable(ZIO.effect(Client.adjustKinesisClientBuilder(KinesisAsyncClient.builder).build()))
-    )
-
-  val dynamoDbAsyncClientProfile: ZLayer[Any, Throwable, Has[DynamoDbAsyncClient]] =
-    ZLayer.fromManaged(
-      ZManaged.fromAutoCloseable(ZIO.effect(DynamoDbAsyncClient.builder.build()))
-    )
-
-  val loggingEnv = Slf4jLogger.make((_, logEntry) => logEntry, Some(getClass().getName))
+  val loggingEnv = Slf4jLogger.make((_, logEntry) => logEntry, Some(getClass.getName))
 
   val localStackEnv =
     (LocalStackServices.kinesisAsyncClientLayer >>> (AdminClient.live ++ Client.live)).orDie ++ LocalStackServices.dynamoDbClientLayer.orDie ++ loggingEnv
 
   val awsEnv =
-    (kinesisAsyncClientProfile >>> (AdminClient.live ++ Client.live)).orDie ++ dynamoDbAsyncClientProfile.orDie ++ loggingEnv
-=======
-  }.provideCustomLayer(env).orDie
->>>>>>> 0f57dbdc
+    (kinesisAsyncClientLayer(
+      Client.adjustKinesisClientBuilder(KinesisAsyncClient.builder())
+    ) >>> (AdminClient.live ++ Client.live)).orDie ++ dynamoDbAsyncClientLayer().orDie ++ loggingEnv
 
   def produceRecords(streamName: String, nrRecords: Int) =
     Producer.make(streamName, Serde.asciiString).use { producer =>
