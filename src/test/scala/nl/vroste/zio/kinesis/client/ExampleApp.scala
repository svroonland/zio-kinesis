--- conflicted
+++ resolved
@@ -1,20 +1,16 @@
 package nl.vroste.zio.kinesis.client
-
 import java.util.UUID
 
 import nl.vroste.zio.kinesis.client.Client.ProducerRecord
 import nl.vroste.zio.kinesis.client.TestUtil.retryOnResourceNotFound
 import nl.vroste.zio.kinesis.client.serde.Serde
-import software.amazon.kinesis.exceptions.ShutdownException
 import zio.console._
 import zio.duration._
 import zio.stream.{ ZStream, ZTransducer }
 import zio.{ Chunk, ExitCode, Schedule, ZIO }
-<<<<<<< HEAD
 import zio.UIO
 import nl.vroste.zio.kinesis.client.zionative.FetchMode
 import nl.vroste.zio.kinesis.client.zionative.Consumer
-import TestUtil.Layers
 import nl.vroste.zio.kinesis.client.zionative.ShardLeaseLost
 import zio.logging.slf4j.Slf4jLogger
 import zio.logging.log
@@ -25,24 +21,18 @@
 import software.amazon.awssdk.services.kinesis.KinesisAsyncClient
 import software.amazon.awssdk.services.dynamodb.DynamoDbAsyncClient
 import nl.vroste.zio.kinesis.client.zionative.dynamodb.LeaseCoordinationSettings
-=======
->>>>>>> a2a82aa6
 
 object ExampleApp extends zio.App {
-
-  private val clientLayer      = LocalStackServices.kinesisAsyncClientLayer >>> Client.live
-  private val adminClientLayer = LocalStackServices.kinesisAsyncClientLayer >>> AdminClient.live
 
   override def run(
     args: List[String]
   ): ZIO[zio.ZEnv, Nothing, ExitCode] = {
 
-    val streamName      = "zio-test-stream-3" // + UUID.randomUUID().toString
-    val nrRecords       = 500000
-    val nrShards        = 2
-    val applicationName = "testApp-5"         // + UUID.randomUUID().toString(),
+    val streamName      = "zio-test-stream-4" // + UUID.randomUUID().toString
+    val nrRecords       = 5000
+    val nrShards        = 11
+    val applicationName = "testApp-6"         // + UUID.randomUUID().toString(),
 
-<<<<<<< HEAD
     def worker(id: String) =
       ZStream.fromEffect(
         zio.random.nextIntBetween(0, 3000).flatMap(d => ZIO.sleep(d.millis))
@@ -75,43 +65,6 @@
                   ) *> ZStream.fail(e)
               }
         }
-=======
-    for {
-      _ <- TestUtil.createStreamUnmanaged(streamName, 10)
-      _ <- produceRecords(streamName, 20000).fork
-      _ <- (for {
-               service <- ZStream.service[DynamicConsumer.Service]
-               stream  <- service
-                           .shardedStream(
-                             streamName,
-                             applicationName = "testApp-" + UUID.randomUUID().toString(),
-                             deserializer = Serde.asciiString,
-                             isEnhancedFanOut = false
-                           )
-                           .flatMapPar(Int.MaxValue) {
-                             case (shardID, shardStream, checkpointer) =>
-                               shardStream
-                                 .tap(r =>
-                                   checkpointer.stageOnSuccess(putStrLn(s"Processing record $r"))(r)
-                                 ) // .delay(100.millis))
-                                 .aggregateAsyncWithin(ZTransducer.last, Schedule.fixed(1.second))
-                                 .mapConcat(_.toList)
-                                 .tap { _ =>
-                                   putStrLn(s"Checkpointing ${shardID}") *> checkpointer.checkpoint
-                                 }
-                                 .catchSome {
-                                   // This happens when the lease for the shard is lost. Best we can do is end the stream.
-                                   case _: ShutdownException =>
-                                     ZStream
-                                       .fromEffect(putStr("ShutdownException").provideLayer(Console.live))
-                                       .flatMap(_ => ZStream.empty)
-                                 }
-                           }
-             } yield stream).runCollect.fork
-      _ <- putStrLn("App started")
-      _ <- ZIO.unit.delay(15.seconds)
-      _ <- putStrLn("Exiting app")
->>>>>>> a2a82aa6
 
     for {
       _        <- TestUtil.createStreamUnmanaged(streamName, nrShards)
@@ -124,7 +77,6 @@
       _        <- producer.interrupt
       _        <- ZIO.foreachPar_(workers)(_.interrupt)
     } yield ExitCode.success
-<<<<<<< HEAD
   }.orDie.provideCustomLayer(
     awsEnv // TODO switch back!!
     // localStackEnv
@@ -144,23 +96,13 @@
   val loggingEnv = Slf4jLogger.make((_, logEntry) => logEntry, Some(getClass().getName))
 
   val localStackEnv =
-    (Layers.kinesisAsyncClient >>> (Layers.adminClient ++ Layers.client)).orDie ++ Layers.dynamo.orDie ++ loggingEnv
+    (LocalStackServices.kinesisAsyncClientLayer >>> (AdminClient.live ++ Client.live)).orDie ++ LocalStackServices.dynamoDbClientLayer.orDie ++ loggingEnv
 
   val awsEnv =
-    (kinesisAsyncClientProfile >>> (Layers.adminClient ++ Layers.client)).orDie ++ dynamoDbAsyncClientProfile.orDie ++ loggingEnv
+    (kinesisAsyncClientProfile >>> (AdminClient.live ++ Client.live)).orDie ++ dynamoDbAsyncClientProfile.orDie ++ loggingEnv
 
   def produceRecords(streamName: String, nrRecords: Int) =
-    (for {
-      client   <- ZIO.service[Client].toManaged_
-      producer <- Producer.make(streamName, client, Serde.asciiString)
-=======
-  }.provideCustomLayer(adminClientLayer ++ clientLayer ++ LocalStackServices.dynamicConsumerLayer).orDie
-
-  def produceRecords(streamName: String, nrRecords: Int) =
-    (for {
-      producer <- Producer.make(streamName, Serde.asciiString)
->>>>>>> a2a82aa6
-    } yield producer).use { producer =>
+    Producer.make(streamName, Serde.asciiString).use { producer =>
       ZStream
         .range(1, nrRecords)
         .map(i => ProducerRecord(s"key$i", s"msg$i"))
