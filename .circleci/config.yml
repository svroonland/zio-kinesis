version: 2.1
jobs:
  lint:
    docker:
      - image: hseeberger/scala-sbt:11.0.8_1.3.13_2.13.3
    steps:
      - checkout
      - restore_cache:
          key: sbt-cache-{{ checksum "build.sbt" }}-{{ checksum "project/build.properties" }}-{{ checksum "project/plugins.sbt" }}
      - run: sbt ++2.13.3! check
      - save_cache:
          key: sbt-cache-{{ checksum "build.sbt" }}-{{ checksum "project/build.properties" }}-{{ checksum "project/plugins.sbt" }}
          paths:
            - "~/.ivy2/cache"
            - "~/.sbt"
            - "~/.m2"
            - "~/.cache/coursier/v1"
  test213_jdk8:
    docker:
      - image: hseeberger/scala-sbt:8u265_1.3.13_2.13.3
      - image: localstack/localstack
        environment:
          LOCALSTACK_HOST: localstack
          SERVICES: 'kinesis,cloudwatch,dynamodb'
          USE_SSL: "false"
          DEFAULT_REGION: 'us-east-1'
          AWS_DEFAULT_REGION: "us-east-1"
          AWS_ACCESS_KEY_ID: dummy-key
          AWS_SECRET_ACCESS_KEY: dummy-key
          DEBUG: "1"

    steps:
      - checkout
      - restore_cache:
<<<<<<< HEAD
          key: sbt-cache
      - run: apt install -y protobuf-compiler
      - run: sbt ++2.13.1! test
=======
          key: sbt-cache-{{ checksum "build.sbt" }}-{{ checksum "project/build.properties" }}-{{ checksum "project/plugins.sbt" }}
      - run: apt update && apt install -y protobuf-compiler
      - run: sbt ++2.13.3! test
>>>>>>> d6054f60
      - save_cache:
          key: sbt-cache-{{ checksum "build.sbt" }}-{{ checksum "project/build.properties" }}-{{ checksum "project/plugins.sbt" }}
          paths:
            - "~/.ivy2/cache"
            - "~/.sbt"
            - "~/.m2"
  test213_jdk11:
    docker:
      - image: hseeberger/scala-sbt:11.0.8_1.3.13_2.13.3
      - image: localstack/localstack
        environment:
          LOCALSTACK_HOST: localstack
          SERVICES: 'kinesis,cloudwatch,dynamodb'
          USE_SSL: "false"
          DEFAULT_REGION: 'us-east-1'
          AWS_DEFAULT_REGION: "us-east-1"
          AWS_ACCESS_KEY_ID: dummy-key
          AWS_SECRET_ACCESS_KEY: dummy-key
          DEBUG: "1"
    steps:
      - checkout
      - restore_cache:
<<<<<<< HEAD
          key: sbt-cache
      - run: apt install -y protobuf-compiler
      - run: sbt ++2.13.1! test
=======
          key: sbt-cache-{{ checksum "build.sbt" }}-{{ checksum "project/build.properties" }}-{{ checksum "project/plugins.sbt" }}
      - run: apt update && apt install -y protobuf-compiler
      - run: sbt ++2.13.3! test
>>>>>>> d6054f60
      - store_test_results:
          path: target/test-reports
      - save_cache:
          key: sbt-cache-{{ checksum "build.sbt" }}-{{ checksum "project/build.properties" }}-{{ checksum "project/plugins.sbt" }}
          paths:
            - "~/.ivy2/cache"
            - "~/.sbt"
            - "~/.m2"
  test212_jdk8:
    docker:
      - image: hseeberger/scala-sbt:8u265_1.3.13_2.12.12
      - image: localstack/localstack
        environment:
          LOCALSTACK_HOST: localstack
          SERVICES: 'kinesis,cloudwatch,dynamodb'
          USE_SSL: "false"
          DEFAULT_REGION: 'us-east-1'
          AWS_DEFAULT_REGION: "us-east-1"
          AWS_ACCESS_KEY_ID: dummy-key
          AWS_SECRET_ACCESS_KEY: dummy-key
          DEBUG: "1"
    steps:
      - checkout
      - restore_cache:
<<<<<<< HEAD
          key: sbt-cache
      - run: apt install -y protobuf-compiler
=======
          key: sbt-cache-{{ checksum "build.sbt" }}-{{ checksum "project/build.properties" }}-{{ checksum "project/plugins.sbt" }}
      - run: apt update && apt install -y protobuf-compiler
>>>>>>> d6054f60
      - run: sbt ++2.12.11! test
      - save_cache:
          key: sbt-cache-{{ checksum "build.sbt" }}-{{ checksum "project/build.properties" }}-{{ checksum "project/plugins.sbt" }}
          paths:
            - "~/.ivy2/cache"
            - "~/.sbt"
            - "~/.m2"
  test212_jdk11:
    docker:
      - image: hseeberger/scala-sbt:11.0.7_1.3.13_2.12.12
      - image: localstack/localstack
        environment:
          LOCALSTACK_HOST: localstack
          SERVICES: 'kinesis,cloudwatch,dynamodb'
          USE_SSL: "false"
          DEFAULT_REGION: 'us-east-1'
          AWS_DEFAULT_REGION: "us-east-1"
          AWS_ACCESS_KEY_ID: dummy-key
          AWS_SECRET_ACCESS_KEY: dummy-key
          DEBUG: "1"
    steps:
      - checkout
      - restore_cache:
<<<<<<< HEAD
          key: sbt-cache
      - run: apt install -y protobuf-compiler
=======
          key: sbt-cache-{{ checksum "build.sbt" }}-{{ checksum "project/build.properties" }}-{{ checksum "project/plugins.sbt" }}
      - run: apt update && apt install -y protobuf-compiler
>>>>>>> d6054f60
      - run: sbt ++2.12.11! test
      - save_cache:
          key: sbt-cache-{{ checksum "build.sbt" }}-{{ checksum "project/build.properties" }}-{{ checksum "project/plugins.sbt" }}
          paths:
            - "~/.ivy2/cache"
            - "~/.sbt"
            - "~/.m2"
  release:
    docker:
      - image: hseeberger/scala-sbt:11.0.7_1.3.13_2.12.12
    steps:
      - checkout
      - run: git fetch --tags
      - restore_cache:
<<<<<<< HEAD
          key: sbt-cache
      - run: apt install -y protobuf-compiler
=======
          key: sbt-cache-{{ checksum "build.sbt" }}-{{ checksum "project/build.properties" }}-{{ checksum "project/plugins.sbt" }}
      - run: apt update && apt install -y protobuf-compiler
>>>>>>> d6054f60
      - run: sbt ciReleaseBintray

workflows:
  version: 2
  build:
    jobs:
      - lint:
          filters:
            tags:
              only: /^v(0|[1-9]\d*)\.(0|[1-9]\d*)\.(0|[1-9]\d*)(?:-((?:0|[1-9]\d*|\d*[a-zA-Z-][0-9a-zA-Z-]*)(?:\.(?:0|[1-9]\d*|\d*[a-zA-Z-][0-9a-zA-Z-]*))*))?(?:\+([0-9a-zA-Z-]+(?:\.[0-9a-zA-Z-]+)*))?$/
      - test213_jdk8:
          requires:
            - lint
          filters:
            tags:
              only: /^v(0|[1-9]\d*)\.(0|[1-9]\d*)\.(0|[1-9]\d*)(?:-((?:0|[1-9]\d*|\d*[a-zA-Z-][0-9a-zA-Z-]*)(?:\.(?:0|[1-9]\d*|\d*[a-zA-Z-][0-9a-zA-Z-]*))*))?(?:\+([0-9a-zA-Z-]+(?:\.[0-9a-zA-Z-]+)*))?$/
      - test213_jdk11:
          requires:
            - lint
          filters:
            tags:
              only: /^v(0|[1-9]\d*)\.(0|[1-9]\d*)\.(0|[1-9]\d*)(?:-((?:0|[1-9]\d*|\d*[a-zA-Z-][0-9a-zA-Z-]*)(?:\.(?:0|[1-9]\d*|\d*[a-zA-Z-][0-9a-zA-Z-]*))*))?(?:\+([0-9a-zA-Z-]+(?:\.[0-9a-zA-Z-]+)*))?$/
      - test212_jdk8:
          requires:
            - lint
          filters:
            tags:
              only: /^v(0|[1-9]\d*)\.(0|[1-9]\d*)\.(0|[1-9]\d*)(?:-((?:0|[1-9]\d*|\d*[a-zA-Z-][0-9a-zA-Z-]*)(?:\.(?:0|[1-9]\d*|\d*[a-zA-Z-][0-9a-zA-Z-]*))*))?(?:\+([0-9a-zA-Z-]+(?:\.[0-9a-zA-Z-]+)*))?$/
      - test212_jdk11:
          requires:
            - lint
          filters:
            tags:
              only: /^v(0|[1-9]\d*)\.(0|[1-9]\d*)\.(0|[1-9]\d*)(?:-((?:0|[1-9]\d*|\d*[a-zA-Z-][0-9a-zA-Z-]*)(?:\.(?:0|[1-9]\d*|\d*[a-zA-Z-][0-9a-zA-Z-]*))*))?(?:\+([0-9a-zA-Z-]+(?:\.[0-9a-zA-Z-]+)*))?$/
      - release:
          requires:
            - test213_jdk8
            - test213_jdk11
            - test212_jdk8
            - test212_jdk11
          filters:
            branches:
              ignore: /.*/
            tags:
              only: /^v(0|[1-9]\d*)\.(0|[1-9]\d*)\.(0|[1-9]\d*)(?:-((?:0|[1-9]\d*|\d*[a-zA-Z-][0-9a-zA-Z-]*)(?:\.(?:0|[1-9]\d*|\d*[a-zA-Z-][0-9a-zA-Z-]*))*))?(?:\+([0-9a-zA-Z-]+(?:\.[0-9a-zA-Z-]+)*))?$/<|MERGE_RESOLUTION|>--- conflicted
+++ resolved
@@ -32,15 +32,9 @@
     steps:
       - checkout
       - restore_cache:
-<<<<<<< HEAD
-          key: sbt-cache
-      - run: apt install -y protobuf-compiler
-      - run: sbt ++2.13.1! test
-=======
           key: sbt-cache-{{ checksum "build.sbt" }}-{{ checksum "project/build.properties" }}-{{ checksum "project/plugins.sbt" }}
       - run: apt update && apt install -y protobuf-compiler
       - run: sbt ++2.13.3! test
->>>>>>> d6054f60
       - save_cache:
           key: sbt-cache-{{ checksum "build.sbt" }}-{{ checksum "project/build.properties" }}-{{ checksum "project/plugins.sbt" }}
           paths:
@@ -63,15 +57,9 @@
     steps:
       - checkout
       - restore_cache:
-<<<<<<< HEAD
-          key: sbt-cache
-      - run: apt install -y protobuf-compiler
-      - run: sbt ++2.13.1! test
-=======
           key: sbt-cache-{{ checksum "build.sbt" }}-{{ checksum "project/build.properties" }}-{{ checksum "project/plugins.sbt" }}
       - run: apt update && apt install -y protobuf-compiler
       - run: sbt ++2.13.3! test
->>>>>>> d6054f60
       - store_test_results:
           path: target/test-reports
       - save_cache:
@@ -96,13 +84,8 @@
     steps:
       - checkout
       - restore_cache:
-<<<<<<< HEAD
-          key: sbt-cache
-      - run: apt install -y protobuf-compiler
-=======
           key: sbt-cache-{{ checksum "build.sbt" }}-{{ checksum "project/build.properties" }}-{{ checksum "project/plugins.sbt" }}
       - run: apt update && apt install -y protobuf-compiler
->>>>>>> d6054f60
       - run: sbt ++2.12.11! test
       - save_cache:
           key: sbt-cache-{{ checksum "build.sbt" }}-{{ checksum "project/build.properties" }}-{{ checksum "project/plugins.sbt" }}
@@ -126,13 +109,8 @@
     steps:
       - checkout
       - restore_cache:
-<<<<<<< HEAD
-          key: sbt-cache
-      - run: apt install -y protobuf-compiler
-=======
           key: sbt-cache-{{ checksum "build.sbt" }}-{{ checksum "project/build.properties" }}-{{ checksum "project/plugins.sbt" }}
       - run: apt update && apt install -y protobuf-compiler
->>>>>>> d6054f60
       - run: sbt ++2.12.11! test
       - save_cache:
           key: sbt-cache-{{ checksum "build.sbt" }}-{{ checksum "project/build.properties" }}-{{ checksum "project/plugins.sbt" }}
@@ -147,13 +125,8 @@
       - checkout
       - run: git fetch --tags
       - restore_cache:
-<<<<<<< HEAD
-          key: sbt-cache
-      - run: apt install -y protobuf-compiler
-=======
           key: sbt-cache-{{ checksum "build.sbt" }}-{{ checksum "project/build.properties" }}-{{ checksum "project/plugins.sbt" }}
       - run: apt update && apt install -y protobuf-compiler
->>>>>>> d6054f60
       - run: sbt ciReleaseBintray
 
 workflows:
