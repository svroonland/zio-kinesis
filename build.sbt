import xerial.sbt.Sonatype.GitHubHosting

val mainScala = "2.13.10"
val allScala  = Seq("2.12.17", mainScala, "3.2.2")

val excludeInferAny = { options: Seq[String] => options.filterNot(Set("-Xlint:infer-any")) }

inThisBuild(
  List(
    organization                     := "nl.vroste",
    homepage                         := Some(url("https://github.com/svroonland/zio-kinesis")),
    licenses                         := List("Apache-2.0" -> url("http://www.apache.org/licenses/LICENSE-2.0")),
    scalaVersion                     := mainScala,
    crossScalaVersions               := allScala,
    compileOrder                     := CompileOrder.JavaThenScala,
    Test / parallelExecution         := false,
    Global / cancelable              := true,
    Test / fork                      := true,
    Test / fork                      := true,
    assembly / assemblyMergeStrategy := {
      case PathList("META-INF", xs @ _*)       => MergeStrategy.discard
      case n if n.startsWith("reference.conf") => MergeStrategy.concat
      case _                                   => MergeStrategy.first
    },
    scmInfo                          := Some(
      ScmInfo(url("https://github.com/svroonland/zio-kinesis/"), "scm:git:git@github.com:svroonland/zio-kinesis.git")
    ),
    sonatypeProjectHosting           := Some(
      GitHubHosting("svroonland", "zio-kinesis", "info@vroste.nl")
    ),
    developers                       := List(
      Developer(
        "svroonland",
        "Vroste",
        "info@vroste.nl",
        url("https://github.com/svroonland")
      )
    ),
    resolvers += "Sonatype OSS Snapshots" at "https://oss.sonatype.org/content/repositories/snapshots"
  )
)

val zioVersion    = "2.0.13"
val zioAwsVersion = "6.20.47.1"

lazy val root = project
  .in(file("."))
  .settings(
    Seq(
      scalafmtOnCompile := false
    )
  )
  .settings(stdSettings: _*)
  .aggregate(core, interopFutures, dynamicConsumer)
  .dependsOn(core, interopFutures, dynamicConsumer)

lazy val core = (project in file("core"))
  .enablePlugins(ProtobufPlugin)
  .settings(stdSettings: _*)
  .settings(
    Seq(
      name := "zio-kinesis"
    )
  )

lazy val stdSettings: Seq[sbt.Def.SettingsDefinition] = Seq(
  Compile / compile / javacOptions ++= Seq("--release", "8"),
  Compile / compile / scalacOptions ++= {
    // This is for scala.collection.compat._
    if (scalaBinaryVersion.value == "2.13")
      Seq("-Wconf:cat=unused-imports:silent")
    else Seq.empty
  } ++ Seq("-release", "8"),
  Test / compile / scalacOptions ++= {
    // This is for scala.collection.compat._
    if (scalaBinaryVersion.value == "2.13")
      Seq("-Wconf:cat=unused-imports:silent")
    else Seq.empty
  },
  Compile / doc / scalacOptions ++= {
    // This is for scala.collection.compat._
    if (scalaBinaryVersion.value == "2.13")
      Seq("-Wconf:cat=unused-imports:silent")
    else Seq.empty
  },
  Compile / scalacOptions ~= excludeInferAny,
  // Suppresses problems with Scaladoc @throws links
  testFrameworks += new TestFramework("zio.test.sbt.ZTestFramework"),
  libraryDependencies ++= Seq(
    "dev.zio"                %% "zio"                         % zioVersion,
    "dev.zio"                %% "zio-streams"                 % zioVersion,
    "dev.zio"                %% "zio-test"                    % zioVersion % "test",
    "dev.zio"                %% "zio-test-sbt"                % zioVersion % "test",
    "dev.zio"                %% "zio-interop-reactivestreams" % "2.0.1",
<<<<<<< HEAD
    "dev.zio"                %% "zio-logging"                 % "2.1.4",
    "dev.zio"                %% "zio-logging-slf4j"           % "2.1.4",
=======
    "dev.zio"                %% "zio-logging"                 % "2.1.8",
    "dev.zio"                %% "zio-logging-slf4j"           % "2.1.8",
>>>>>>> 5088c5db
    "ch.qos.logback"          % "logback-classic"             % "1.4.7",
    "org.scala-lang.modules" %% "scala-collection-compat"     % "2.9.0",
    "org.hdrhistogram"        % "HdrHistogram"                % "2.1.12",
    "dev.zio"                %% "zio-aws-core"                % zioAwsVersion,
    "dev.zio"                %% "zio-aws-kinesis"             % zioAwsVersion,
    "dev.zio"                %% "zio-aws-dynamodb"            % zioAwsVersion,
    "dev.zio"                %% "zio-aws-cloudwatch"          % zioAwsVersion,
    "dev.zio"                %% "zio-aws-netty"               % zioAwsVersion,
    "javax.xml.bind"          % "jaxb-api"                    % "2.3.1"
  )
)

addCommandAlias("fmt", "all scalafmtSbt scalafmt test:scalafmt")
addCommandAlias("check", "all scalafmtSbtCheck scalafmtCheck test:scalafmtCheck")

lazy val interopFutures = (project in file("interop-futures"))
  .settings(stdSettings: _*)
  .settings(
    name                       := "zio-kinesis-future",
    assembly / assemblyJarName := "zio-kinesis-future" + version.value + ".jar",
    libraryDependencies ++= Seq(
      "dev.zio" %% "zio-interop-reactivestreams" % "1.3.4"
    )
  )
  .dependsOn(core)

lazy val dynamicConsumer = (project in file("dynamic-consumer"))
  .settings(stdSettings: _*)
  .settings(
    name                       := "zio-kinesis-dynamic-consumer",
    assembly / assemblyJarName := "zio-kinesis-dynamic-consumer" + version.value + ".jar",
    libraryDependencies ++= Seq(
      "software.amazon.kinesis" % "amazon-kinesis-client" % "2.4.5"
    )
  )
  .dependsOn(core % "compile->compile;test->test")<|MERGE_RESOLUTION|>--- conflicted
+++ resolved
@@ -92,13 +92,8 @@
     "dev.zio"                %% "zio-test"                    % zioVersion % "test",
     "dev.zio"                %% "zio-test-sbt"                % zioVersion % "test",
     "dev.zio"                %% "zio-interop-reactivestreams" % "2.0.1",
-<<<<<<< HEAD
-    "dev.zio"                %% "zio-logging"                 % "2.1.4",
-    "dev.zio"                %% "zio-logging-slf4j"           % "2.1.4",
-=======
     "dev.zio"                %% "zio-logging"                 % "2.1.8",
     "dev.zio"                %% "zio-logging-slf4j"           % "2.1.8",
->>>>>>> 5088c5db
     "ch.qos.logback"          % "logback-classic"             % "1.4.7",
     "org.scala-lang.modules" %% "scala-collection-compat"     % "2.9.0",
     "org.hdrhistogram"        % "HdrHistogram"                % "2.1.12",
