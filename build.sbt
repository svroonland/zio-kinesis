--- conflicted
+++ resolved
@@ -40,13 +40,8 @@
   )
 )
 
-<<<<<<< HEAD
-val zioVersion    = "2.0.18+53-d740c1fa-SNAPSHOT"
-val zioAwsVersion = "6.20.149.1"
-=======
 val zioVersion    = "2.0.19"
 val zioAwsVersion = "6.20.162.2"
->>>>>>> ba013c18
 
 lazy val root = project
   .in(file("."))
