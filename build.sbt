--- conflicted
+++ resolved
@@ -37,13 +37,8 @@
   )
 )
 
-<<<<<<< HEAD
 val zioVersion    = "2.0.0-RC1+55-8113576b-SNAPSHOT"
 val zioAwsVersion = "5.17.104.1"
-=======
-val zioVersion    = "1.0.13"
-val zioAwsVersion = "3.17.104.4"
->>>>>>> 20009d28
 
 lazy val root = project
   .in(file("."))
@@ -91,13 +86,8 @@
     "dev.zio"                %% "zio-streams"                 % zioVersion,
     "dev.zio"                %% "zio-test"                    % zioVersion % "test",
     "dev.zio"                %% "zio-test-sbt"                % zioVersion % "test",
-<<<<<<< HEAD
-    "dev.zio"                %% "zio-interop-reactivestreams" % "1.3.8",
+    "dev.zio"                %% "zio-interop-reactivestreams" % "1.3.9",
 //    "dev.zio"                %% "zio-logging"                 % "0.5.14", // TODO upgrade when available for ZIO 2
-=======
-    "dev.zio"                %% "zio-interop-reactivestreams" % "1.3.9",
-    "dev.zio"                %% "zio-logging"                 % "0.5.14",
->>>>>>> 20009d28
     "ch.qos.logback"          % "logback-classic"             % "1.2.10",
     "org.scala-lang.modules" %% "scala-collection-compat"     % "2.6.0",
     "org.hdrhistogram"        % "HdrHistogram"                % "2.1.12",
