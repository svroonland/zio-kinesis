import xerial.sbt.Sonatype.GitHubHosting

val mainScala = "2.13.10"
val allScala  = Seq("2.12.17", mainScala, "3.3.0")

val excludeInferAny = { options: Seq[String] => options.filterNot(Set("-Xlint:infer-any")) }

inThisBuild(
  List(
    organization                     := "nl.vroste",
    homepage                         := Some(url("https://github.com/svroonland/zio-kinesis")),
    licenses                         := List("Apache-2.0" -> url("http://www.apache.org/licenses/LICENSE-2.0")),
    scalaVersion                     := mainScala,
    crossScalaVersions               := allScala,
    compileOrder                     := CompileOrder.JavaThenScala,
    Test / parallelExecution         := false,
    Global / cancelable              := true,
    Test / fork                      := true,
    Test / fork                      := true,
    assembly / assemblyMergeStrategy := {
      case PathList("META-INF", xs @ _*)       => MergeStrategy.discard
      case n if n.startsWith("reference.conf") => MergeStrategy.concat
      case _                                   => MergeStrategy.first
    },
    scmInfo                          := Some(
      ScmInfo(url("https://github.com/svroonland/zio-kinesis/"), "scm:git:git@github.com:svroonland/zio-kinesis.git")
    ),
    sonatypeProjectHosting           := Some(
      GitHubHosting("svroonland", "zio-kinesis", "info@vroste.nl")
    ),
    developers                       := List(
      Developer(
        "svroonland",
        "Vroste",
        "info@vroste.nl",
        url("https://github.com/svroonland")
      )
    ),
    resolvers += "Sonatype OSS Snapshots" at "https://oss.sonatype.org/content/repositories/snapshots"
  )
)

<<<<<<< HEAD
val zioVersion    = "2.0.13+21-d91b6770-SNAPSHOT"
val zioAwsVersion = "6.20.47.1"
=======
val zioVersion    = "2.0.14"
val zioAwsVersion = "6.20.74.1"
>>>>>>> c0fe887f

lazy val root = project
  .in(file("."))
  .settings(
    Seq(
      scalafmtOnCompile := false
    )
  )
  .settings(stdSettings: _*)
  .aggregate(core, interopFutures, dynamicConsumer)
  .dependsOn(core, interopFutures, dynamicConsumer)

lazy val core = (project in file("core"))
  .enablePlugins(ProtobufPlugin)
  .settings(stdSettings: _*)
  .settings(
    Seq(
      name := "zio-kinesis"
    )
  )

lazy val stdSettings: Seq[sbt.Def.SettingsDefinition] = Seq(
  Compile / compile / javacOptions ++= Seq("--release", "8"),
  Compile / compile / scalacOptions ++= {
    // This is for scala.collection.compat._
    if (scalaBinaryVersion.value == "2.13")
      Seq("-Wconf:cat=unused-imports:silent")
    else Seq.empty
  } ++ Seq("-release", "8"),
  Test / compile / scalacOptions ++= {
    // This is for scala.collection.compat._
    if (scalaBinaryVersion.value == "2.13")
      Seq("-Wconf:cat=unused-imports:silent")
    else Seq.empty
  },
  Compile / doc / scalacOptions ++= {
    // This is for scala.collection.compat._
    if (scalaBinaryVersion.value == "2.13")
      Seq("-Wconf:cat=unused-imports:silent")
    else Seq.empty
  },
  Compile / scalacOptions ~= excludeInferAny,
  // Suppresses problems with Scaladoc @throws links
  testFrameworks += new TestFramework("zio.test.sbt.ZTestFramework"),
  libraryDependencies ++= Seq(
    "dev.zio"                %% "zio"                         % zioVersion,
    "dev.zio"                %% "zio-streams"                 % zioVersion,
    "dev.zio"                %% "zio-test"                    % zioVersion % "test",
    "dev.zio"                %% "zio-test-sbt"                % zioVersion % "test",
    "dev.zio"                %% "zio-interop-reactivestreams" % "2.0.2",
    "dev.zio"                %% "zio-logging"                 % "2.1.13",
    "dev.zio"                %% "zio-logging-slf4j"           % "2.1.13",
    "ch.qos.logback"          % "logback-classic"             % "1.4.7",
    "org.scala-lang.modules" %% "scala-collection-compat"     % "2.10.0",
    "org.hdrhistogram"        % "HdrHistogram"                % "2.1.12",
    "dev.zio"                %% "zio-aws-core"                % zioAwsVersion,
    "dev.zio"                %% "zio-aws-kinesis"             % zioAwsVersion,
    "dev.zio"                %% "zio-aws-dynamodb"            % zioAwsVersion,
    "dev.zio"                %% "zio-aws-cloudwatch"          % zioAwsVersion,
    "dev.zio"                %% "zio-aws-netty"               % zioAwsVersion,
    "javax.xml.bind"          % "jaxb-api"                    % "2.3.1"
  )
)

addCommandAlias("fmt", "all scalafmtSbt scalafmt test:scalafmt")
addCommandAlias("check", "all scalafmtSbtCheck scalafmtCheck test:scalafmtCheck")

lazy val interopFutures = (project in file("interop-futures"))
  .settings(stdSettings: _*)
  .settings(
    name                       := "zio-kinesis-future",
    assembly / assemblyJarName := "zio-kinesis-future" + version.value + ".jar",
    libraryDependencies ++= Seq(
      "dev.zio" %% "zio-interop-reactivestreams" % "1.3.4"
    )
  )
  .dependsOn(core)

lazy val dynamicConsumer = (project in file("dynamic-consumer"))
  .settings(stdSettings: _*)
  .settings(
    name                       := "zio-kinesis-dynamic-consumer",
    assembly / assemblyJarName := "zio-kinesis-dynamic-consumer" + version.value + ".jar",
    libraryDependencies ++= Seq(
      "software.amazon.kinesis" % "amazon-kinesis-client" % "2.4.5"
    )
  )
  .dependsOn(core % "compile->compile;test->test")<|MERGE_RESOLUTION|>--- conflicted
+++ resolved
@@ -40,13 +40,8 @@
   )
 )
 
-<<<<<<< HEAD
-val zioVersion    = "2.0.13+21-d91b6770-SNAPSHOT"
-val zioAwsVersion = "6.20.47.1"
-=======
 val zioVersion    = "2.0.14"
 val zioAwsVersion = "6.20.74.1"
->>>>>>> c0fe887f
 
 lazy val root = project
   .in(file("."))
