val mainScala = "2.13.1"
val allScala  = Seq("2.12.11", mainScala)

// Allows to silence scalac compilation warnings selectively by code block or file path
// This is only compile time dependency, therefore it does not affect the generated bytecode
// https://github.com/ghik/silencer
lazy val silencer = {
  val Version = "1.6.0"
  Seq(
    compilerPlugin("com.github.ghik" % "silencer-plugin" % Version cross CrossVersion.full),
    "com.github.ghik" % "silencer-lib" % Version % Provided cross CrossVersion.full
  )
}

inThisBuild(
  List(
    organization := "nl.vroste",
    version := "0.8.0",
    homepage := Some(url("https://github.com/svroonland/zio-kinesis")),
    licenses := List("Apache-2.0" -> url("http://www.apache.org/licenses/LICENSE-2.0")),
    scalaVersion := mainScala,
    crossScalaVersions := allScala,
    parallelExecution in Test := false,
    cancelable in Global := true,
    fork in Test := true,
    fork in run := true,
    publishMavenStyle := true,
    publishArtifact in Test :=
      false,
    assemblyJarName in assembly := "zio-kinesis-" + version.value + ".jar",
    test in assembly := {},
    target in assembly := file(baseDirectory.value + "/../bin/"),
    assemblyMergeStrategy in assembly := {
      case PathList("META-INF", xs @ _*)       => MergeStrategy.discard
      case n if n.startsWith("reference.conf") => MergeStrategy.concat
      case _                                   => MergeStrategy.first
    },
    bintrayOrganization := Some("vroste"),
    bintrayReleaseOnPublish in ThisBuild := false,
    bintrayPackageLabels := Seq("zio", "kinesis", "aws"),
    resolvers += "Sonatype OSS Snapshots" at "https://oss.sonatype.org/content/repositories/snapshots"
  )
)

name := "zio-kinesis"
scalafmtOnCompile := true

libraryDependencies ++= Seq(
  "dev.zio"                %% "zio-streams"                 % "1.0.0-RC21-2",
  "dev.zio"                %% "zio-test"                    % "1.0.0-RC21-2" % "test",
  "dev.zio"                %% "zio-test-sbt"                % "1.0.0-RC21-2" % "test",
  "dev.zio"                %% "zio-interop-reactivestreams" % "1.0.3.5-RC12",
<<<<<<< HEAD
  "dev.zio"                %% "zio-logging"                 % "0.3.1",
  "dev.zio"                %% "zio-logging-slf4j"           % "0.3.1",
  "software.amazon.awssdk"  % "kinesis"                     % "2.13.43",
=======
  "software.amazon.awssdk"  % "kinesis"                     % "2.13.50",
>>>>>>> 6a55f06b
  "ch.qos.logback"          % "logback-classic"             % "1.2.3",
  "software.amazon.kinesis" % "amazon-kinesis-client"       % "2.2.11",
  "org.scala-lang.modules" %% "scala-collection-compat"     % "2.1.6"
) ++ {
  if (scalaBinaryVersion.value == "2.13") silencer else Seq.empty
}

Compile / compile / scalacOptions ++= {
  if (scalaBinaryVersion.value == "2.13") Seq("-P:silencer:globalFilters=[import scala.collection.compat._]")
  else Seq.empty
}
Test / compile / scalacOptions ++= {
  if (scalaBinaryVersion.value == "2.13") Seq("-P:silencer:globalFilters=[import scala.collection.compat._]")
  else Seq.empty
}
Compile / doc / scalacOptions ++= {
  if (scalaBinaryVersion.value == "2.13") Seq("-P:silencer:globalFilters=[import scala.collection.compat._]")
  else Seq.empty
}

testFrameworks += new TestFramework("zio.test.sbt.ZTestFramework")

addCommandAlias("fmt", "all scalafmtSbt scalafmt test:scalafmt")
addCommandAlias("check", "all scalafmtSbtCheck scalafmtCheck test:scalafmtCheck")<|MERGE_RESOLUTION|>--- conflicted
+++ resolved
@@ -50,13 +50,9 @@
   "dev.zio"                %% "zio-test"                    % "1.0.0-RC21-2" % "test",
   "dev.zio"                %% "zio-test-sbt"                % "1.0.0-RC21-2" % "test",
   "dev.zio"                %% "zio-interop-reactivestreams" % "1.0.3.5-RC12",
-<<<<<<< HEAD
   "dev.zio"                %% "zio-logging"                 % "0.3.1",
   "dev.zio"                %% "zio-logging-slf4j"           % "0.3.1",
-  "software.amazon.awssdk"  % "kinesis"                     % "2.13.43",
-=======
   "software.amazon.awssdk"  % "kinesis"                     % "2.13.50",
->>>>>>> 6a55f06b
   "ch.qos.logback"          % "logback-classic"             % "1.2.3",
   "software.amazon.kinesis" % "amazon-kinesis-client"       % "2.2.11",
   "org.scala-lang.modules" %% "scala-collection-compat"     % "2.1.6"
