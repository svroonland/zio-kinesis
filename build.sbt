val mainScala = "2.12.10"
val allScala  = Seq("2.11.12", mainScala)

inThisBuild(
  List(
    organization := "nl.vroste",
    version := "0.3.0",
    homepage := Some(url("https://github.com/svroonland/zio-kinesis")),
    licenses := List("Apache-2.0" -> url("http://www.apache.org/licenses/LICENSE-2.0")),
    scalaVersion := mainScala,
    crossScalaVersions := allScala,
    parallelExecution in Test := false,
    fork in Test := true,
    fork in run := true,
    publishMavenStyle := true,
    publishArtifact in Test := false,
    assemblyJarName in assembly := "zio-kinesis-" + version.value + ".jar",
    test in assembly := {},
    target in assembly := file(baseDirectory.value + "/../bin/"),
    assemblyMergeStrategy in assembly := {
      case PathList("META-INF", xs @ _*)       => MergeStrategy.discard
      case n if n.startsWith("reference.conf") => MergeStrategy.concat
      case _                                   => MergeStrategy.first
    },
    bintrayOrganization := Some("vroste"),
    bintrayReleaseOnPublish in ThisBuild := false,
    bintrayPackageLabels := Seq("zio", "kinesis", "aws")
  )
)

name := "zio-kinesis"
scalafmtOnCompile := true

libraryDependencies ++= Seq(
  "dev.zio"                 %% "zio-streams"                 % "1.0.0-RC17",
  "dev.zio"                 %% "zio-test"                    % "1.0.0-RC17" % "test",
  "dev.zio"                 %% "zio-test-sbt"                % "1.0.0-RC17" % "test",
  "dev.zio"                 %% "zio-interop-java"            % "1.1.0.0-RC6",
<<<<<<< HEAD
  "dev.zio"                 %% "zio-interop-reactivestreams" % "1.0.3.5-RC2",
  "software.amazon.awssdk"  % "kinesis"                      % "2.10.70",
=======
  "dev.zio"                 %% "zio-interop-reactivestreams" % "1.0.3.5-RC3",
  "software.amazon.awssdk"  % "kinesis"                      % "2.10.3",
>>>>>>> 3c63a917
  "ch.qos.logback"          % "logback-classic"              % "1.2.3",
  "software.amazon.kinesis" % "amazon-kinesis-client"        % "2.2.5"
)

testFrameworks += new TestFramework("zio.test.sbt.ZTestFramework")

addCommandAlias("fmt", "all scalafmtSbt scalafmt test:scalafmt")
addCommandAlias("check", "all scalafmtSbtCheck scalafmtCheck test:scalafmtCheck")<|MERGE_RESOLUTION|>--- conflicted
+++ resolved
@@ -36,13 +36,8 @@
   "dev.zio"                 %% "zio-test"                    % "1.0.0-RC17" % "test",
   "dev.zio"                 %% "zio-test-sbt"                % "1.0.0-RC17" % "test",
   "dev.zio"                 %% "zio-interop-java"            % "1.1.0.0-RC6",
-<<<<<<< HEAD
-  "dev.zio"                 %% "zio-interop-reactivestreams" % "1.0.3.5-RC2",
-  "software.amazon.awssdk"  % "kinesis"                      % "2.10.70",
-=======
   "dev.zio"                 %% "zio-interop-reactivestreams" % "1.0.3.5-RC3",
   "software.amazon.awssdk"  % "kinesis"                      % "2.10.3",
->>>>>>> 3c63a917
   "ch.qos.logback"          % "logback-classic"              % "1.2.3",
   "software.amazon.kinesis" % "amazon-kinesis-client"        % "2.2.5"
 )
