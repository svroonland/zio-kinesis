--- conflicted
+++ resolved
@@ -38,13 +38,8 @@
   )
 )
 
-<<<<<<< HEAD
-val zioVersion    = "1.0.9"
-val zioAwsVersion = "3.16.78.4"
-=======
 val zioVersion    = "1.0.10"
-val zioAwsVersion = "3.16.74.5"
->>>>>>> 5cf2aa1c
+val zioAwsVersion = "3.17.8.2"
 
 lazy val root = project
   .in(file("."))
