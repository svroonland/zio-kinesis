--- conflicted
+++ resolved
@@ -43,13 +43,8 @@
   )
 )
 
-<<<<<<< HEAD
 val zioVersion    = "2.1.17"
-val zioAwsVersion = "7.31.16.2"
-=======
-val zioVersion    = "2.1.14"
 val zioAwsVersion = "7.31.18.1"
->>>>>>> 2b3b33c9
 
 lazy val root = project
   .in(file("."))
