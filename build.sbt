import xerial.sbt.Sonatype.GitHubHosting

val mainScala = "2.13.14"
val allScala  = Seq(mainScala, "3.3.4")

val excludeInferAny = { options: Seq[String] => options.filterNot(Set("-Xlint:infer-any")) }

inThisBuild(
  List(
    organization                     := "nl.vroste",
    homepage                         := Some(url("https://github.com/svroonland/zio-kinesis")),
    licenses                         := List("Apache-2.0" -> url("http://www.apache.org/licenses/LICENSE-2.0")),
    scalaVersion                     := mainScala,
    crossScalaVersions               := allScala,
    compileOrder                     := CompileOrder.JavaThenScala,
    Test / parallelExecution         := false,
    Global / cancelable              := true,
    Test / fork                      := true,
    Test / fork                      := true,
    assembly / assemblyMergeStrategy := {
      case PathList("META-INF", xs @ _*)       => MergeStrategy.discard
      case n if n.startsWith("reference.conf") => MergeStrategy.concat
      case _                                   => MergeStrategy.first
    },
    scmInfo                          := Some(
      ScmInfo(url("https://github.com/svroonland/zio-kinesis/"), "scm:git:git@github.com:svroonland/zio-kinesis.git")
    ),
    sonatypeProjectHosting           := Some(
      GitHubHosting("svroonland", "zio-kinesis", "info@vroste.nl")
    ),
    developers                       := List(
      Developer(
        "svroonland",
        "Vroste",
        "info@vroste.nl",
        url("https://github.com/svroonland")
      )
    ),
    resolvers += "Sonatype OSS Snapshots" at "https://oss.sonatype.org/content/repositories/snapshots"
  )
)

val zioVersion    = "2.1.11"
val zioAwsVersion = "7.21.15.15"

lazy val root = project
  .in(file("."))
  .settings(
    Seq(
      scalafmtOnCompile := false
    )
  )
  .settings(stdSettings: _*)
  .aggregate(core, interopFutures, dynamicConsumer)
  .dependsOn(core, interopFutures, dynamicConsumer)

lazy val core = (project in file("core"))
  .enablePlugins(ProtobufPlugin)
  .settings(stdSettings: _*)
  .settings(
    Seq(
      name := "zio-kinesis"
    )
  )

lazy val stdSettings: Seq[sbt.Def.SettingsDefinition] = Seq(
  Compile / compile / javacOptions ++= Seq("--release", "8"),
  Compile / scalacOptions ~= excludeInferAny,
  // Suppresses problems with Scaladoc @throws links
  testFrameworks += new TestFramework("zio.test.sbt.ZTestFramework"),
  libraryDependencies ++= Seq(
    "dev.zio"         %% "zio"                         % zioVersion,
    "dev.zio"         %% "zio-streams"                 % zioVersion,
    "dev.zio"         %% "zio-test"                    % zioVersion % "test",
    "dev.zio"         %% "zio-test-sbt"                % zioVersion % "test",
    "dev.zio"         %% "zio-interop-reactivestreams" % "2.0.2",
<<<<<<< HEAD
    "dev.zio"         %% "zio-logging"                 % "2.3.1",
    "dev.zio"         %% "zio-logging-slf4j"           % "2.3.1",
    "ch.qos.logback"   % "logback-classic"             % "1.5.11",
=======
    "dev.zio"         %% "zio-logging"                 % "2.3.2",
    "dev.zio"         %% "zio-logging-slf4j"           % "2.3.2",
    "ch.qos.logback"   % "logback-classic"             % "1.5.10",
>>>>>>> af010a0a
    "org.hdrhistogram" % "HdrHistogram"                % "2.2.2",
    "dev.zio"         %% "zio-aws-core"                % zioAwsVersion,
    "dev.zio"         %% "zio-aws-kinesis"             % zioAwsVersion,
    "dev.zio"         %% "zio-aws-dynamodb"            % zioAwsVersion,
    "dev.zio"         %% "zio-aws-cloudwatch"          % zioAwsVersion,
    "dev.zio"         %% "zio-aws-netty"               % zioAwsVersion,
    "javax.xml.bind"   % "jaxb-api"                    % "2.3.1"
  )
)

addCommandAlias("fmt", "all scalafmtSbt scalafmt test:scalafmt")
addCommandAlias("check", "all scalafmtSbtCheck scalafmtCheck test:scalafmtCheck")

lazy val interopFutures = (project in file("interop-futures"))
  .settings(stdSettings: _*)
  .settings(
    name                       := "zio-kinesis-future",
    assembly / assemblyJarName := "zio-kinesis-future" + version.value + ".jar",
    libraryDependencies ++= Seq(
      "dev.zio" %% "zio-interop-reactivestreams" % "1.3.4"
    )
  )
  .dependsOn(core)

lazy val dynamicConsumer = (project in file("dynamic-consumer"))
  .settings(stdSettings: _*)
  .settings(
    name                       := "zio-kinesis-dynamic-consumer",
    assembly / assemblyJarName := "zio-kinesis-dynamic-consumer" + version.value + ".jar",
    libraryDependencies ++= Seq(
      "software.amazon.kinesis" % "amazon-kinesis-client" % "2.6.0"
    )
  )
  .dependsOn(core % "compile->compile;test->test")<|MERGE_RESOLUTION|>--- conflicted
+++ resolved
@@ -74,15 +74,9 @@
     "dev.zio"         %% "zio-test"                    % zioVersion % "test",
     "dev.zio"         %% "zio-test-sbt"                % zioVersion % "test",
     "dev.zio"         %% "zio-interop-reactivestreams" % "2.0.2",
-<<<<<<< HEAD
-    "dev.zio"         %% "zio-logging"                 % "2.3.1",
-    "dev.zio"         %% "zio-logging-slf4j"           % "2.3.1",
-    "ch.qos.logback"   % "logback-classic"             % "1.5.11",
-=======
     "dev.zio"         %% "zio-logging"                 % "2.3.2",
     "dev.zio"         %% "zio-logging-slf4j"           % "2.3.2",
-    "ch.qos.logback"   % "logback-classic"             % "1.5.10",
->>>>>>> af010a0a
+    "ch.qos.logback"   % "logback-classic"             % "1.5.11",
     "org.hdrhistogram" % "HdrHistogram"                % "2.2.2",
     "dev.zio"         %% "zio-aws-core"                % zioAwsVersion,
     "dev.zio"         %% "zio-aws-kinesis"             % zioAwsVersion,
