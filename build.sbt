--- conflicted
+++ resolved
@@ -44,13 +44,8 @@
   )
 )
 
-<<<<<<< HEAD
-val zioVersion    = "2.1.22"
+val zioVersion    = "2.1.23"
 val zioAwsVersion = "7.39.5.1"
-=======
-val zioVersion    = "2.1.23"
-val zioAwsVersion = "7.36.3.1"
->>>>>>> 4558c3d2
 
 lazy val root = project
   .in(file("."))
