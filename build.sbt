--- conflicted
+++ resolved
@@ -40,13 +40,8 @@
   )
 )
 
-<<<<<<< HEAD
 val zioVersion    = "2.0.3"
-val zioAwsVersion = "5.17.280.1"
-=======
-val zioVersion    = "2.0.2"
 val zioAwsVersion = "5.17.295.6"
->>>>>>> fe95e967
 
 lazy val root = project
   .in(file("."))
