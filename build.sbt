--- conflicted
+++ resolved
@@ -91,15 +91,9 @@
     "dev.zio"                %% "zio-streams"                 % zioVersion,
     "dev.zio"                %% "zio-test"                    % zioVersion % "test",
     "dev.zio"                %% "zio-test-sbt"                % zioVersion % "test",
-<<<<<<< HEAD
-    "dev.zio"                %% "zio-interop-reactivestreams" % "2.0.0",
+    "dev.zio"                %% "zio-interop-reactivestreams" % "2.0.1",
     "dev.zio"                %% "zio-logging"                 % "2.1.12",
     "dev.zio"                %% "zio-logging-slf4j"           % "2.1.12",
-=======
-    "dev.zio"                %% "zio-interop-reactivestreams" % "2.0.1",
-    "dev.zio"                %% "zio-logging"                 % "2.1.8",
-    "dev.zio"                %% "zio-logging-slf4j"           % "2.1.8",
->>>>>>> cf0b3621
     "ch.qos.logback"          % "logback-classic"             % "1.4.7",
     "org.scala-lang.modules" %% "scala-collection-compat"     % "2.9.0",
     "org.hdrhistogram"        % "HdrHistogram"                % "2.1.12",
