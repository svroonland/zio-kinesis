import xerial.sbt.Sonatype.GitHubHosting

val mainScala = "2.13.13"
val allScala  = Seq(mainScala, "3.4.1")

val excludeInferAny = { options: Seq[String] => options.filterNot(Set("-Xlint:infer-any")) }

inThisBuild(
  List(
    organization                     := "nl.vroste",
    homepage                         := Some(url("https://github.com/svroonland/zio-kinesis")),
    licenses                         := List("Apache-2.0" -> url("http://www.apache.org/licenses/LICENSE-2.0")),
    scalaVersion                     := mainScala,
    crossScalaVersions               := allScala,
    compileOrder                     := CompileOrder.JavaThenScala,
    Test / parallelExecution         := false,
    Global / cancelable              := true,
    Test / fork                      := true,
    Test / fork                      := true,
    assembly / assemblyMergeStrategy := {
      case PathList("META-INF", xs @ _*)       => MergeStrategy.discard
      case n if n.startsWith("reference.conf") => MergeStrategy.concat
      case _                                   => MergeStrategy.first
    },
    scmInfo                          := Some(
      ScmInfo(url("https://github.com/svroonland/zio-kinesis/"), "scm:git:git@github.com:svroonland/zio-kinesis.git")
    ),
    sonatypeProjectHosting           := Some(
      GitHubHosting("svroonland", "zio-kinesis", "info@vroste.nl")
    ),
    developers                       := List(
      Developer(
        "svroonland",
        "Vroste",
        "info@vroste.nl",
        url("https://github.com/svroonland")
      )
    ),
    resolvers += "Sonatype OSS Snapshots" at "https://oss.sonatype.org/content/repositories/snapshots"
  )
)

<<<<<<< HEAD
val zioVersion    = "2.0.20"
val zioAwsVersion = "6.20.162.2"
=======
val zioVersion    = "2.0.22"
val zioAwsVersion = "7.21.15.12"
>>>>>>> 241c8936

lazy val root = project
  .in(file("."))
  .settings(
    Seq(
      scalafmtOnCompile := false
    )
  )
  .settings(stdSettings: _*)
  .aggregate(core, interopFutures, dynamicConsumer)
  .dependsOn(core, interopFutures, dynamicConsumer)

lazy val core = (project in file("core"))
  .enablePlugins(ProtobufPlugin)
  .settings(stdSettings: _*)
  .settings(
    Seq(
      name := "zio-kinesis"
    )
  )

lazy val stdSettings: Seq[sbt.Def.SettingsDefinition] = Seq(
  Compile / compile / javacOptions ++= Seq("--release", "8"),
  Compile / scalacOptions ~= excludeInferAny,
  // Suppresses problems with Scaladoc @throws links
  testFrameworks += new TestFramework("zio.test.sbt.ZTestFramework"),
  libraryDependencies ++= Seq(
    "dev.zio"         %% "zio"                         % zioVersion,
    "dev.zio"         %% "zio-streams"                 % zioVersion,
    "dev.zio"         %% "zio-test"                    % zioVersion % "test",
    "dev.zio"         %% "zio-test-sbt"                % zioVersion % "test",
    "dev.zio"         %% "zio-interop-reactivestreams" % "2.0.2",
    "dev.zio"         %% "zio-logging"                 % "2.2.2",
    "dev.zio"         %% "zio-logging-slf4j"           % "2.2.2",
    "ch.qos.logback"   % "logback-classic"             % "1.5.4",
    "org.hdrhistogram" % "HdrHistogram"                % "2.1.12",
    "dev.zio"         %% "zio-aws-core"                % zioAwsVersion,
    "dev.zio"         %% "zio-aws-kinesis"             % zioAwsVersion,
    "dev.zio"         %% "zio-aws-dynamodb"            % zioAwsVersion,
    "dev.zio"         %% "zio-aws-cloudwatch"          % zioAwsVersion,
    "dev.zio"         %% "zio-aws-netty"               % zioAwsVersion,
    "javax.xml.bind"   % "jaxb-api"                    % "2.3.1"
  )
)

addCommandAlias("fmt", "all scalafmtSbt scalafmt test:scalafmt")
addCommandAlias("check", "all scalafmtSbtCheck scalafmtCheck test:scalafmtCheck")

lazy val interopFutures = (project in file("interop-futures"))
  .settings(stdSettings: _*)
  .settings(
    name                       := "zio-kinesis-future",
    assembly / assemblyJarName := "zio-kinesis-future" + version.value + ".jar",
    libraryDependencies ++= Seq(
      "dev.zio" %% "zio-interop-reactivestreams" % "1.3.4"
    )
  )
  .dependsOn(core)

lazy val dynamicConsumer = (project in file("dynamic-consumer"))
  .settings(stdSettings: _*)
  .settings(
    name                       := "zio-kinesis-dynamic-consumer",
    assembly / assemblyJarName := "zio-kinesis-dynamic-consumer" + version.value + ".jar",
    libraryDependencies ++= Seq(
      "software.amazon.kinesis" % "amazon-kinesis-client" % "2.5.8"
    )
  )
  .dependsOn(core % "compile->compile;test->test")<|MERGE_RESOLUTION|>--- conflicted
+++ resolved
@@ -40,13 +40,8 @@
   )
 )
 
-<<<<<<< HEAD
-val zioVersion    = "2.0.20"
-val zioAwsVersion = "6.20.162.2"
-=======
 val zioVersion    = "2.0.22"
 val zioAwsVersion = "7.21.15.12"
->>>>>>> 241c8936
 
 lazy val root = project
   .in(file("."))
