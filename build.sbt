import xerial.sbt.Sonatype.GitHubHosting

<<<<<<< HEAD
val mainScala = "2.13.7"
val allScala  = Seq("2.12.15", mainScala, "3.1.0")
=======
val mainScala = "2.13.8"
val allScala  = Seq("2.12.15", mainScala)
>>>>>>> a7949eb8

inThisBuild(
  List(
    organization                     := "nl.vroste",
    homepage                         := Some(url("https://github.com/svroonland/zio-kinesis")),
    licenses                         := List("Apache-2.0" -> url("http://www.apache.org/licenses/LICENSE-2.0")),
    scalaVersion                     := mainScala,
    crossScalaVersions               := allScala,
    compileOrder                     := CompileOrder.JavaThenScala,
    Test / parallelExecution         := false,
    Global / cancelable              := true,
    Test / fork                      := true,
    Test / fork                      := true,
    assembly / assemblyMergeStrategy := {
      case PathList("META-INF", xs @ _*)       => MergeStrategy.discard
      case n if n.startsWith("reference.conf") => MergeStrategy.concat
      case _                                   => MergeStrategy.first
    },
    scmInfo                          := Some(
      ScmInfo(url("https://github.com/svroonland/zio-kinesis/"), "scm:git:git@github.com:svroonland/zio-kinesis.git")
    ),
    sonatypeProjectHosting           := Some(
      GitHubHosting("svroonland", "zio-kinesis", "info@vroste.nl")
    ),
    developers                       := List(
      Developer(
        "svroonland",
        "Vroste",
        "info@vroste.nl",
        url("https://github.com/svroonland")
      )
    ),
    resolvers += "Sonatype OSS Snapshots" at "https://oss.sonatype.org/content/repositories/snapshots"
  )
)

val zioVersion    = "1.0.13"
val zioAwsVersion = "3.17.104.5"

lazy val root = project
  .in(file("."))
  .settings(
    Seq(
      scalafmtOnCompile := false
    )
  )
  .settings(stdSettings: _*)
  .aggregate(core, interopFutures, dynamicConsumer)
  .dependsOn(core, interopFutures, dynamicConsumer)

lazy val core = (project in file("core"))
  .enablePlugins(ProtobufPlugin)
  .settings(stdSettings: _*)
  .settings(Seq(publish / skip := true))
  .settings(
    Seq(
      name := "zio-kinesis"
    )
  )

lazy val stdSettings: Seq[sbt.Def.SettingsDefinition] = Seq(
  Compile / compile / scalacOptions ++= {
    // This is for scala.collection.compat._
    if (scalaBinaryVersion.value == "2.13")
      Seq("-Wconf:cat=unused-imports:silent")
    else Seq.empty
  },
  Test / compile / scalacOptions ++= {
    // This is for scala.collection.compat._
    if (scalaBinaryVersion.value == "2.13")
      Seq("-Wconf:cat=unused-imports:silent")
    else Seq.empty
  },
  Compile / doc / scalacOptions ++= {
    // This is for scala.collection.compat._
    if (scalaBinaryVersion.value == "2.13")
      Seq("-Wconf:cat=unused-imports:silent")
    else Seq.empty
  },
// Suppresses problems with Scaladoc @throws links
  testFrameworks += new TestFramework("zio.test.sbt.ZTestFramework"),
  libraryDependencies ++= Seq(
    "dev.zio"                %% "zio"                         % zioVersion,
    "dev.zio"                %% "zio-streams"                 % zioVersion,
    "dev.zio"                %% "zio-test"                    % zioVersion % "test",
    "dev.zio"                %% "zio-test-sbt"                % zioVersion % "test",
    "dev.zio"                %% "zio-interop-reactivestreams" % "1.3.9",
    "dev.zio"                %% "zio-logging"                 % "0.5.14",
    "ch.qos.logback"          % "logback-classic"             % "1.2.11",
    "org.scala-lang.modules" %% "scala-collection-compat"     % "2.6.0",
    "org.hdrhistogram"        % "HdrHistogram"                % "2.1.12",
    "io.github.vigoo"        %% "zio-aws-core"                % zioAwsVersion,
    "io.github.vigoo"        %% "zio-aws-kinesis"             % zioAwsVersion,
    "io.github.vigoo"        %% "zio-aws-dynamodb"            % zioAwsVersion,
    "io.github.vigoo"        %% "zio-aws-cloudwatch"          % zioAwsVersion,
    "io.github.vigoo"        %% "zio-aws-netty"               % zioAwsVersion,
    "javax.xml.bind"          % "jaxb-api"                    % "2.3.1"
  )
)

addCommandAlias("fmt", "all scalafmtSbt scalafmt test:scalafmt")
addCommandAlias("check", "all scalafmtSbtCheck scalafmtCheck test:scalafmtCheck")

lazy val interopFutures = (project in file("interop-futures"))
  .settings(stdSettings: _*)
  .settings(
    name                       := "zio-kinesis-future",
    assembly / assemblyJarName := "zio-kinesis-future" + version.value + ".jar",
    libraryDependencies ++= Seq(
      "dev.zio" %% "zio-interop-reactivestreams" % "1.3.4"
    )
  )
  .dependsOn(core)

lazy val dynamicConsumer = (project in file("dynamic-consumer"))
  .settings(stdSettings: _*)
  .settings(
    name                       := "zio-kinesis-dynamic-consumer",
    assembly / assemblyJarName := "zio-kinesis-dynamic-consumer" + version.value + ".jar",
    libraryDependencies ++= Seq(
      "software.amazon.kinesis" % "amazon-kinesis-client" % "2.4.0"
    )
  )
  .dependsOn(core % "compile->compile;test->test")<|MERGE_RESOLUTION|>--- conflicted
+++ resolved
@@ -1,12 +1,7 @@
 import xerial.sbt.Sonatype.GitHubHosting
 
-<<<<<<< HEAD
-val mainScala = "2.13.7"
-val allScala  = Seq("2.12.15", mainScala, "3.1.0")
-=======
 val mainScala = "2.13.8"
-val allScala  = Seq("2.12.15", mainScala)
->>>>>>> a7949eb8
+val allScala  = Seq("2.12.15", mainScala, "3.1.1")
 
 inThisBuild(
   List(
