package nl.vroste.zio.kinesis.client.producer
import nl.vroste.zio.kinesis.client.producer.ShardThrottler.DynamicThrottler
import zio.{ ZIO, _ }
import zio.test.Assertion._
import zio.test._

object ShardThrottlerTest extends DefaultRunnableSpec {
  override def spec =
    suite("ShardThrottler")(
      test("does not throtle for zero throughput") {
        DynamicThrottler.make(1.second).use { throttler =>
          for {
            _    <- TestClock.adjust(1.second)
            rate <- throttler.throughputFactor
          } yield assert(rate)(equalTo(1.0d))
        }
      },
      test("does not throtle for only successes") {
        DynamicThrottler.make(1.second).use { throttler =>
          for {
            _    <- ZIO.collectAllDiscard(ZIO.replicate(100)(throttler.addSuccess))
            _    <- TestClock.adjust(1.second)
            rate <- throttler.throughputFactor
          } yield assert(rate)(equalTo(1.0d))
        }
      },
      test("throttles to the expected values") {
        val errorRate = 0.1
<<<<<<< HEAD
        DynamicThrottler.make(1.second, errorRate).use {
          throttler =>
            for {
              _     <- ZIO.collectAllDiscard(ZIO.replicate(100)(throttler.addSuccess))
              _     <- ZIO.collectAllDiscard(ZIO.replicate(100)(throttler.addFailure))
              _     <- TestClock.adjust(1.second)
              rate1 <- throttler.throughputFactor
              _     <- ZIO.collectAllDiscard(ZIO.replicate(100)(throttler.addSuccess))
              _     <- ZIO.collectAllDiscard(ZIO.replicate(100)(throttler.addFailure))
              _     <- TestClock.adjust(1.second)
              rate2 <- throttler.throughputFactor
            } yield assert((rate1, rate2))(equalTo((0.5d + errorRate, 0.4)))
=======
        DynamicThrottler.make(1.second, errorRate).use { throttler =>
          for {
            _     <- ZIO.collectAll_(ZIO.replicate(100)(throttler.addSuccess))
            _     <- ZIO.collectAll_(ZIO.replicate(100)(throttler.addFailure))
            _     <- TestClock.adjust(1.second)
            rate1 <- throttler.throughputFactor
            _     <- ZIO.collectAll_(ZIO.replicate(100)(throttler.addSuccess))
            _     <- ZIO.collectAll_(ZIO.replicate(100)(throttler.addFailure))
            _     <- TestClock.adjust(1.second)
            rate2 <- throttler.throughputFactor
          } yield assert((rate1, rate2))(equalTo((0.5d + errorRate, 0.4)))
>>>>>>> 20009d28
        }
      },
      test("throttles the correct shard") {
        val errorRate = 0.1
<<<<<<< HEAD
        ShardThrottler.make(1.second, errorRate).use {
          throttler =>
            for {
              _      <- ZIO.collectAllDiscard(ZIO.replicate(100)(throttler.addSuccess("1")))
              _      <- ZIO.collectAllDiscard(ZIO.replicate(100)(throttler.addFailure("1")))
              _      <- TestClock.adjust(1.second)
              rates1 <- throttler.throughputFactor("1") <*> throttler.throughputFactor("2")
              _      <- ZIO.collectAllDiscard(ZIO.replicate(100)(throttler.addSuccess("2")))
              _      <- ZIO.collectAllDiscard(ZIO.replicate(100)(throttler.addFailure("2")))
              _      <- TestClock.adjust(1.second)
              rates2 <- throttler.throughputFactor("1") <*> throttler.throughputFactor("2")
            } yield assert((rates1, rates2))(equalTo(((0.6d, 1.0d), (0.7d, 0.6d))))
=======
        ShardThrottler.make(1.second, errorRate).use { throttler =>
          for {
            _      <- ZIO.collectAll_(ZIO.replicate(100)(throttler.addSuccess("1")))
            _      <- ZIO.collectAll_(ZIO.replicate(100)(throttler.addFailure("1")))
            _      <- TestClock.adjust(1.second)
            rates1 <- throttler.throughputFactor("1") <*> throttler.throughputFactor("2")
            _      <- ZIO.collectAll_(ZIO.replicate(100)(throttler.addSuccess("2")))
            _      <- ZIO.collectAll_(ZIO.replicate(100)(throttler.addFailure("2")))
            _      <- TestClock.adjust(1.second)
            rates2 <- throttler.throughputFactor("1") <*> throttler.throughputFactor("2")
          } yield assert((rates1, rates2))(equalTo(((0.6d, 1.0d), (0.7d, 0.6d))))
>>>>>>> 20009d28
        }
      }
    )
}<|MERGE_RESOLUTION|>--- conflicted
+++ resolved
@@ -26,62 +26,32 @@
       },
       test("throttles to the expected values") {
         val errorRate = 0.1
-<<<<<<< HEAD
-        DynamicThrottler.make(1.second, errorRate).use {
-          throttler =>
-            for {
-              _     <- ZIO.collectAllDiscard(ZIO.replicate(100)(throttler.addSuccess))
-              _     <- ZIO.collectAllDiscard(ZIO.replicate(100)(throttler.addFailure))
-              _     <- TestClock.adjust(1.second)
-              rate1 <- throttler.throughputFactor
-              _     <- ZIO.collectAllDiscard(ZIO.replicate(100)(throttler.addSuccess))
-              _     <- ZIO.collectAllDiscard(ZIO.replicate(100)(throttler.addFailure))
-              _     <- TestClock.adjust(1.second)
-              rate2 <- throttler.throughputFactor
-            } yield assert((rate1, rate2))(equalTo((0.5d + errorRate, 0.4)))
-=======
         DynamicThrottler.make(1.second, errorRate).use { throttler =>
           for {
-            _     <- ZIO.collectAll_(ZIO.replicate(100)(throttler.addSuccess))
-            _     <- ZIO.collectAll_(ZIO.replicate(100)(throttler.addFailure))
+            _     <- ZIO.collectAllDiscard(ZIO.replicate(100)(throttler.addSuccess))
+            _     <- ZIO.collectAllDiscard(ZIO.replicate(100)(throttler.addFailure))
             _     <- TestClock.adjust(1.second)
             rate1 <- throttler.throughputFactor
-            _     <- ZIO.collectAll_(ZIO.replicate(100)(throttler.addSuccess))
-            _     <- ZIO.collectAll_(ZIO.replicate(100)(throttler.addFailure))
+            _     <- ZIO.collectAllDiscard(ZIO.replicate(100)(throttler.addSuccess))
+            _     <- ZIO.collectAllDiscard(ZIO.replicate(100)(throttler.addFailure))
             _     <- TestClock.adjust(1.second)
             rate2 <- throttler.throughputFactor
           } yield assert((rate1, rate2))(equalTo((0.5d + errorRate, 0.4)))
->>>>>>> 20009d28
         }
       },
       test("throttles the correct shard") {
         val errorRate = 0.1
-<<<<<<< HEAD
-        ShardThrottler.make(1.second, errorRate).use {
-          throttler =>
-            for {
-              _      <- ZIO.collectAllDiscard(ZIO.replicate(100)(throttler.addSuccess("1")))
-              _      <- ZIO.collectAllDiscard(ZIO.replicate(100)(throttler.addFailure("1")))
-              _      <- TestClock.adjust(1.second)
-              rates1 <- throttler.throughputFactor("1") <*> throttler.throughputFactor("2")
-              _      <- ZIO.collectAllDiscard(ZIO.replicate(100)(throttler.addSuccess("2")))
-              _      <- ZIO.collectAllDiscard(ZIO.replicate(100)(throttler.addFailure("2")))
-              _      <- TestClock.adjust(1.second)
-              rates2 <- throttler.throughputFactor("1") <*> throttler.throughputFactor("2")
-            } yield assert((rates1, rates2))(equalTo(((0.6d, 1.0d), (0.7d, 0.6d))))
-=======
         ShardThrottler.make(1.second, errorRate).use { throttler =>
           for {
-            _      <- ZIO.collectAll_(ZIO.replicate(100)(throttler.addSuccess("1")))
-            _      <- ZIO.collectAll_(ZIO.replicate(100)(throttler.addFailure("1")))
+            _      <- ZIO.collectAllDiscard(ZIO.replicate(100)(throttler.addSuccess("1")))
+            _      <- ZIO.collectAllDiscard(ZIO.replicate(100)(throttler.addFailure("1")))
             _      <- TestClock.adjust(1.second)
             rates1 <- throttler.throughputFactor("1") <*> throttler.throughputFactor("2")
-            _      <- ZIO.collectAll_(ZIO.replicate(100)(throttler.addSuccess("2")))
-            _      <- ZIO.collectAll_(ZIO.replicate(100)(throttler.addFailure("2")))
+            _      <- ZIO.collectAllDiscard(ZIO.replicate(100)(throttler.addSuccess("2")))
+            _      <- ZIO.collectAllDiscard(ZIO.replicate(100)(throttler.addFailure("2")))
             _      <- TestClock.adjust(1.second)
             rates2 <- throttler.throughputFactor("1") <*> throttler.throughputFactor("2")
           } yield assert((rates1, rates2))(equalTo(((0.6d, 1.0d), (0.7d, 0.6d))))
->>>>>>> 20009d28
         }
       }
     )
