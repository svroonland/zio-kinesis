--- conflicted
+++ resolved
@@ -209,14 +209,10 @@
                    .nextIntBetween(1, maxRecordSize)
                    .map(valueLength => Chunk.fromIterable(List.fill(valueLength)(0x01.toByte)))
       } yield ProducerRecord(key, value)
-<<<<<<< HEAD
-    }.chunkN(chunkSize)
+    }.chunkN(defaultChunkSize)
       .take(nrRecords.toLong)
       .via(stream => throttle[Random with Clock, Throwable, ProducerRecord[Chunk[Byte]]](produceRate, stream))
-      .buffer(chunkSize)
-=======
-    }.chunkN(defaultChunkSize).take(nrRecords.toLong).via(throttle(produceRate, _)).buffer(defaultChunkSize)
->>>>>>> 9d453ec6
+      .buffer(defaultChunkSize)
     massProduceRecords(producer, records)
   }
 
