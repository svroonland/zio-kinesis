package nl.vroste.zio.kinesis.client.examples

import nl.vroste.zio.kinesis.client.HttpClientBuilder
import nl.vroste.zio.kinesis.client.serde.Serde
import nl.vroste.zio.kinesis.client.zionative.Consumer
import nl.vroste.zio.kinesis.client.zionative.metrics.{ CloudWatchMetricsPublisher, CloudWatchMetricsPublisherConfig }
import zio.Console.printLine
import zio.{ Console, _ }

object NativeConsumerWithMetricsExample extends zio.ZIOAppDefault {

  val applicationName  = "my-application"
  val workerIdentifier = "worker1"

  val metricsConfig = CloudWatchMetricsPublisherConfig()

  override def run: ZIO[zio.ZEnv with ZIOAppArgs, Any, Any] =
    CloudWatchMetricsPublisher
      .make(applicationName, workerIdentifier)
      .use { metrics =>
        Consumer
          .shardedStream(
            streamName = "my-stream",
            applicationName = applicationName,
            deserializer = Serde.asciiString,
            workerIdentifier = workerIdentifier,
            emitDiagnostic = metrics.processEvent
          )
<<<<<<< HEAD
          .flatMapPar(Int.MaxValue) {
            case (shardId, shardStream, checkpointer) =>
              shardStream
                .tap(record => printLine(s"Processing record ${record} on shard ${shardId}"))
                .tap(checkpointer.stage(_))
                .viaFunction(checkpointer.checkpointBatched[Console](nr = 1000, interval = 5.minutes))
=======
          .flatMapPar(Int.MaxValue) { case (shardId, shardStream, checkpointer) =>
            shardStream
              .tap(record => putStrLn(s"Processing record ${record} on shard ${shardId}"))
              .tap(checkpointer.stage(_))
              .via(checkpointer.checkpointBatched[Console](nr = 1000, interval = 5.minutes))
>>>>>>> 20009d28
          }
          .runDrain
      }
      .provideCustomLayer(
        (HttpClientBuilder.make() >>> Consumer.defaultEnvironment) ++ ZLayer
          .succeed(metricsConfig)
      )
      .exitCode

}<|MERGE_RESOLUTION|>--- conflicted
+++ resolved
@@ -26,20 +26,11 @@
             workerIdentifier = workerIdentifier,
             emitDiagnostic = metrics.processEvent
           )
-<<<<<<< HEAD
-          .flatMapPar(Int.MaxValue) {
-            case (shardId, shardStream, checkpointer) =>
-              shardStream
-                .tap(record => printLine(s"Processing record ${record} on shard ${shardId}"))
-                .tap(checkpointer.stage(_))
-                .viaFunction(checkpointer.checkpointBatched[Console](nr = 1000, interval = 5.minutes))
-=======
           .flatMapPar(Int.MaxValue) { case (shardId, shardStream, checkpointer) =>
             shardStream
-              .tap(record => putStrLn(s"Processing record ${record} on shard ${shardId}"))
+              .tap(record => printLine(s"Processing record ${record} on shard ${shardId}"))
               .tap(checkpointer.stage(_))
-              .via(checkpointer.checkpointBatched[Console](nr = 1000, interval = 5.minutes))
->>>>>>> 20009d28
+              .viaFunction(checkpointer.checkpointBatched[Console](nr = 1000, interval = 5.minutes))
           }
           .runDrain
       }
