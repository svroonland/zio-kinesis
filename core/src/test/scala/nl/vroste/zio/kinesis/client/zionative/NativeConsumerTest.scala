package nl.vroste.zio.kinesis.client.zionative

import nl.vroste.zio.kinesis.client
import nl.vroste.zio.kinesis.client.Producer.ProduceResponse
import nl.vroste.zio.kinesis.client.TestUtil.{ retryOnResourceNotFound, withStream }
import nl.vroste.zio.kinesis.client._
import nl.vroste.zio.kinesis.client.localstack.LocalStackServices
import nl.vroste.zio.kinesis.client.serde.Serde
import nl.vroste.zio.kinesis.client.zionative.DiagnosticEvent.PollComplete
import nl.vroste.zio.kinesis.client.zionative.leasecoordinator.LeaseCoordinationSettings
import nl.vroste.zio.kinesis.client.zionative.leaserepository.DynamoDbLeaseRepository
import zio.Console._
import zio.aws.kinesis.Kinesis
import zio.aws.kinesis.model.primitives.{ PositiveIntegerObject, ShardId, StreamName }
import zio.aws.kinesis.model.{ DescribeStreamRequest, ScalingType, UpdateShardCountRequest }
import zio.stream.{ ZSink, ZStream }
import zio.test.Assertion._
import zio.test._
import zio.{ Clock, Console, System, _ }

import scala.collection.compat._
import java.time.Instant
import java.{ util => ju }

object NativeConsumerTest extends DefaultRunnableSpec {
  override def runner: TestRunner[TestEnvironment, Any] =
    defaultTestRunner.withRuntimeConfig(
      _ @@ RuntimeConfigAspect.addLogger(ZLogger.defaultString.map(println(_)).filterLogLevel(_ > LogLevel.Debug))
    )

  /*
  - [X] It must retrieve records from all shards
  - [X] Support both polling and enhanced fanout
  - [X] Must restart from the given initial start point if no lease yet
  - [X] Must restart from the record after the last checkpointed record for each shard
  - [X] Should release leases at shutdown (another worker should acquire all leases directly without having to steal)
  - [X] Must checkpoint the last staged checkpoint before shutdown
  - [ ] Correctly deserialize the records
  - [ ] something about rate limits: maybe if we have multiple consumers active and run into rate limits?
  - [X] Steal an equal share of leases from another worker
  - [X] Two workers must be able to start up concurrently
  - [X] When one of a group of workers fail, the others must take over its leases
  - [X] When one of two workers stops gracefully, the other must take over the shards
  - [X] Restart a shard stream when the user has ended it
  - [ ] Release leases after they have expired during a connection failure
  - [ ] Recover from a lost connection
   */

  def streamPrefix = ju.UUID.randomUUID().toString.take(9)

  override def spec =
    suite("ZIO Native Kinesis Stream Consumer")(
      test("retrieve records from all shards") {
        val nrRecords = 2000
        val nrShards  = 5

<<<<<<< HEAD
        withRandomStreamAndApplicationName(nrShards) {
          (streamName, applicationName) =>
            for {
              _        <- ZIO.logInfo("Starting producer")
              producer <- produceSampleRecords(streamName, nrRecords, chunkSize = 500).fork
              _        <- ZIO.logInfo("Starting consumer")
              records  <- Consumer
                           .shardedStream(
                             streamName,
                             applicationName,
                             Serde.asciiString,
                             fetchMode = FetchMode.Polling(batchSize = 1000),
                             emitDiagnostic = onDiagnostic("worker1")
                           )
                           .flatMapPar(Int.MaxValue) {
                             case (shard @ _, shardStream, checkpointer) =>
                               shardStream.tap(checkpointer.stage)
                           }
                           .take(nrRecords.toLong)
                           .runCollect
              shardIds <- Kinesis
                            .describeStream(DescribeStreamRequest(StreamName(streamName)))
                            .mapError(_.toThrowable)
                            .map(_.streamDescription.shards.map(_.shardId))
              _        <- producer.interrupt

            } yield assert(records.map(r => ShardId(r.shardId)).toSet)(equalTo(shardIds.toSet))
=======
        withRandomStreamAndApplicationName(nrShards) { (streamName, applicationName) =>
          for {
            _        <- log.info("Starting producer")
            producer <- produceSampleRecords(streamName, nrRecords, chunkSize = 500).fork
            _        <- log.info("Starting consumer")
            records  <- Consumer
                          .shardedStream(
                            streamName,
                            applicationName,
                            Serde.asciiString,
                            fetchMode = FetchMode.Polling(batchSize = 1000),
                            emitDiagnostic = onDiagnostic("worker1")
                          )
                          .flatMapPar(Int.MaxValue) { case (shard @ _, shardStream, checkpointer) =>
                            shardStream.tap(checkpointer.stage)
                          }
                          .take(nrRecords.toLong)
                          .runCollect
            shardIds <- kinesis
                          .describeStream(DescribeStreamRequest(streamName))
                          .mapError(_.toThrowable)
                          .map(_.streamDescriptionValue.shardsValue.map(_.shardIdValue))
            _        <- producer.interrupt

          } yield assert(records.map(_.shardId).toSet)(equalTo(shardIds.toSet))
>>>>>>> 20009d28
        }
      },
      test("release leases at shutdown") {
        val nrRecords = 200
        val nrShards  = 5

        withRandomStreamAndApplicationName(nrShards) { (streamName, applicationName) =>
          for {
            _      <- produceSampleRecords(streamName, nrRecords)
            _      <- Consumer
                        .shardedStream(
                          streamName,
                          applicationName,
                          Serde.asciiString,
                          emitDiagnostic = onDiagnostic("worker1")
                        )
                        .flatMapPar(Int.MaxValue) { case (shard @ _, shardStream, checkpointer) =>
                          shardStream.map((_, checkpointer))
                        }
                        .tap { case (r, checkpointer) => checkpointer.stage(r) }
                        .map(_._1)
                        .take(nrRecords.toLong)
                        .runDrain
            result <- assertAllLeasesReleased(applicationName)
          } yield result
        }
      },
      test("checkpoint the last staged record at shutdown") {
        val nrRecords = 200
        val nrShards  = 5

        withRandomStreamAndApplicationName(nrShards) { (streamName, applicationName) =>
          for {
            producedShardsAndSequence <-
              produceSampleRecords(streamName, nrRecords, chunkSize = 500) // Deterministic order
            _                         <- Consumer
                                           .shardedStream(
                                             streamName,
                                             applicationName,
                                             Serde.asciiString,
                                             emitDiagnostic = onDiagnostic("worker1")
                                           )
                                           .flatMapPar(Int.MaxValue) { case (shard @ _, shardStream, checkpointer) =>
                                             shardStream.tap(checkpointer.stage)
                                           }
                                           .take(nrRecords.toLong)
                                           .runCollect
            checkpoints               <- getCheckpoints(applicationName)
            expectedCheckpoints        =
              producedShardsAndSequence.groupBy(_.shardId).view.mapValues(_.last.sequenceNumber).toMap

          } yield assert(checkpoints)(Assertion.hasSameElements(expectedCheckpoints))
        }
      },
      test("continue from the next message after the last checkpoint") {
        val nrRecords = 200
        val nrShards  = 1

        withRandomStreamAndApplicationName(nrShards) { (streamName, applicationName) =>
          for {
            producer <- produceSampleRecords(streamName, nrRecords, chunkSize = nrRecords).fork

            _ <- Consumer
                   .shardedStream(
                     streamName,
                     applicationName,
                     Serde.asciiString,
                     emitDiagnostic = onDiagnostic("Worker1")
                   )
                   .flatMapPar(Int.MaxValue) { case (shard @ _, shardStream, checkpointer) =>
                     shardStream.map((_, checkpointer))
                   }
                   .take(nrRecords.toLong)
                   .tap { case (r, checkpointer) => checkpointer.stage(r) }
                   .runDrain
            _ <- producer.join

            _ <- produceSampleRecords(streamName, 1, indexStart = nrRecords + 3) // Something arbitrary

            // TODO improveee test: this could also pass with shard iterator LATEST or something
            firstRecord <- Consumer
                             .shardedStream(
                               streamName,
                               applicationName,
                               Serde.asciiString,
                               workerIdentifier = "worker2",
                               emitDiagnostic = onDiagnostic("worker2")
                             )
                             .flatMapPar(Int.MaxValue) { case (shard @ _, shardStream, checkpointer) =>
                               shardStream.map((_, checkpointer))
                             }
                             .tap { case (r, checkpointer) =>
                               checkpointer.stage(r)
                             } // It will automatically checkpoint at stream end
                             .map(_._1)
                             .take(1)
                             .runHead

          } yield assert(firstRecord)(isSome(hasField("key", _.partitionKey, equalTo(s"key${nrRecords + 3}"))))
        }
      },
      test("worker steals leases from other worker until they both have an equal share") {
        val nrRecords = 2000
        val nrShards  = 5

<<<<<<< HEAD
        withRandomStreamAndApplicationName(nrShards) {
          (streamName, applicationName) =>
            for {
              producer         <- produceSampleRecords(streamName, nrRecords, chunkSize = 10, throttle = Some(1.second)).fork
              consumer1Started <- Promise.make[Nothing, Unit]
              consumer1         = Consumer
                            .shardedStream(
                              streamName,
                              applicationName,
                              Serde.asciiString,
                              workerIdentifier = "worker1",
                              emitDiagnostic = onDiagnostic("worker1")
                            )
                            .flatMapPar(Int.MaxValue) {
                              case (shard @ _, shardStream, checkpointer) =>
                                shardStream
                                // .tap(r => UIO(println(s"Worker 1 got record on shard ${r.shardId}")))
                                  .tap(checkpointer.stage)
                                  .tap(_ => consumer1Started.succeed(()))
                                  .aggregateAsyncWithin(
                                    ZSink.collectAllN[Record[String]](2000),
                                    Schedule.fixed(5.minutes)
                                  )
                                  .mapError[Either[Throwable, ShardLeaseLost.type]](Left(_))
                                  .tap(_ => checkpointer.checkpoint())
                                  .catchAll {
                                    case Right(e) =>
                                      println(s"Got error ${e}")
                                      ZStream.empty
                                    case Left(e)  =>
                                      println(s"Got error left ${e}")
                                      ZStream.fail(e)
                                  }
                                  .mapConcat(identity(_))
                            }
//                            .updateService[Logger[String]](_.named("worker1"))
              consumer2         = Consumer
                            .shardedStream(
                              streamName,
                              applicationName,
                              Serde.asciiString,
                              workerIdentifier = "worker2",
                              emitDiagnostic = onDiagnostic("worker2")
                            )
                            .tap(tp => ZIO.logInfo(s"Got tuple ${tp}"))
                            .take(2) // 5 shards, so we expect 2
//                            .updateService[Logger[String]](_.named("worker2"))
              worker1 <- consumer1.runDrain.tapError(e => ZIO.logError(s"Worker1 failed: ${e}")).fork
              _       <- consumer1Started.await
              _       <- ZIO.logInfo("Consumer 1 has started, starting consumer 2")
              _       <- consumer2.runDrain
              _       <- ZIO.logInfo("Shutting down worker 1")
              _       <- worker1.interrupt
              _       <- ZIO.logInfo("Shutting down producer")
              _       <- producer.interrupt

            } yield assertCompletes
=======
        withRandomStreamAndApplicationName(nrShards) { (streamName, applicationName) =>
          for {
            producer         <- produceSampleRecords(streamName, nrRecords, chunkSize = 10, throttle = Some(1.second)).fork
            consumer1Started <- Promise.make[Nothing, Unit]
            consumer1         = Consumer
                                  .shardedStream(
                                    streamName,
                                    applicationName,
                                    Serde.asciiString,
                                    workerIdentifier = "worker1",
                                    emitDiagnostic = onDiagnostic("worker1")
                                  )
                                  .flatMapPar(Int.MaxValue) { case (shard @ _, shardStream, checkpointer) =>
                                    shardStream
                                      // .tap(r => UIO(println(s"Worker 1 got record on shard ${r.shardId}")))
                                      .tap(checkpointer.stage)
                                      .tap(_ => consumer1Started.succeed(()))
                                      .aggregateAsyncWithin(ZTransducer.collectAllN(2000), Schedule.fixed(5.minutes))
                                      .mapError[Either[Throwable, ShardLeaseLost.type]](Left(_))
                                      .tap(_ => checkpointer.checkpoint())
                                      .catchAll {
                                        case Right(e) =>
                                          println(s"Got error ${e}")
                                          ZStream.empty
                                        case Left(e)  =>
                                          println(s"Got error left ${e}")
                                          ZStream.fail(e)
                                      }
                                      .mapConcat(identity(_))
                                  }
                                  .updateService[Logger[String]](_.named("worker1"))
            consumer2         = Consumer
                                  .shardedStream(
                                    streamName,
                                    applicationName,
                                    Serde.asciiString,
                                    workerIdentifier = "worker2",
                                    emitDiagnostic = onDiagnostic("worker2")
                                  )
                                  .tap(tp => log.info(s"Got tuple ${tp}"))
                                  .take(2) // 5 shards, so we expect 2
                                  .updateService[Logger[String]](_.named("worker2"))
            worker1          <- consumer1.runDrain.tapError(e => log.error(s"Worker1 failed: ${e}")).fork
            _                <- consumer1Started.await
            _                <- log.info("Consumer 1 has started, starting consumer 2")
            _                <- consumer2.runDrain
            _                <- log.info("Shutting down worker 1")
            _                <- worker1.interrupt
            _                <- log.info("Shutting down producer")
            _                <- producer.interrupt

          } yield assertCompletes
>>>>>>> 20009d28
        }
      },
      test("workers should be able to start concurrently and both get some shards") {
        val nrRecords =
          20000 // This should probably be large enough to guarantee that both workers can get enough records to complete
        val nrShards = 5

<<<<<<< HEAD
        withRandomStreamAndApplicationName(nrShards) {
          (streamName, applicationName) =>
            for {
              producer                   <- produceSampleRecords(streamName, nrRecords, chunkSize = 50, throttle = Some(1.second)).fork
              shardsProcessedByConsumer2 <- Ref.make[Set[String]](Set.empty)

              // Spin up two workers, let them fight a bit over leases
              consumer1 = Consumer
                            .shardedStream(
                              streamName,
                              applicationName,
                              Serde.asciiString,
                              workerIdentifier = "worker1",
                              emitDiagnostic = onDiagnostic("worker1"),
                              leaseCoordinationSettings = LeaseCoordinationSettings(refreshAndTakeInterval = 5.seconds)
                            )
                            .flatMapPar(Int.MaxValue) {
                              case (shard @ _, shardStream, checkpointer) =>
                                shardStream
                                  .tap(checkpointer.stage)
                                  .aggregateAsyncWithin(
                                    ZSink.collectAllN[Record[String]](200),
                                    Schedule.fixed(1.second)
                                  )
                                  .mapError[Either[Throwable, ShardLeaseLost.type]](Left(_))
                                  // .tap(_ => checkpointer.checkpoint())
                                  .catchAll {
                                    case Right(_) =>
                                      ZStream.empty
                                    case Left(e)  => ZStream.fail(e)
                                  }
                                  .ensuring(UIO(println(s"Shard stream worker 1 ${shard} completed")))
                            }
                            .tap(_ => ZIO.logInfo("WORKER1 GOT A BATCH"))
                            .take(10)
              consumer2 = Consumer
                            .shardedStream(
                              streamName,
                              applicationName,
                              Serde.asciiString,
                              workerIdentifier = "worker2",
                              emitDiagnostic = onDiagnostic("worker2"),
                              leaseCoordinationSettings = LeaseCoordinationSettings(refreshAndTakeInterval = 5.seconds)
                            )
                            .flatMapPar(Int.MaxValue) {
                              case (shard, shardStream, checkpointer) =>
                                ZStream.fromZIO(shardsProcessedByConsumer2.update(_ + shard)) *>
                                  shardStream
                                    .tap(checkpointer.stage)
                                    .aggregateAsyncWithin(
                                      ZSink.collectAllN[Record[String]](200),
                                      Schedule.fixed(1.second)
                                    )
                                    .mapError[Either[Throwable, ShardLeaseLost.type]](Left(_))
                                    // .tap(_ => checkpointer.checkpoint())
                                    .catchAll {
                                      case Right(_) =>
                                        ZStream.empty
                                      case Left(e)  => ZStream.fail(e)
                                    }
                                    .ensuring(UIO(println(s"Shard stream worker 2 ${shard} completed")))
                            }
                            .tap(_ => ZIO.logInfo("WORKER2 GOT A BATCH"))
                            .take(10)

              _        <- consumer1.merge(consumer2).runCollect
              _        <- producer.interrupt
            } yield assertCompletes
=======
        withRandomStreamAndApplicationName(nrShards) { (streamName, applicationName) =>
          for {
            producer                   <- produceSampleRecords(streamName, nrRecords, chunkSize = 50, throttle = Some(1.second)).fork
            shardsProcessedByConsumer2 <- Ref.make[Set[String]](Set.empty)

            // Spin up two workers, let them fight a bit over leases
            consumer1 = Consumer
                          .shardedStream(
                            streamName,
                            applicationName,
                            Serde.asciiString,
                            workerIdentifier = "worker1",
                            emitDiagnostic = onDiagnostic("worker1"),
                            leaseCoordinationSettings = LeaseCoordinationSettings(refreshAndTakeInterval = 5.seconds)
                          )
                          .flatMapPar(Int.MaxValue) { case (shard @ _, shardStream, checkpointer) =>
                            shardStream
                              .tap(checkpointer.stage)
                              .aggregateAsyncWithin(ZTransducer.collectAllN(200), Schedule.fixed(1.second))
                              .mapError[Either[Throwable, ShardLeaseLost.type]](Left(_))
                              // .tap(_ => checkpointer.checkpoint())
                              .catchAll {
                                case Right(_) =>
                                  ZStream.empty
                                case Left(e)  => ZStream.fail(e)
                              }
                              .ensuring(UIO(println(s"Shard stream worker 1 ${shard} completed")))
                          }
                          .tap(_ => log.info("WORKER1 GOT A BATCH"))
                          .take(10)
            consumer2 = Consumer
                          .shardedStream(
                            streamName,
                            applicationName,
                            Serde.asciiString,
                            workerIdentifier = "worker2",
                            emitDiagnostic = onDiagnostic("worker2"),
                            leaseCoordinationSettings = LeaseCoordinationSettings(refreshAndTakeInterval = 5.seconds)
                          )
                          .flatMapPar(Int.MaxValue) { case (shard, shardStream, checkpointer) =>
                            ZStream.fromEffect(shardsProcessedByConsumer2.update(_ + shard)) *>
                              shardStream
                                .tap(checkpointer.stage)
                                .aggregateAsyncWithin(ZTransducer.collectAllN(200), Schedule.fixed(1.second))
                                .mapError[Either[Throwable, ShardLeaseLost.type]](Left(_))
                                // .tap(_ => checkpointer.checkpoint())
                                .catchAll {
                                  case Right(_) =>
                                    ZStream.empty
                                  case Left(e)  => ZStream.fail(e)
                                }
                                .ensuring(UIO(println(s"Shard stream worker 2 ${shard} completed")))
                          }
                          .tap(_ => log.info("WORKER2 GOT A BATCH"))
                          .take(10)

            _ <- consumer1.merge(consumer2).runCollect
            _ <- producer.interrupt
          } yield assertCompletes
>>>>>>> 20009d28
        }
      },
      test("workers must take over from a stopped consumer") {
        val nrRecords = 200000
        val nrShards  = 7

        def consumer(
          streamName: String,
          applicationName: String,
          workerId: String,
          emitDiagnostic: DiagnosticEvent => UIO[Unit]
        ) =
          Consumer
            .shardedStream(
              streamName,
              applicationName,
              Serde.asciiString,
              workerIdentifier = workerId,
              leaseCoordinationSettings = LeaseCoordinationSettings(
                1.seconds,
                refreshAndTakeInterval = 3.seconds,
                maxParallelLeaseAcquisitions = 1
              ),
              emitDiagnostic = emitDiagnostic
            )
<<<<<<< HEAD
            .flatMapPar(Int.MaxValue) {
              case (shard @ _, shardStream, checkpointer) =>
                shardStream
                  .tap(checkpointer.stage)
                  .aggregateAsyncWithin(ZSink.collectAllN[Record[String]](200), Schedule.fixed(1.second))
                  .mapError[Either[Throwable, ShardLeaseLost.type]](Left(_))
                  .map(_.lastOption)
                  .tap(_ => checkpointer.checkpoint())
                  .catchAll {
                    case Right(_) =>
                      ZStream.empty
                    case Left(e)  => ZStream.fail(e)
                  }
            }
            .catchAll {
              case e => ZStream.unwrap(ZIO.logError(e.toString).as(ZStream.fail(e)))
=======
            .flatMapPar(Int.MaxValue) { case (shard @ _, shardStream, checkpointer) =>
              shardStream
                .tap(checkpointer.stage)
                .aggregateAsyncWithin(ZTransducer.collectAllN(200), Schedule.fixed(1.second))
                .mapError[Either[Throwable, ShardLeaseLost.type]](Left(_))
                .map(_.lastOption)
                .tap(_ => checkpointer.checkpoint())
                .catchAll {
                  case Right(_) =>
                    ZStream.empty
                  case Left(e)  => ZStream.fail(e)
                }
            }
            .catchAll { case e =>
              ZStream.unwrap(log.error(e.toString).as(ZStream.fail(e)))
>>>>>>> 20009d28
            }
//            .updateService[Logger[String]](_.named(s"worker-${workerId}"))

<<<<<<< HEAD
        withRandomStreamAndApplicationName(nrShards) {
          (streamName, applicationName) =>
            for {
              consumer1Done <- Promise.make[Throwable, Unit]
              producer      <- produceSampleRecords(streamName, nrRecords, chunkSize = 50, throttle = Some(1.second))
                            .tapError(consumer1Done.fail(_))
                            .fork
              events        <- Ref.make[List[(String, Instant, DiagnosticEvent)]](List.empty)
              emitDiagnostic = (workerId: String) =>
                                 (event: DiagnosticEvent) =>
                                   onDiagnostic(workerId)(event) *>
                                     zio.Clock.currentDateTime
                                       .map(_.toInstant())
                                       .flatMap(time => events.update(_ :+ ((workerId, time, event))))
                                       .provideLayer(Clock.live)

              _             <- {
                for {

                  worker1 <- (consumer(streamName, applicationName, "worker1", emitDiagnostic("worker1"))
                                 .take(10) // Such that it has had time to claim some leases
                                 .runDrain
                                 .tapError(e => ZIO.logError(s"Worker1 failed with error: ${e}"))
                                 .tapError(consumer1Done.fail(_))
                                 *> ZIO.logWarning("worker1 done") *> consumer1Done.succeed(())).fork

                  worker2 <- consumer(streamName, applicationName, "worker2", emitDiagnostic("worker2"))
                               .ensuring(
                                 ZIO.logWarning("worker2 DONE")
                               )
                               .runDrain
                               .delay(5.seconds)
                               .fork
                  worker3 <- consumer(streamName, applicationName, "worker3", emitDiagnostic("worker3"))
                               .ensuring(
                                 ZIO.logWarning("worker3 DONE")
                               )
                               .runDrain
                               .delay(5.seconds)
                               .fork

                  _       <- consumer1Done.await
                  _       <- ZIO.logDebug("Consumer1 is done")
                  _       <- ZIO.sleep(10.seconds)
                  _       <- ZIO.logDebug("Interrupting producer")
                  _       <- producer.interrupt
                  _       <- ZIO.logDebug("Interrupting streams")
                  _       <- worker2.interrupt
                         .tap(_ => ZIO.logInfo("Done interrupting worker 2"))
                         //                         .tapErrorCause(e => ZIO.logError("Error interrupting worker 2:", e))
                         .ignore zipPar worker3.interrupt
                         .tap(_ => ZIO.logInfo("Done interrupting worker 3"))
                         //                         .tapErrorCause(e => ZIO.logError("Error interrupting worker 3:", e))
                         .ignore zipPar worker1.join
                         .tap(_ => ZIO.logInfo("Done interrupting worker 1"))
                         //                         .tapErrorCause(e => ZIO.logError("Error joining worker 1:", e))
                         .ignore
                } yield ()
              }.onInterrupt(
                events.get
                  .map(
                    _.filterNot(_._3.isInstanceOf[PollComplete])
                      .filterNot(_._3.isInstanceOf[DiagnosticEvent.Checkpoint])
                  )
                  .tap(allEvents => UIO(println(allEvents.mkString("\n"))))
              )
              allEvents     <- events.get.map(
                             _.filterNot(_._3.isInstanceOf[PollComplete])
                               .filterNot(_._3.isInstanceOf[DiagnosticEvent.Checkpoint])
                           )
              _              = println(allEvents.mkString("\n"))

              // Workers 2 and 3 should have later-timestamped LeaseAcquired for all shards that were released by Worker 1
              worker1Released      = allEvents.collect {
                                  case ("worker1", time, DiagnosticEvent.LeaseReleased(shard)) =>
                                    time -> shard
                                }
              releaseTime          = worker1Released.last._1
              acquiredAfterRelease = allEvents.collect {
                                       case (worker, time, DiagnosticEvent.LeaseAcquired(shard, _))
                                           if worker != "worker1" && !time.isBefore(releaseTime) =>
                                         shard
                                     }

            } yield assert(worker1Released.map(_._2).toSet)(
              hasIntersection(acquiredAfterRelease.toSet)(hasSameElements(worker1Released.map(_._2).toSet))
=======
        withRandomStreamAndApplicationName(nrShards) { (streamName, applicationName) =>
          for {
            consumer1Done <- Promise.make[Throwable, Unit]
            producer      <- produceSampleRecords(streamName, nrRecords, chunkSize = 50, throttle = Some(1.second))
                               .tapError(consumer1Done.fail(_))
                               .fork
            events        <- Ref.make[List[(String, Instant, DiagnosticEvent)]](List.empty)
            emitDiagnostic = (workerId: String) =>
                               (event: DiagnosticEvent) =>
                                 onDiagnostic(workerId)(event) *>
                                   zio.clock.currentDateTime
                                     .map(_.toInstant())
                                     .orDie
                                     .flatMap(time => events.update(_ :+ ((workerId, time, event))))
                                     .provideLayer(Clock.live)

            _         <- {
              for {

                worker1 <- (consumer(streamName, applicationName, "worker1", emitDiagnostic("worker1"))
                             .take(10) // Such that it has had time to claim some leases
                             .runDrain
                             .tapError(e => log.error(s"Worker1 failed with error: ${e}"))
                             .tapError(consumer1Done.fail(_))
                             *> log.warn("worker1 done") *> consumer1Done.succeed(())).fork

                worker2 <- consumer(streamName, applicationName, "worker2", emitDiagnostic("worker2"))
                             .ensuringFirst(
                               log.warn("worker2 DONE")
                             )
                             .runDrain
                             .delay(5.seconds)
                             .fork
                worker3 <- consumer(streamName, applicationName, "worker3", emitDiagnostic("worker3"))
                             .ensuringFirst(
                               log.warn("worker3 DONE")
                             )
                             .runDrain
                             .delay(5.seconds)
                             .fork

                _ <- consumer1Done.await
                _ <- log.debug("Consumer1 is done")
                _ <- ZIO.sleep(10.seconds)
                _ <- log.debug("Interrupting producer")
                _ <- producer.interrupt
                _ <- log.debug("Interrupting streams")
                _ <- worker2.interrupt
                       .tap(_ => log.info("Done interrupting worker 2"))
                       .tapCause(e => log.error("Error interrupting worker 2:", e))
                       .ignore zipPar worker3.interrupt
                       .tap(_ => log.info("Done interrupting worker 3"))
                       .tapCause(e => log.error("Error interrupting worker 3:", e))
                       .ignore zipPar worker1.join
                       .tap(_ => log.info("Done interrupting worker 1"))
                       .tapCause(e => log.error("Error joining worker 1:", e))
                       .ignore
              } yield ()
            }.onInterrupt(
              events.get
                .map(
                  _.filterNot(_._3.isInstanceOf[PollComplete])
                    .filterNot(_._3.isInstanceOf[DiagnosticEvent.Checkpoint])
                )
                .tap(allEvents => UIO(println(allEvents.mkString("\n"))))
>>>>>>> 20009d28
            )
            allEvents <- events.get.map(
                           _.filterNot(_._3.isInstanceOf[PollComplete])
                             .filterNot(_._3.isInstanceOf[DiagnosticEvent.Checkpoint])
                         )
            _          = println(allEvents.mkString("\n"))

            // Workers 2 and 3 should have later-timestamped LeaseAcquired for all shards that were released by Worker 1
            worker1Released      = allEvents.collect { case ("worker1", time, DiagnosticEvent.LeaseReleased(shard)) =>
                                     time -> shard
                                   }
            releaseTime          = worker1Released.last._1
            acquiredAfterRelease = allEvents.collect {
                                     case (worker, time, DiagnosticEvent.LeaseAcquired(shard, _))
                                         if worker != "worker1" && !time.isBefore(releaseTime) =>
                                       shard
                                   }

          } yield assert(worker1Released.map(_._2).toSet)(
            hasIntersection(acquiredAfterRelease.toSet)(hasSameElements(worker1Released.map(_._2).toSet))
          )
        }
      },
      test("workers must take over from a zombie consumer") {
        val nrRecords = 2000
        val nrShards  = 7

        def consumer(
          streamName: String,
          applicationName: String,
          workerId: String,
          emitDiagnostic: DiagnosticEvent => UIO[Unit],
          checkpointInterval: Duration = 1.second,
          renewInterval: Duration = 3.seconds
        ) =
          Consumer
            .shardedStream(
              streamName,
              applicationName,
              Serde.asciiString,
              workerIdentifier = workerId,
              leaseCoordinationSettings = LeaseCoordinationSettings(
                renewInterval = renewInterval,
                refreshAndTakeInterval = checkpointInterval,
                maxParallelLeaseAcquisitions = 1
              ),
              emitDiagnostic = emitDiagnostic
            )
<<<<<<< HEAD
            .flatMapPar(Int.MaxValue) {
              case (shard @ _, shardStream, checkpointer) =>
                shardStream
                  .tap(checkpointer.stage)
                  .aggregateAsyncWithin(ZSink.collectAllN[Record[String]](200000), Schedule.fixed(checkpointInterval))
                  .mapError[Either[Throwable, ShardLeaseLost.type]](Left(_))
                  .mapConcat(_.lastOption)
                  .tap(_ => checkpointer.checkpoint())
                  .catchAll {
                    case Right(_) =>
                      println(s"Worker appears to have lost the lease?")
                      ZStream.empty
                    case Left(e)  =>
                      println(s"Worker ${workerId} failed with ${e}")
                      ZStream.fail(e)
                  }
=======
            .flatMapPar(Int.MaxValue) { case (shard @ _, shardStream, checkpointer) =>
              shardStream
                .tap(checkpointer.stage)
                .aggregateAsyncWithin(ZTransducer.collectAllN(200000), Schedule.fixed(checkpointInterval))
                .mapError[Either[Throwable, ShardLeaseLost.type]](Left(_))
                .map(_.last)
                .tap(_ => checkpointer.checkpoint())
                .catchAll {
                  case Right(_) =>
                    println(s"Worker appears to have lost the lease?")
                    ZStream.empty
                  case Left(e)  =>
                    println(s"Worker ${workerId} failed with ${e}")
                    ZStream.fail(e)
                }
>>>>>>> 20009d28
            }

        // The events we have to wait for:
        // 1. At least one LeaseAcquired by worker 1.
        // 2. LeaseAcquired for the same shard by another worker, but it's not a steal (?)
        // maybe NOT a LeaseReleased by worker 1
        def testIsComplete(events: List[(String, Instant, DiagnosticEvent)]) = {
          for {
            acquiredByWorker1      <- Some(events.collect {
                                        case (worker, _, event: DiagnosticEvent.LeaseAcquired) if worker == "worker1" =>
                                          event.shardId
                                      }).filter(_.nonEmpty)
            acquiredByOtherWorkers <- Some(events.collect {
                                        case (worker, _, event: DiagnosticEvent.LeaseAcquired) if worker != "worker1" =>
                                          event.shardId
                                      }).filter(_.nonEmpty)
          } yield acquiredByWorker1.toSet subsetOf acquiredByOtherWorkers.toSet
        }.getOrElse(false)

<<<<<<< HEAD
        withRandomStreamAndApplicationName(nrShards) {
          (streamName, applicationName) =>
            for {
              _          <- produceSampleRecords(streamName, nrRecords, chunkSize = 50).fork
              done       <- Promise.make[Nothing, Unit]
              events     <- Ref.make[List[(String, Instant, DiagnosticEvent)]](List.empty)
              handleEvent = (workerId: String) =>
                              (event: DiagnosticEvent) =>
                                onDiagnostic(workerId)(event) *>
                                  zio.Clock.currentDateTime
                                    .map(_.toInstant())
                                    .flatMap(time => events.update(_ :+ ((workerId, time, event))))
                                    .provideLayer(Clock.live) *>
                                  events.get
                                    .flatMap(events => done.succeed(()).when(testIsComplete(events)))
                                    .unit

              _          <- ZManaged.finalizer {
                     events.get
                       .map(
                         _.filterNot(_._3.isInstanceOf[PollComplete])
                           .filterNot(_._3.isInstanceOf[DiagnosticEvent.Checkpoint])
                       )
                       .tap(allEvents => UIO(println(allEvents.mkString("\n"))))
                   }.useDiscard {
                     ZStream
                       .mergeAll(3)(
                         // The zombie consumer: not updating checkpoints and not renewing leases
                         consumer(
                           streamName,
                           applicationName,
                           "worker1",
                           handleEvent("worker1"),
                           checkpointInterval = 5.minutes,
                           renewInterval = 5.minutes
                         ),
                         ZStream.fromZIO(ZIO.sleep(5.seconds)) *> // Give worker1 the first lease
                           consumer(streamName, applicationName, "worker2", handleEvent("worker2"))
                             .ensuring(ZIO.logWarning("worker2 DONE")),
                         ZStream.fromZIO(ZIO.sleep(5.seconds)) *> // Give worker1 the first lease
                           consumer(streamName, applicationName, "worker3", handleEvent("worker3"))
                             .ensuring(ZIO.logWarning("Worker3 DONE"))
                       )
                       .runDrain
                       .tapErrorCause(c => ZIO.logError(s"${c.prettyPrint}"))
                   } raceFirst done.await
            } yield assertCompletes
=======
        withRandomStreamAndApplicationName(nrShards) { (streamName, applicationName) =>
          for {
            producer   <- produceSampleRecords(streamName, nrRecords, chunkSize = 50).fork
            done       <- Promise.make[Nothing, Unit]
            events     <- Ref.make[List[(String, Instant, DiagnosticEvent)]](List.empty)
            handleEvent = (workerId: String) =>
                            (event: DiagnosticEvent) =>
                              onDiagnostic(workerId)(event) *>
                                zio.clock.currentDateTime
                                  .map(_.toInstant())
                                  .orDie
                                  .flatMap(time => events.update(_ :+ ((workerId, time, event))))
                                  .provideLayer(Clock.live) *> events.get.flatMap(events =>
                                  done.succeed(()).when(testIsComplete(events))
                                )

            _ <- ZManaged.finalizer {
                   events.get
                     .map(
                       _.filterNot(_._3.isInstanceOf[PollComplete])
                         .filterNot(_._3.isInstanceOf[DiagnosticEvent.Checkpoint])
                     )
                     .tap(allEvents => UIO(println(allEvents.mkString("\n"))))
                 }.use_ {
                   for {

                     stream <- ZStream
                                 .mergeAll(3)(
                                   // The zombie consumer: not updating checkpoints and not renewing leases
                                   consumer(
                                     streamName,
                                     applicationName,
                                     "worker1",
                                     handleEvent("worker1"),
                                     checkpointInterval = 5.minutes,
                                     renewInterval = 5.minutes
                                   ),
                                   ZStream.fromEffect(ZIO.sleep(5.seconds)) *> // Give worker1 the first lease
                                     consumer(streamName, applicationName, "worker2", handleEvent("worker2"))
                                       .ensuringFirst(log.warn("worker2 DONE")),
                                   ZStream.fromEffect(ZIO.sleep(5.seconds)) *> // Give worker1 the first lease
                                     consumer(streamName, applicationName, "worker3", handleEvent("worker3"))
                                       .ensuringFirst(log.warn("Worker3 DONE"))
                                 )
                                 .runDrain
                                 .fork
                     _      <- done.await
                     _      <- putStrLn("Interrupting producer and stream").orDie
                     _      <- producer.interrupt
                     _      <- stream.interrupt
                   } yield ()
                 }
          } yield assertCompletes
>>>>>>> 20009d28
        }
      },
      test("a worker must pick up an ended shard stream") {
        val nrRecords = 20000
        val nrShards  = 3

<<<<<<< HEAD
        withRandomStreamAndApplicationName(nrShards) {
          (streamName, applicationName) =>
            def consumer(workerId: String, emitDiagnostic: DiagnosticEvent => UIO[Unit]) =
              Consumer
                .shardedStream(
                  streamName,
                  applicationName,
                  Serde.asciiString,
                  workerIdentifier = workerId,
                  leaseCoordinationSettings = LeaseCoordinationSettings(
                    renewInterval = 3.seconds,
                    refreshAndTakeInterval = 5.seconds,
                    maxParallelLeaseAcquisitions = 1
                  ),
                  emitDiagnostic = emitDiagnostic
                )
                .flatMapPar(Int.MaxValue) {
                  case (shard @ _, shardStream, checkpointer) =>
                    val out = shardStream
                      .tap(checkpointer.stage)
                      .aggregateAsyncWithin(ZSink.collectAllN[Record[String]](200), Schedule.fixed(1.second))
                      .mapError[Either[Throwable, ShardLeaseLost.type]](Left(_))
                      .mapConcat(_.lastOption)
                      .tap(_ => checkpointer.checkpoint())
                      .catchAll {
                        case Right(_) =>
                          ZStream.empty
                        case Left(e)  => ZStream.fail(e)
                      }

                    if (shard == "shardId-000000000001") out.take(3) else out
                }

            // TODO extract DiagnosticEventList { def eventsByWorker(workerId), eventsAfter(instant), etc }
            for {
              _ <- produceSampleRecords(streamName, nrRecords, chunkSize = 50, throttle = Some(1.second)).fork

              done          <- Promise.make[Nothing, Unit]
              events        <- Ref.make[List[DiagnosticEvent]](List.empty)
              emitDiagnostic = (workerId: String) =>
                                 (event: DiagnosticEvent) =>
                                   onDiagnostic(workerId)(event) *>
                                     events.update(_ :+ event) *>
                                     done
                                       .succeed(())
                                       .whenZIO(events.get.map(_.collect {
                                         case _: DiagnosticEvent.LeaseAcquired => 1
                                       }.sum == nrShards + 1))
                                       .unit

              _             <- done.await raceFirst consumer("worker1", emitDiagnostic("worker1")).runDrain
            } yield assertCompletes
=======
        withRandomStreamAndApplicationName(nrShards) { (streamName, applicationName) =>
          def consumer(workerId: String, emitDiagnostic: DiagnosticEvent => UIO[Unit]) =
            Consumer
              .shardedStream(
                streamName,
                applicationName,
                Serde.asciiString,
                workerIdentifier = workerId,
                leaseCoordinationSettings = LeaseCoordinationSettings(
                  renewInterval = 3.seconds,
                  refreshAndTakeInterval = 5.seconds,
                  maxParallelLeaseAcquisitions = 1
                ),
                emitDiagnostic = emitDiagnostic
              )
              .flatMapPar(Int.MaxValue) { case (shard @ _, shardStream, checkpointer) =>
                val out = shardStream
                  .tap(checkpointer.stage)
                  .aggregateAsyncWithin(ZTransducer.collectAllN(200), Schedule.fixed(1.second))
                  .mapError[Either[Throwable, ShardLeaseLost.type]](Left(_))
                  .map(_.last)
                  .tap(_ => checkpointer.checkpoint())
                  .catchAll {
                    case Right(_) =>
                      ZStream.empty
                    case Left(e)  => ZStream.fail(e)
                  }

                if (shard == "shardId-000000000001") out.take(3) else out
              }

          // TODO extract DiagnosticEventList { def eventsByWorker(workerId), eventsAfter(instant), etc }
          for {
            producer      <- produceSampleRecords(streamName, nrRecords, chunkSize = 50, throttle = Some(1.second)).fork
            done          <- Promise.make[Nothing, Unit]
            events        <- Ref.make[List[DiagnosticEvent]](List.empty)
            emitDiagnostic = (workerId: String) =>
                               (event: DiagnosticEvent) =>
                                 onDiagnostic(workerId)(event) *>
                                   events.update(_ :+ event) *>
                                   done
                                     .succeed(())
                                     .whenM(events.get.map(_.collect { case _: DiagnosticEvent.LeaseAcquired =>
                                       1
                                     }.sum == nrShards + 1))

            stream <- consumer("worker1", emitDiagnostic("worker1")).runDrain.fork
            _      <- done.await
            _      <- producer.interrupt
            _      <- stream.interrupt
          } yield assertCompletes
>>>>>>> 20009d28
        }
      },
      test("must checkpoint when a shard ends") {
        val nrRecords = 20000
        val nrShards  = 3

<<<<<<< HEAD
        withRandomStreamAndApplicationName(nrShards) {
          (streamName, applicationName) =>
            def consumer(workerId: String, emitDiagnostic: DiagnosticEvent => UIO[Unit]) =
              Consumer
                .shardedStream(
                  streamName,
                  applicationName,
                  Serde.asciiString,
                  workerIdentifier = workerId,
                  leaseCoordinationSettings = LeaseCoordinationSettings(
                    renewInterval = 30.seconds,
                    refreshAndTakeInterval = 10.seconds,
                    maxParallelLeaseAcquisitions = 1
                  ),
                  emitDiagnostic = emitDiagnostic
                )
                .mapZIO {
                  case (shard @ _, shardStream, checkpointer) =>
                    shardStream
                      .tap(checkpointer.stage)
                      .aggregateAsyncWithin(ZSink.collectAllN[Record[String]](200), Schedule.fixed(1.second))
                      .mapError[Either[Throwable, ShardLeaseLost.type]](Left(_))
                      .mapConcat(_.lastOption)
                      .tap(_ => checkpointer.checkpoint())
                      .catchAll {
                        case Right(_) =>
                          ZStream.empty
                        case Left(e)  => ZStream.fail(e)
                      }
                      .runDrain
                      .as(shard)
                }
                .take(1)

            for {
              producer      <- produceSampleRecords(streamName, nrRecords, chunkSize = 50, throttle = Some(1.second)).fork
              stream        <-
                consumer("worker1", e => UIO(println(e.toString))).runCollect.tapErrorCause(e => UIO(println(e))).fork
              _             <- ZIO.sleep(20.seconds)
              _              = println("Resharding")
              _             <- Kinesis
                     .updateShardCount(
                       UpdateShardCountRequest(
                         StreamName(streamName),
                         PositiveIntegerObject(4),
                         ScalingType.UNIFORM_SCALING
                       )
                     )
                     .mapError(_.toThrowable)
              finishedShard <- stream.join.map(_.head)
              _             <- producer.interrupt
              checkpoints   <- getCheckpoints(applicationName)
            } yield assert(checkpoints(finishedShard))(equalTo("SHARD_END"))
=======
        withRandomStreamAndApplicationName(nrShards) { (streamName, applicationName) =>
          def consumer(workerId: String, emitDiagnostic: DiagnosticEvent => UIO[Unit]) =
            Consumer
              .shardedStream(
                streamName,
                applicationName,
                Serde.asciiString,
                workerIdentifier = workerId,
                leaseCoordinationSettings = LeaseCoordinationSettings(
                  renewInterval = 30.seconds,
                  refreshAndTakeInterval = 10.seconds,
                  maxParallelLeaseAcquisitions = 1
                ),
                emitDiagnostic = emitDiagnostic
              )
              .mapM { case (shard @ _, shardStream, checkpointer) =>
                shardStream
                  .tap(checkpointer.stage)
                  .aggregateAsyncWithin(ZTransducer.collectAllN(200), Schedule.fixed(1.second))
                  .mapError[Either[Throwable, ShardLeaseLost.type]](Left(_))
                  .map(_.last)
                  .tap(_ => checkpointer.checkpoint())
                  .catchAll {
                    case Right(_) =>
                      ZStream.empty
                    case Left(e)  => ZStream.fail(e)
                  }
                  .runDrain
                  .as(shard)
              }
              .take(1)

          for {
            producer      <- produceSampleRecords(streamName, nrRecords, chunkSize = 50, throttle = Some(1.second)).fork
            stream        <-
              consumer("worker1", e => UIO(println(e.toString))).runCollect.tapCause(e => UIO(println(e))).fork
            _             <- ZIO.sleep(20.seconds)
            _              = println("Resharding")
            _             <- kinesis
                               .updateShardCount(UpdateShardCountRequest(streamName, 4, ScalingType.UNIFORM_SCALING))
                               .mapError(_.toThrowable)
            finishedShard <- stream.join.map(_.head)
            _             <- producer.interrupt
            checkpoints   <- getCheckpoints(applicationName)
          } yield assert(checkpoints(finishedShard))(equalTo("SHARD_END"))
>>>>>>> 20009d28
        }
      } @@ TestAspect.ifEnvSet("ENABLE_AWS"),
      test("must not resume leases for ended shards") {
        val nrRecords = 20000
        val nrShards  = 3

<<<<<<< HEAD
        withRandomStreamAndApplicationName(nrShards) {
          (streamName, applicationName) =>
            def consumer(workerId: String, emitDiagnostic: DiagnosticEvent => UIO[Unit]) =
              Consumer
                .shardedStream(
                  streamName,
                  applicationName,
                  Serde.asciiString,
                  workerIdentifier = workerId,
                  leaseCoordinationSettings = LeaseCoordinationSettings(
                    renewInterval = 30.seconds,
                    refreshAndTakeInterval = 10.seconds,
                    maxParallelLeaseAcquisitions = 1
                  ),
                  emitDiagnostic = emitDiagnostic
                )
                .mapZIOParUnordered(100) {
                  case (shard @ _, shardStream, checkpointer) =>
                    shardStream
                      .tap(checkpointer.stage)
                      .aggregateAsyncWithin(ZSink.collectAllN[Record[String]](200), Schedule.fixed(1.second))
                      .mapError[Either[Throwable, ShardLeaseLost.type]](Left(_))
                      .mapConcat(_.lastOption)
                      .tap(_ => checkpointer.checkpoint())
                      .catchAll {
                        case Right(_) =>
                          ZStream.empty
                        case Left(e)  => ZStream.fail(e)
                      }
                      .runDrain
                      .as(shard)
                }
                .take(3)

            for {
              producer <- produceSampleRecords(streamName, nrRecords, chunkSize = 50, throttle = Some(1.second)).fork

              stream  <-
                consumer("worker1", e => UIO(println(e.toString))).runCollect.tapErrorCause(e => UIO(println(e))).fork
              _       <- ZIO.sleep(10.seconds)
              _        = println("Resharding")
              _       <- Kinesis
                     .updateShardCount(
                       UpdateShardCountRequest(
                         StreamName(streamName),
                         PositiveIntegerObject(nrShards * 2),
                         ScalingType.UNIFORM_SCALING
                       )
                     )
                     .mapError(_.toThrowable)
              _       <- ZIO.sleep(10.seconds)
              _       <- stream.join
              shards  <- TestUtil.getShards(streamName)
              _        = println(shards.mkString(", "))
              stream2 <-
                consumer("worker1", e => UIO(println(e.toString))).runCollect.tapErrorCause(e => UIO(println(e))).fork
              _       <- ZIO.sleep(30.seconds)
              _       <- stream2.interrupt
              _       <- producer.interrupt
            } yield assertCompletes
=======
        withRandomStreamAndApplicationName(nrShards) { (streamName, applicationName) =>
          def consumer(workerId: String, emitDiagnostic: DiagnosticEvent => UIO[Unit]) =
            Consumer
              .shardedStream(
                streamName,
                applicationName,
                Serde.asciiString,
                workerIdentifier = workerId,
                leaseCoordinationSettings = LeaseCoordinationSettings(
                  renewInterval = 30.seconds,
                  refreshAndTakeInterval = 10.seconds,
                  maxParallelLeaseAcquisitions = 1
                ),
                emitDiagnostic = emitDiagnostic
              )
              .mapMParUnordered(100) { case (shard @ _, shardStream, checkpointer) =>
                shardStream
                  .tap(checkpointer.stage)
                  .aggregateAsyncWithin(ZTransducer.collectAllN(200), Schedule.fixed(1.second))
                  .mapError[Either[Throwable, ShardLeaseLost.type]](Left(_))
                  .map(_.last)
                  .tap(_ => checkpointer.checkpoint())
                  .catchAll {
                    case Right(_) =>
                      ZStream.empty
                    case Left(e)  => ZStream.fail(e)
                  }
                  .runDrain
                  .as(shard)
              }
              .take(3)

          for {
            producer <- produceSampleRecords(streamName, nrRecords, chunkSize = 50, throttle = Some(1.second)).fork

            stream  <-
              consumer("worker1", e => UIO(println(e.toString))).runCollect.tapCause(e => UIO(println(e))).fork
            _       <- ZIO.sleep(10.seconds)
            _        = println("Resharding")
            _       <- kinesis
                         .updateShardCount(UpdateShardCountRequest(streamName, nrShards * 2, ScalingType.UNIFORM_SCALING))
                         .mapError(_.toThrowable)
            _       <- ZIO.sleep(10.seconds)
            _       <- stream.join
            shards  <- TestUtil.getShards(streamName)
            _        = println(shards.mkString(", "))
            stream2 <-
              consumer("worker1", e => UIO(println(e.toString))).runCollect.tapCause(e => UIO(println(e))).fork
            _       <- ZIO.sleep(30.seconds)
            _       <- stream2.interrupt
            _       <- producer.interrupt
          } yield assertCompletes
>>>>>>> 20009d28
        }
      } @@ TestAspect.ifEnvSet("ENABLE_AWS"),
      test("parse aggregated records") {
        val nrShards  = 1
        val nrRecords = 10

        withRandomStreamAndApplicationName(nrShards) { (streamName, applicationName) =>
          val consumer =
            Consumer
              .shardedStream(
                streamName,
                applicationName,
                Serde.asciiString,
                emitDiagnostic = e => UIO(println(e.toString))
              )
              .flatMapPar(nrShards) { case (shard @ _, shardStream, checkpointer @ _) => shardStream }
              .take(nrRecords.toLong)
          for {
            _       <- produceSampleRecords(streamName, nrRecords, aggregated = true)
            records <- consumer.runCollect
          } yield assert(records)(hasSize(equalTo(nrRecords))) &&
            assert(records.flatMap(_.subSequenceNumber.toList).map(_.toInt).toList)(
              equalTo((0 until nrRecords).toList)
            ) &&
            assert(records.map(_.aggregated))(forall(isTrue))
        }
      },
      test("resume at a subsequence number") {
        val nrShards  = 1
        val nrRecords = 10

<<<<<<< HEAD
        withRandomStreamAndApplicationName(nrShards) {
          (streamName, applicationName) =>
            def consume(nr: Int) =
              Consumer
                .shardedStream(
                  streamName,
                  applicationName,
                  Serde.asciiString,
                  emitDiagnostic = e => UIO(println(e.toString))
                )
                .mapZIOParUnordered(nrShards) {
                  case (shard @ _, shardStream, checkpointer @ _) =>
                    shardStream
                      .take(nr.toLong)
                      .tap(checkpointer.stage)
                      .runCollect
                }
                .flattenChunks
                .take(nr.toLong)

            for {
              _        <- produceSampleRecords(streamName, nrRecords, aggregated = true)
              records1 <- consume(5).runCollect
              _        <- printLine(records1.mkString("\n")).orDie
              records2 <- consume(5).runCollect
              _        <- printLine(records2.mkString("\n")).orDie
              records   = records1 ++ records2
            } yield assert(records)(hasSize(equalTo(nrRecords))) &&
              assert(records.flatMap(_.subSequenceNumber.toList).map(_.toInt).toList)(
                equalTo((0 until nrRecords).toList)
=======
        withRandomStreamAndApplicationName(nrShards) { (streamName, applicationName) =>
          def consume(nr: Int) =
            Consumer
              .shardedStream(
                streamName,
                applicationName,
                Serde.asciiString,
                emitDiagnostic = e => UIO(println(e.toString))
>>>>>>> 20009d28
              )
              .mapMParUnordered(nrShards) { case (shard @ _, shardStream, checkpointer @ _) =>
                shardStream
                  .tap(checkpointer.stage)
                  .take(nr.toLong)
                  .runCollect
              }
              .flattenChunks
              .take(nr.toLong)

          for {
            _        <- produceSampleRecords(streamName, nrRecords, aggregated = true)
            records1 <- consume(5).runCollect
            _        <- putStrLn(records1.mkString("\n")).orDie
            records2 <- consume(5).runCollect
            _        <- putStrLn(records2.mkString("\n")).orDie
            records   = records1 ++ records2
          } yield assert(records)(hasSize(equalTo(nrRecords))) &&
            assert(records.flatMap(_.subSequenceNumber.toList).map(_.toInt).toList)(
              equalTo((0 until nrRecords).toList)
            )
        }
      }
    ).provideSomeLayerShared(env) @@
      TestAspect.timed @@
//      TestAspect.sequential @@ // For CircleCI
//      TestAspect.nonFlaky(10)
      TestAspect.timeoutWarning(45.seconds) @@
      TestAspect.timeout(120.seconds)

  val useAws = Runtime.default.unsafeRun(System.envOrElse("ENABLE_AWS", "0")).toInt == 1

  val env = (((if (useAws) client.defaultAwsLayer else LocalStackServices.localStackAwsLayer()).orDie) >+>
    DynamoDbLeaseRepository.live ++
<<<<<<< HEAD
      zio.test.testEnvironment ++
      Clock.live)
=======
    zio.test.environment.testEnvironment ++
    Clock.live) >>>
    (ZLayer.identity ++ loggingLayer)
>>>>>>> 20009d28

  def produceSampleRecords(
    streamName: String,
    nrRecords: Int,
    chunkSize: Int = 100,
    throttle: Option[Duration] = None,
    indexStart: Int = 1,
    aggregated: Boolean = false
  ): ZIO[Kinesis with Clock with Any, Throwable, Chunk[ProduceResponse]] =
    Producer
      .make(streamName, Serde.asciiString, ProducerSettings(maxParallelRequests = 1, aggregate = aggregated))
      .use { producer =>
        val records =
          (indexStart until (nrRecords + indexStart)).map(i => ProducerRecord(s"key$i", s"msg$i"))
        ZStream
          .fromIterable(records)
          .rechunk(chunkSize)
          .mapChunksZIO { chunk =>
            producer
              .produceChunk(chunk)
              .tapError(e => printLine(s"Error in producing fiber: $e").provideLayer(Console.live).orDie)
              .retry(retryOnResourceNotFound)
              .tap(_ => throttle.map(ZIO.sleep(_)).getOrElse(UIO.unit))
              .map(Chunk.fromIterable)
          }
          .runCollect
          .map(Chunk.fromIterable)
      }

  def produceSampleRecordsMassivelyParallel(
    streamName: String,
    nrRecords: Int,
    chunkSize: Int = 100,
    indexStart: Int = 1
  ): ZIO[Kinesis with Clock with Any, Throwable, Chunk[ProduceResponse]] =
    Producer.make(streamName, Serde.asciiString).use { producer =>
      val records =
        (indexStart until (nrRecords + indexStart)).map(i => ProducerRecord(s"key$i", s"msg$i"))
      ZStream
        .fromIterable(records)
        .rechunk(chunkSize)
        .mapChunksZIO(chunk =>
          producer
            .produceChunk(chunk)
            .tapError(e => printLine(s"Error in producing fiber: $e").provideLayer(Console.live).orDie)
            .retry(retryOnResourceNotFound)
            .fork
            .map(fib => Chunk.single(fib))
        )
        .mapZIOPar(24)(_.join)
        .mapConcatChunk(Chunk.fromIterable)
        .runCollect
        .map(Chunk.fromIterable)
    }

  def onDiagnostic(worker: String): DiagnosticEvent => UIO[Unit] = {
    case _: PollComplete => UIO.unit
    case ev              => ZIO.logInfo(s"${worker}: ${ev}")
  }

  def assertAllLeasesReleased(applicationName: String) =
    for {
      table  <- ZIO.service[LeaseRepository.Service]
      leases <- table.getLeases(applicationName).runCollect
    } yield assert(leases)(forall(hasField("owner", _.owner, isNone)))

  def getCheckpoints(
    applicationName: String
  ): ZIO[Clock with LeaseRepository.Service, Throwable, Map[String, String]] =
    for {
      table      <- ZIO.service[LeaseRepository.Service]
      leases     <- table.getLeases(applicationName).runCollect
      checkpoints = leases.collect {
                      case l if l.checkpoint.isDefined =>
                        l.key -> (l.checkpoint.get match {
                          case Left(s @ _)  => s.stringValue
                          case Right(seqnr) => seqnr.sequenceNumber
                        })
                    }.toMap
    } yield checkpoints

  def deleteTable(tableName: String) =
    ZIO
      .service[LeaseRepository.Service]
      .flatMap(_.deleteTable(tableName).unit)

  def withRandomStreamAndApplicationName[R, A](nrShards: Int)(
    f: (String, String) => ZIO[R, Throwable, A]
<<<<<<< HEAD
  ): ZIO[Kinesis with Clock with Console with Console with LeaseRepository.Service with R, Throwable, A] =
    ZIO.succeed((streamPrefix + "testStream", streamPrefix + "testApplication")).flatMap {
=======
  ): ZIO[
    Kinesis
      with Clock
      with Console
      with Logging
      with Console
      with Has[
        LeaseRepository.Service
      ]
      with R,
    Throwable,
    A
  ] =
    ZIO.effectTotal((streamPrefix + "testStream", streamPrefix + "testApplication")).flatMap {
>>>>>>> 20009d28
      case (streamName, applicationName) =>
        withStream(streamName, shards = nrShards) {
          ZManaged.finalizer(deleteTable(applicationName).ignore).useDiscard { // Table may not have been created
            f(streamName, applicationName)
          }
        }
    }

}<|MERGE_RESOLUTION|>--- conflicted
+++ resolved
@@ -54,40 +54,11 @@
         val nrRecords = 2000
         val nrShards  = 5
 
-<<<<<<< HEAD
-        withRandomStreamAndApplicationName(nrShards) {
-          (streamName, applicationName) =>
-            for {
-              _        <- ZIO.logInfo("Starting producer")
-              producer <- produceSampleRecords(streamName, nrRecords, chunkSize = 500).fork
-              _        <- ZIO.logInfo("Starting consumer")
-              records  <- Consumer
-                           .shardedStream(
-                             streamName,
-                             applicationName,
-                             Serde.asciiString,
-                             fetchMode = FetchMode.Polling(batchSize = 1000),
-                             emitDiagnostic = onDiagnostic("worker1")
-                           )
-                           .flatMapPar(Int.MaxValue) {
-                             case (shard @ _, shardStream, checkpointer) =>
-                               shardStream.tap(checkpointer.stage)
-                           }
-                           .take(nrRecords.toLong)
-                           .runCollect
-              shardIds <- Kinesis
-                            .describeStream(DescribeStreamRequest(StreamName(streamName)))
-                            .mapError(_.toThrowable)
-                            .map(_.streamDescription.shards.map(_.shardId))
-              _        <- producer.interrupt
-
-            } yield assert(records.map(r => ShardId(r.shardId)).toSet)(equalTo(shardIds.toSet))
-=======
-        withRandomStreamAndApplicationName(nrShards) { (streamName, applicationName) =>
-          for {
-            _        <- log.info("Starting producer")
+        withRandomStreamAndApplicationName(nrShards) { (streamName, applicationName) =>
+          for {
+            _        <- ZIO.logInfo("Starting producer")
             producer <- produceSampleRecords(streamName, nrRecords, chunkSize = 500).fork
-            _        <- log.info("Starting consumer")
+            _        <- ZIO.logInfo("Starting consumer")
             records  <- Consumer
                           .shardedStream(
                             streamName,
@@ -101,14 +72,13 @@
                           }
                           .take(nrRecords.toLong)
                           .runCollect
-            shardIds <- kinesis
-                          .describeStream(DescribeStreamRequest(streamName))
+            shardIds <- Kinesis
+                          .describeStream(DescribeStreamRequest(StreamName(streamName)))
                           .mapError(_.toThrowable)
-                          .map(_.streamDescriptionValue.shardsValue.map(_.shardIdValue))
+                          .map(_.streamDescription.shards.map(_.shardId))
             _        <- producer.interrupt
 
-          } yield assert(records.map(_.shardId).toSet)(equalTo(shardIds.toSet))
->>>>>>> 20009d28
+          } yield assert(records.map(r => ShardId(r.shardId)).toSet)(equalTo(shardIds.toSet))
         }
       },
       test("release leases at shutdown") {
@@ -214,65 +184,6 @@
         val nrRecords = 2000
         val nrShards  = 5
 
-<<<<<<< HEAD
-        withRandomStreamAndApplicationName(nrShards) {
-          (streamName, applicationName) =>
-            for {
-              producer         <- produceSampleRecords(streamName, nrRecords, chunkSize = 10, throttle = Some(1.second)).fork
-              consumer1Started <- Promise.make[Nothing, Unit]
-              consumer1         = Consumer
-                            .shardedStream(
-                              streamName,
-                              applicationName,
-                              Serde.asciiString,
-                              workerIdentifier = "worker1",
-                              emitDiagnostic = onDiagnostic("worker1")
-                            )
-                            .flatMapPar(Int.MaxValue) {
-                              case (shard @ _, shardStream, checkpointer) =>
-                                shardStream
-                                // .tap(r => UIO(println(s"Worker 1 got record on shard ${r.shardId}")))
-                                  .tap(checkpointer.stage)
-                                  .tap(_ => consumer1Started.succeed(()))
-                                  .aggregateAsyncWithin(
-                                    ZSink.collectAllN[Record[String]](2000),
-                                    Schedule.fixed(5.minutes)
-                                  )
-                                  .mapError[Either[Throwable, ShardLeaseLost.type]](Left(_))
-                                  .tap(_ => checkpointer.checkpoint())
-                                  .catchAll {
-                                    case Right(e) =>
-                                      println(s"Got error ${e}")
-                                      ZStream.empty
-                                    case Left(e)  =>
-                                      println(s"Got error left ${e}")
-                                      ZStream.fail(e)
-                                  }
-                                  .mapConcat(identity(_))
-                            }
-//                            .updateService[Logger[String]](_.named("worker1"))
-              consumer2         = Consumer
-                            .shardedStream(
-                              streamName,
-                              applicationName,
-                              Serde.asciiString,
-                              workerIdentifier = "worker2",
-                              emitDiagnostic = onDiagnostic("worker2")
-                            )
-                            .tap(tp => ZIO.logInfo(s"Got tuple ${tp}"))
-                            .take(2) // 5 shards, so we expect 2
-//                            .updateService[Logger[String]](_.named("worker2"))
-              worker1 <- consumer1.runDrain.tapError(e => ZIO.logError(s"Worker1 failed: ${e}")).fork
-              _       <- consumer1Started.await
-              _       <- ZIO.logInfo("Consumer 1 has started, starting consumer 2")
-              _       <- consumer2.runDrain
-              _       <- ZIO.logInfo("Shutting down worker 1")
-              _       <- worker1.interrupt
-              _       <- ZIO.logInfo("Shutting down producer")
-              _       <- producer.interrupt
-
-            } yield assertCompletes
-=======
         withRandomStreamAndApplicationName(nrShards) { (streamName, applicationName) =>
           for {
             producer         <- produceSampleRecords(streamName, nrRecords, chunkSize = 10, throttle = Some(1.second)).fork
@@ -290,7 +201,10 @@
                                       // .tap(r => UIO(println(s"Worker 1 got record on shard ${r.shardId}")))
                                       .tap(checkpointer.stage)
                                       .tap(_ => consumer1Started.succeed(()))
-                                      .aggregateAsyncWithin(ZTransducer.collectAllN(2000), Schedule.fixed(5.minutes))
+                                      .aggregateAsyncWithin(
+                                        ZSink.collectAllN[Record[String]](2000),
+                                        Schedule.fixed(5.minutes)
+                                      )
                                       .mapError[Either[Throwable, ShardLeaseLost.type]](Left(_))
                                       .tap(_ => checkpointer.checkpoint())
                                       .catchAll {
@@ -303,7 +217,7 @@
                                       }
                                       .mapConcat(identity(_))
                                   }
-                                  .updateService[Logger[String]](_.named("worker1"))
+//                            .updateService[Logger[String]](_.named("worker1"))
             consumer2         = Consumer
                                   .shardedStream(
                                     streamName,
@@ -312,20 +226,19 @@
                                     workerIdentifier = "worker2",
                                     emitDiagnostic = onDiagnostic("worker2")
                                   )
-                                  .tap(tp => log.info(s"Got tuple ${tp}"))
+                                  .tap(tp => ZIO.logInfo(s"Got tuple ${tp}"))
                                   .take(2) // 5 shards, so we expect 2
-                                  .updateService[Logger[String]](_.named("worker2"))
-            worker1          <- consumer1.runDrain.tapError(e => log.error(s"Worker1 failed: ${e}")).fork
+//                            .updateService[Logger[String]](_.named("worker2"))
+            worker1          <- consumer1.runDrain.tapError(e => ZIO.logError(s"Worker1 failed: ${e}")).fork
             _                <- consumer1Started.await
-            _                <- log.info("Consumer 1 has started, starting consumer 2")
+            _                <- ZIO.logInfo("Consumer 1 has started, starting consumer 2")
             _                <- consumer2.runDrain
-            _                <- log.info("Shutting down worker 1")
+            _                <- ZIO.logInfo("Shutting down worker 1")
             _                <- worker1.interrupt
-            _                <- log.info("Shutting down producer")
+            _                <- ZIO.logInfo("Shutting down producer")
             _                <- producer.interrupt
 
           } yield assertCompletes
->>>>>>> 20009d28
         }
       },
       test("workers should be able to start concurrently and both get some shards") {
@@ -333,76 +246,6 @@
           20000 // This should probably be large enough to guarantee that both workers can get enough records to complete
         val nrShards = 5
 
-<<<<<<< HEAD
-        withRandomStreamAndApplicationName(nrShards) {
-          (streamName, applicationName) =>
-            for {
-              producer                   <- produceSampleRecords(streamName, nrRecords, chunkSize = 50, throttle = Some(1.second)).fork
-              shardsProcessedByConsumer2 <- Ref.make[Set[String]](Set.empty)
-
-              // Spin up two workers, let them fight a bit over leases
-              consumer1 = Consumer
-                            .shardedStream(
-                              streamName,
-                              applicationName,
-                              Serde.asciiString,
-                              workerIdentifier = "worker1",
-                              emitDiagnostic = onDiagnostic("worker1"),
-                              leaseCoordinationSettings = LeaseCoordinationSettings(refreshAndTakeInterval = 5.seconds)
-                            )
-                            .flatMapPar(Int.MaxValue) {
-                              case (shard @ _, shardStream, checkpointer) =>
-                                shardStream
-                                  .tap(checkpointer.stage)
-                                  .aggregateAsyncWithin(
-                                    ZSink.collectAllN[Record[String]](200),
-                                    Schedule.fixed(1.second)
-                                  )
-                                  .mapError[Either[Throwable, ShardLeaseLost.type]](Left(_))
-                                  // .tap(_ => checkpointer.checkpoint())
-                                  .catchAll {
-                                    case Right(_) =>
-                                      ZStream.empty
-                                    case Left(e)  => ZStream.fail(e)
-                                  }
-                                  .ensuring(UIO(println(s"Shard stream worker 1 ${shard} completed")))
-                            }
-                            .tap(_ => ZIO.logInfo("WORKER1 GOT A BATCH"))
-                            .take(10)
-              consumer2 = Consumer
-                            .shardedStream(
-                              streamName,
-                              applicationName,
-                              Serde.asciiString,
-                              workerIdentifier = "worker2",
-                              emitDiagnostic = onDiagnostic("worker2"),
-                              leaseCoordinationSettings = LeaseCoordinationSettings(refreshAndTakeInterval = 5.seconds)
-                            )
-                            .flatMapPar(Int.MaxValue) {
-                              case (shard, shardStream, checkpointer) =>
-                                ZStream.fromZIO(shardsProcessedByConsumer2.update(_ + shard)) *>
-                                  shardStream
-                                    .tap(checkpointer.stage)
-                                    .aggregateAsyncWithin(
-                                      ZSink.collectAllN[Record[String]](200),
-                                      Schedule.fixed(1.second)
-                                    )
-                                    .mapError[Either[Throwable, ShardLeaseLost.type]](Left(_))
-                                    // .tap(_ => checkpointer.checkpoint())
-                                    .catchAll {
-                                      case Right(_) =>
-                                        ZStream.empty
-                                      case Left(e)  => ZStream.fail(e)
-                                    }
-                                    .ensuring(UIO(println(s"Shard stream worker 2 ${shard} completed")))
-                            }
-                            .tap(_ => ZIO.logInfo("WORKER2 GOT A BATCH"))
-                            .take(10)
-
-              _        <- consumer1.merge(consumer2).runCollect
-              _        <- producer.interrupt
-            } yield assertCompletes
-=======
         withRandomStreamAndApplicationName(nrShards) { (streamName, applicationName) =>
           for {
             producer                   <- produceSampleRecords(streamName, nrRecords, chunkSize = 50, throttle = Some(1.second)).fork
@@ -421,7 +264,10 @@
                           .flatMapPar(Int.MaxValue) { case (shard @ _, shardStream, checkpointer) =>
                             shardStream
                               .tap(checkpointer.stage)
-                              .aggregateAsyncWithin(ZTransducer.collectAllN(200), Schedule.fixed(1.second))
+                              .aggregateAsyncWithin(
+                                ZSink.collectAllN[Record[String]](200),
+                                Schedule.fixed(1.second)
+                              )
                               .mapError[Either[Throwable, ShardLeaseLost.type]](Left(_))
                               // .tap(_ => checkpointer.checkpoint())
                               .catchAll {
@@ -431,7 +277,7 @@
                               }
                               .ensuring(UIO(println(s"Shard stream worker 1 ${shard} completed")))
                           }
-                          .tap(_ => log.info("WORKER1 GOT A BATCH"))
+                          .tap(_ => ZIO.logInfo("WORKER1 GOT A BATCH"))
                           .take(10)
             consumer2 = Consumer
                           .shardedStream(
@@ -443,10 +289,13 @@
                             leaseCoordinationSettings = LeaseCoordinationSettings(refreshAndTakeInterval = 5.seconds)
                           )
                           .flatMapPar(Int.MaxValue) { case (shard, shardStream, checkpointer) =>
-                            ZStream.fromEffect(shardsProcessedByConsumer2.update(_ + shard)) *>
+                            ZStream.fromZIO(shardsProcessedByConsumer2.update(_ + shard)) *>
                               shardStream
                                 .tap(checkpointer.stage)
-                                .aggregateAsyncWithin(ZTransducer.collectAllN(200), Schedule.fixed(1.second))
+                                .aggregateAsyncWithin(
+                                  ZSink.collectAllN[Record[String]](200),
+                                  Schedule.fixed(1.second)
+                                )
                                 .mapError[Either[Throwable, ShardLeaseLost.type]](Left(_))
                                 // .tap(_ => checkpointer.checkpoint())
                                 .catchAll {
@@ -456,13 +305,12 @@
                                 }
                                 .ensuring(UIO(println(s"Shard stream worker 2 ${shard} completed")))
                           }
-                          .tap(_ => log.info("WORKER2 GOT A BATCH"))
+                          .tap(_ => ZIO.logInfo("WORKER2 GOT A BATCH"))
                           .take(10)
 
             _ <- consumer1.merge(consumer2).runCollect
             _ <- producer.interrupt
           } yield assertCompletes
->>>>>>> 20009d28
         }
       },
       test("workers must take over from a stopped consumer") {
@@ -488,28 +336,10 @@
               ),
               emitDiagnostic = emitDiagnostic
             )
-<<<<<<< HEAD
-            .flatMapPar(Int.MaxValue) {
-              case (shard @ _, shardStream, checkpointer) =>
-                shardStream
-                  .tap(checkpointer.stage)
-                  .aggregateAsyncWithin(ZSink.collectAllN[Record[String]](200), Schedule.fixed(1.second))
-                  .mapError[Either[Throwable, ShardLeaseLost.type]](Left(_))
-                  .map(_.lastOption)
-                  .tap(_ => checkpointer.checkpoint())
-                  .catchAll {
-                    case Right(_) =>
-                      ZStream.empty
-                    case Left(e)  => ZStream.fail(e)
-                  }
-            }
-            .catchAll {
-              case e => ZStream.unwrap(ZIO.logError(e.toString).as(ZStream.fail(e)))
-=======
             .flatMapPar(Int.MaxValue) { case (shard @ _, shardStream, checkpointer) =>
               shardStream
                 .tap(checkpointer.stage)
-                .aggregateAsyncWithin(ZTransducer.collectAllN(200), Schedule.fixed(1.second))
+                .aggregateAsyncWithin(ZSink.collectAllN[Record[String]](200), Schedule.fixed(1.second))
                 .mapError[Either[Throwable, ShardLeaseLost.type]](Left(_))
                 .map(_.lastOption)
                 .tap(_ => checkpointer.checkpoint())
@@ -520,99 +350,10 @@
                 }
             }
             .catchAll { case e =>
-              ZStream.unwrap(log.error(e.toString).as(ZStream.fail(e)))
->>>>>>> 20009d28
+              ZStream.unwrap(ZIO.logError(e.toString).as(ZStream.fail(e)))
             }
 //            .updateService[Logger[String]](_.named(s"worker-${workerId}"))
 
-<<<<<<< HEAD
-        withRandomStreamAndApplicationName(nrShards) {
-          (streamName, applicationName) =>
-            for {
-              consumer1Done <- Promise.make[Throwable, Unit]
-              producer      <- produceSampleRecords(streamName, nrRecords, chunkSize = 50, throttle = Some(1.second))
-                            .tapError(consumer1Done.fail(_))
-                            .fork
-              events        <- Ref.make[List[(String, Instant, DiagnosticEvent)]](List.empty)
-              emitDiagnostic = (workerId: String) =>
-                                 (event: DiagnosticEvent) =>
-                                   onDiagnostic(workerId)(event) *>
-                                     zio.Clock.currentDateTime
-                                       .map(_.toInstant())
-                                       .flatMap(time => events.update(_ :+ ((workerId, time, event))))
-                                       .provideLayer(Clock.live)
-
-              _             <- {
-                for {
-
-                  worker1 <- (consumer(streamName, applicationName, "worker1", emitDiagnostic("worker1"))
-                                 .take(10) // Such that it has had time to claim some leases
-                                 .runDrain
-                                 .tapError(e => ZIO.logError(s"Worker1 failed with error: ${e}"))
-                                 .tapError(consumer1Done.fail(_))
-                                 *> ZIO.logWarning("worker1 done") *> consumer1Done.succeed(())).fork
-
-                  worker2 <- consumer(streamName, applicationName, "worker2", emitDiagnostic("worker2"))
-                               .ensuring(
-                                 ZIO.logWarning("worker2 DONE")
-                               )
-                               .runDrain
-                               .delay(5.seconds)
-                               .fork
-                  worker3 <- consumer(streamName, applicationName, "worker3", emitDiagnostic("worker3"))
-                               .ensuring(
-                                 ZIO.logWarning("worker3 DONE")
-                               )
-                               .runDrain
-                               .delay(5.seconds)
-                               .fork
-
-                  _       <- consumer1Done.await
-                  _       <- ZIO.logDebug("Consumer1 is done")
-                  _       <- ZIO.sleep(10.seconds)
-                  _       <- ZIO.logDebug("Interrupting producer")
-                  _       <- producer.interrupt
-                  _       <- ZIO.logDebug("Interrupting streams")
-                  _       <- worker2.interrupt
-                         .tap(_ => ZIO.logInfo("Done interrupting worker 2"))
-                         //                         .tapErrorCause(e => ZIO.logError("Error interrupting worker 2:", e))
-                         .ignore zipPar worker3.interrupt
-                         .tap(_ => ZIO.logInfo("Done interrupting worker 3"))
-                         //                         .tapErrorCause(e => ZIO.logError("Error interrupting worker 3:", e))
-                         .ignore zipPar worker1.join
-                         .tap(_ => ZIO.logInfo("Done interrupting worker 1"))
-                         //                         .tapErrorCause(e => ZIO.logError("Error joining worker 1:", e))
-                         .ignore
-                } yield ()
-              }.onInterrupt(
-                events.get
-                  .map(
-                    _.filterNot(_._3.isInstanceOf[PollComplete])
-                      .filterNot(_._3.isInstanceOf[DiagnosticEvent.Checkpoint])
-                  )
-                  .tap(allEvents => UIO(println(allEvents.mkString("\n"))))
-              )
-              allEvents     <- events.get.map(
-                             _.filterNot(_._3.isInstanceOf[PollComplete])
-                               .filterNot(_._3.isInstanceOf[DiagnosticEvent.Checkpoint])
-                           )
-              _              = println(allEvents.mkString("\n"))
-
-              // Workers 2 and 3 should have later-timestamped LeaseAcquired for all shards that were released by Worker 1
-              worker1Released      = allEvents.collect {
-                                  case ("worker1", time, DiagnosticEvent.LeaseReleased(shard)) =>
-                                    time -> shard
-                                }
-              releaseTime          = worker1Released.last._1
-              acquiredAfterRelease = allEvents.collect {
-                                       case (worker, time, DiagnosticEvent.LeaseAcquired(shard, _))
-                                           if worker != "worker1" && !time.isBefore(releaseTime) =>
-                                         shard
-                                     }
-
-            } yield assert(worker1Released.map(_._2).toSet)(
-              hasIntersection(acquiredAfterRelease.toSet)(hasSameElements(worker1Released.map(_._2).toSet))
-=======
         withRandomStreamAndApplicationName(nrShards) { (streamName, applicationName) =>
           for {
             consumer1Done <- Promise.make[Throwable, Unit]
@@ -623,9 +364,8 @@
             emitDiagnostic = (workerId: String) =>
                                (event: DiagnosticEvent) =>
                                  onDiagnostic(workerId)(event) *>
-                                   zio.clock.currentDateTime
+                                   zio.Clock.currentDateTime
                                      .map(_.toInstant())
-                                     .orDie
                                      .flatMap(time => events.update(_ :+ ((workerId, time, event))))
                                      .provideLayer(Clock.live)
 
@@ -635,40 +375,40 @@
                 worker1 <- (consumer(streamName, applicationName, "worker1", emitDiagnostic("worker1"))
                              .take(10) // Such that it has had time to claim some leases
                              .runDrain
-                             .tapError(e => log.error(s"Worker1 failed with error: ${e}"))
+                             .tapError(e => ZIO.logError(s"Worker1 failed with error: ${e}"))
                              .tapError(consumer1Done.fail(_))
-                             *> log.warn("worker1 done") *> consumer1Done.succeed(())).fork
+                             *> ZIO.logWarning("worker1 done") *> consumer1Done.succeed(())).fork
 
                 worker2 <- consumer(streamName, applicationName, "worker2", emitDiagnostic("worker2"))
-                             .ensuringFirst(
-                               log.warn("worker2 DONE")
+                             .ensuring(
+                               ZIO.logWarning("worker2 DONE")
                              )
                              .runDrain
                              .delay(5.seconds)
                              .fork
                 worker3 <- consumer(streamName, applicationName, "worker3", emitDiagnostic("worker3"))
-                             .ensuringFirst(
-                               log.warn("worker3 DONE")
+                             .ensuring(
+                               ZIO.logWarning("worker3 DONE")
                              )
                              .runDrain
                              .delay(5.seconds)
                              .fork
 
                 _ <- consumer1Done.await
-                _ <- log.debug("Consumer1 is done")
+                _ <- ZIO.logDebug("Consumer1 is done")
                 _ <- ZIO.sleep(10.seconds)
-                _ <- log.debug("Interrupting producer")
+                _ <- ZIO.logDebug("Interrupting producer")
                 _ <- producer.interrupt
-                _ <- log.debug("Interrupting streams")
+                _ <- ZIO.logDebug("Interrupting streams")
                 _ <- worker2.interrupt
-                       .tap(_ => log.info("Done interrupting worker 2"))
-                       .tapCause(e => log.error("Error interrupting worker 2:", e))
+                       .tap(_ => ZIO.logInfo("Done interrupting worker 2"))
+                       //                         .tapErrorCause(e => ZIO.logError("Error interrupting worker 2:", e))
                        .ignore zipPar worker3.interrupt
-                       .tap(_ => log.info("Done interrupting worker 3"))
-                       .tapCause(e => log.error("Error interrupting worker 3:", e))
+                       .tap(_ => ZIO.logInfo("Done interrupting worker 3"))
+                       //                         .tapErrorCause(e => ZIO.logError("Error interrupting worker 3:", e))
                        .ignore zipPar worker1.join
-                       .tap(_ => log.info("Done interrupting worker 1"))
-                       .tapCause(e => log.error("Error joining worker 1:", e))
+                       .tap(_ => ZIO.logInfo("Done interrupting worker 1"))
+                       //                         .tapErrorCause(e => ZIO.logError("Error joining worker 1:", e))
                        .ignore
               } yield ()
             }.onInterrupt(
@@ -678,7 +418,6 @@
                     .filterNot(_._3.isInstanceOf[DiagnosticEvent.Checkpoint])
                 )
                 .tap(allEvents => UIO(println(allEvents.mkString("\n"))))
->>>>>>> 20009d28
             )
             allEvents <- events.get.map(
                            _.filterNot(_._3.isInstanceOf[PollComplete])
@@ -727,30 +466,12 @@
               ),
               emitDiagnostic = emitDiagnostic
             )
-<<<<<<< HEAD
-            .flatMapPar(Int.MaxValue) {
-              case (shard @ _, shardStream, checkpointer) =>
-                shardStream
-                  .tap(checkpointer.stage)
-                  .aggregateAsyncWithin(ZSink.collectAllN[Record[String]](200000), Schedule.fixed(checkpointInterval))
-                  .mapError[Either[Throwable, ShardLeaseLost.type]](Left(_))
-                  .mapConcat(_.lastOption)
-                  .tap(_ => checkpointer.checkpoint())
-                  .catchAll {
-                    case Right(_) =>
-                      println(s"Worker appears to have lost the lease?")
-                      ZStream.empty
-                    case Left(e)  =>
-                      println(s"Worker ${workerId} failed with ${e}")
-                      ZStream.fail(e)
-                  }
-=======
             .flatMapPar(Int.MaxValue) { case (shard @ _, shardStream, checkpointer) =>
               shardStream
                 .tap(checkpointer.stage)
-                .aggregateAsyncWithin(ZTransducer.collectAllN(200000), Schedule.fixed(checkpointInterval))
+                .aggregateAsyncWithin(ZSink.collectAllN[Record[String]](200000), Schedule.fixed(checkpointInterval))
                 .mapError[Either[Throwable, ShardLeaseLost.type]](Left(_))
-                .map(_.last)
+                .mapConcat(_.lastOption)
                 .tap(_ => checkpointer.checkpoint())
                 .catchAll {
                   case Right(_) =>
@@ -760,7 +481,6 @@
                     println(s"Worker ${workerId} failed with ${e}")
                     ZStream.fail(e)
                 }
->>>>>>> 20009d28
             }
 
         // The events we have to wait for:
@@ -780,70 +500,21 @@
           } yield acquiredByWorker1.toSet subsetOf acquiredByOtherWorkers.toSet
         }.getOrElse(false)
 
-<<<<<<< HEAD
-        withRandomStreamAndApplicationName(nrShards) {
-          (streamName, applicationName) =>
-            for {
-              _          <- produceSampleRecords(streamName, nrRecords, chunkSize = 50).fork
-              done       <- Promise.make[Nothing, Unit]
-              events     <- Ref.make[List[(String, Instant, DiagnosticEvent)]](List.empty)
-              handleEvent = (workerId: String) =>
-                              (event: DiagnosticEvent) =>
-                                onDiagnostic(workerId)(event) *>
-                                  zio.Clock.currentDateTime
-                                    .map(_.toInstant())
-                                    .flatMap(time => events.update(_ :+ ((workerId, time, event))))
-                                    .provideLayer(Clock.live) *>
-                                  events.get
-                                    .flatMap(events => done.succeed(()).when(testIsComplete(events)))
-                                    .unit
-
-              _          <- ZManaged.finalizer {
-                     events.get
-                       .map(
-                         _.filterNot(_._3.isInstanceOf[PollComplete])
-                           .filterNot(_._3.isInstanceOf[DiagnosticEvent.Checkpoint])
-                       )
-                       .tap(allEvents => UIO(println(allEvents.mkString("\n"))))
-                   }.useDiscard {
-                     ZStream
-                       .mergeAll(3)(
-                         // The zombie consumer: not updating checkpoints and not renewing leases
-                         consumer(
-                           streamName,
-                           applicationName,
-                           "worker1",
-                           handleEvent("worker1"),
-                           checkpointInterval = 5.minutes,
-                           renewInterval = 5.minutes
-                         ),
-                         ZStream.fromZIO(ZIO.sleep(5.seconds)) *> // Give worker1 the first lease
-                           consumer(streamName, applicationName, "worker2", handleEvent("worker2"))
-                             .ensuring(ZIO.logWarning("worker2 DONE")),
-                         ZStream.fromZIO(ZIO.sleep(5.seconds)) *> // Give worker1 the first lease
-                           consumer(streamName, applicationName, "worker3", handleEvent("worker3"))
-                             .ensuring(ZIO.logWarning("Worker3 DONE"))
-                       )
-                       .runDrain
-                       .tapErrorCause(c => ZIO.logError(s"${c.prettyPrint}"))
-                   } raceFirst done.await
-            } yield assertCompletes
-=======
-        withRandomStreamAndApplicationName(nrShards) { (streamName, applicationName) =>
-          for {
-            producer   <- produceSampleRecords(streamName, nrRecords, chunkSize = 50).fork
+        withRandomStreamAndApplicationName(nrShards) { (streamName, applicationName) =>
+          for {
+            _          <- produceSampleRecords(streamName, nrRecords, chunkSize = 50).fork
             done       <- Promise.make[Nothing, Unit]
             events     <- Ref.make[List[(String, Instant, DiagnosticEvent)]](List.empty)
             handleEvent = (workerId: String) =>
                             (event: DiagnosticEvent) =>
                               onDiagnostic(workerId)(event) *>
-                                zio.clock.currentDateTime
+                                zio.Clock.currentDateTime
                                   .map(_.toInstant())
-                                  .orDie
                                   .flatMap(time => events.update(_ :+ ((workerId, time, event))))
-                                  .provideLayer(Clock.live) *> events.get.flatMap(events =>
-                                  done.succeed(()).when(testIsComplete(events))
-                                )
+                                  .provideLayer(Clock.live) *>
+                                events.get
+                                  .flatMap(events => done.succeed(()).when(testIsComplete(events)))
+                                  .unit
 
             _ <- ZManaged.finalizer {
                    events.get
@@ -852,97 +523,35 @@
                          .filterNot(_._3.isInstanceOf[DiagnosticEvent.Checkpoint])
                      )
                      .tap(allEvents => UIO(println(allEvents.mkString("\n"))))
-                 }.use_ {
-                   for {
-
-                     stream <- ZStream
-                                 .mergeAll(3)(
-                                   // The zombie consumer: not updating checkpoints and not renewing leases
-                                   consumer(
-                                     streamName,
-                                     applicationName,
-                                     "worker1",
-                                     handleEvent("worker1"),
-                                     checkpointInterval = 5.minutes,
-                                     renewInterval = 5.minutes
-                                   ),
-                                   ZStream.fromEffect(ZIO.sleep(5.seconds)) *> // Give worker1 the first lease
-                                     consumer(streamName, applicationName, "worker2", handleEvent("worker2"))
-                                       .ensuringFirst(log.warn("worker2 DONE")),
-                                   ZStream.fromEffect(ZIO.sleep(5.seconds)) *> // Give worker1 the first lease
-                                     consumer(streamName, applicationName, "worker3", handleEvent("worker3"))
-                                       .ensuringFirst(log.warn("Worker3 DONE"))
-                                 )
-                                 .runDrain
-                                 .fork
-                     _      <- done.await
-                     _      <- putStrLn("Interrupting producer and stream").orDie
-                     _      <- producer.interrupt
-                     _      <- stream.interrupt
-                   } yield ()
-                 }
+                 }.useDiscard {
+                   ZStream
+                     .mergeAll(3)(
+                       // The zombie consumer: not updating checkpoints and not renewing leases
+                       consumer(
+                         streamName,
+                         applicationName,
+                         "worker1",
+                         handleEvent("worker1"),
+                         checkpointInterval = 5.minutes,
+                         renewInterval = 5.minutes
+                       ),
+                       ZStream.fromZIO(ZIO.sleep(5.seconds)) *> // Give worker1 the first lease
+                         consumer(streamName, applicationName, "worker2", handleEvent("worker2"))
+                           .ensuring(ZIO.logWarning("worker2 DONE")),
+                       ZStream.fromZIO(ZIO.sleep(5.seconds)) *> // Give worker1 the first lease
+                         consumer(streamName, applicationName, "worker3", handleEvent("worker3"))
+                           .ensuring(ZIO.logWarning("Worker3 DONE"))
+                     )
+                     .runDrain
+                     .tapErrorCause(c => ZIO.logError(s"${c.prettyPrint}"))
+                 } raceFirst done.await
           } yield assertCompletes
->>>>>>> 20009d28
         }
       },
       test("a worker must pick up an ended shard stream") {
         val nrRecords = 20000
         val nrShards  = 3
 
-<<<<<<< HEAD
-        withRandomStreamAndApplicationName(nrShards) {
-          (streamName, applicationName) =>
-            def consumer(workerId: String, emitDiagnostic: DiagnosticEvent => UIO[Unit]) =
-              Consumer
-                .shardedStream(
-                  streamName,
-                  applicationName,
-                  Serde.asciiString,
-                  workerIdentifier = workerId,
-                  leaseCoordinationSettings = LeaseCoordinationSettings(
-                    renewInterval = 3.seconds,
-                    refreshAndTakeInterval = 5.seconds,
-                    maxParallelLeaseAcquisitions = 1
-                  ),
-                  emitDiagnostic = emitDiagnostic
-                )
-                .flatMapPar(Int.MaxValue) {
-                  case (shard @ _, shardStream, checkpointer) =>
-                    val out = shardStream
-                      .tap(checkpointer.stage)
-                      .aggregateAsyncWithin(ZSink.collectAllN[Record[String]](200), Schedule.fixed(1.second))
-                      .mapError[Either[Throwable, ShardLeaseLost.type]](Left(_))
-                      .mapConcat(_.lastOption)
-                      .tap(_ => checkpointer.checkpoint())
-                      .catchAll {
-                        case Right(_) =>
-                          ZStream.empty
-                        case Left(e)  => ZStream.fail(e)
-                      }
-
-                    if (shard == "shardId-000000000001") out.take(3) else out
-                }
-
-            // TODO extract DiagnosticEventList { def eventsByWorker(workerId), eventsAfter(instant), etc }
-            for {
-              _ <- produceSampleRecords(streamName, nrRecords, chunkSize = 50, throttle = Some(1.second)).fork
-
-              done          <- Promise.make[Nothing, Unit]
-              events        <- Ref.make[List[DiagnosticEvent]](List.empty)
-              emitDiagnostic = (workerId: String) =>
-                                 (event: DiagnosticEvent) =>
-                                   onDiagnostic(workerId)(event) *>
-                                     events.update(_ :+ event) *>
-                                     done
-                                       .succeed(())
-                                       .whenZIO(events.get.map(_.collect {
-                                         case _: DiagnosticEvent.LeaseAcquired => 1
-                                       }.sum == nrShards + 1))
-                                       .unit
-
-              _             <- done.await raceFirst consumer("worker1", emitDiagnostic("worker1")).runDrain
-            } yield assertCompletes
-=======
         withRandomStreamAndApplicationName(nrShards) { (streamName, applicationName) =>
           def consumer(workerId: String, emitDiagnostic: DiagnosticEvent => UIO[Unit]) =
             Consumer
@@ -961,9 +570,9 @@
               .flatMapPar(Int.MaxValue) { case (shard @ _, shardStream, checkpointer) =>
                 val out = shardStream
                   .tap(checkpointer.stage)
-                  .aggregateAsyncWithin(ZTransducer.collectAllN(200), Schedule.fixed(1.second))
+                  .aggregateAsyncWithin(ZSink.collectAllN[Record[String]](200), Schedule.fixed(1.second))
                   .mapError[Either[Throwable, ShardLeaseLost.type]](Left(_))
-                  .map(_.last)
+                  .mapConcat(_.lastOption)
                   .tap(_ => checkpointer.checkpoint())
                   .catchAll {
                     case Right(_) =>
@@ -976,7 +585,8 @@
 
           // TODO extract DiagnosticEventList { def eventsByWorker(workerId), eventsAfter(instant), etc }
           for {
-            producer      <- produceSampleRecords(streamName, nrRecords, chunkSize = 50, throttle = Some(1.second)).fork
+            _ <- produceSampleRecords(streamName, nrRecords, chunkSize = 50, throttle = Some(1.second)).fork
+
             done          <- Promise.make[Nothing, Unit]
             events        <- Ref.make[List[DiagnosticEvent]](List.empty)
             emitDiagnostic = (workerId: String) =>
@@ -985,77 +595,19 @@
                                    events.update(_ :+ event) *>
                                    done
                                      .succeed(())
-                                     .whenM(events.get.map(_.collect { case _: DiagnosticEvent.LeaseAcquired =>
+                                     .whenZIO(events.get.map(_.collect { case _: DiagnosticEvent.LeaseAcquired =>
                                        1
                                      }.sum == nrShards + 1))
-
-            stream <- consumer("worker1", emitDiagnostic("worker1")).runDrain.fork
-            _      <- done.await
-            _      <- producer.interrupt
-            _      <- stream.interrupt
+                                     .unit
+
+            _ <- done.await raceFirst consumer("worker1", emitDiagnostic("worker1")).runDrain
           } yield assertCompletes
->>>>>>> 20009d28
         }
       },
       test("must checkpoint when a shard ends") {
         val nrRecords = 20000
         val nrShards  = 3
 
-<<<<<<< HEAD
-        withRandomStreamAndApplicationName(nrShards) {
-          (streamName, applicationName) =>
-            def consumer(workerId: String, emitDiagnostic: DiagnosticEvent => UIO[Unit]) =
-              Consumer
-                .shardedStream(
-                  streamName,
-                  applicationName,
-                  Serde.asciiString,
-                  workerIdentifier = workerId,
-                  leaseCoordinationSettings = LeaseCoordinationSettings(
-                    renewInterval = 30.seconds,
-                    refreshAndTakeInterval = 10.seconds,
-                    maxParallelLeaseAcquisitions = 1
-                  ),
-                  emitDiagnostic = emitDiagnostic
-                )
-                .mapZIO {
-                  case (shard @ _, shardStream, checkpointer) =>
-                    shardStream
-                      .tap(checkpointer.stage)
-                      .aggregateAsyncWithin(ZSink.collectAllN[Record[String]](200), Schedule.fixed(1.second))
-                      .mapError[Either[Throwable, ShardLeaseLost.type]](Left(_))
-                      .mapConcat(_.lastOption)
-                      .tap(_ => checkpointer.checkpoint())
-                      .catchAll {
-                        case Right(_) =>
-                          ZStream.empty
-                        case Left(e)  => ZStream.fail(e)
-                      }
-                      .runDrain
-                      .as(shard)
-                }
-                .take(1)
-
-            for {
-              producer      <- produceSampleRecords(streamName, nrRecords, chunkSize = 50, throttle = Some(1.second)).fork
-              stream        <-
-                consumer("worker1", e => UIO(println(e.toString))).runCollect.tapErrorCause(e => UIO(println(e))).fork
-              _             <- ZIO.sleep(20.seconds)
-              _              = println("Resharding")
-              _             <- Kinesis
-                     .updateShardCount(
-                       UpdateShardCountRequest(
-                         StreamName(streamName),
-                         PositiveIntegerObject(4),
-                         ScalingType.UNIFORM_SCALING
-                       )
-                     )
-                     .mapError(_.toThrowable)
-              finishedShard <- stream.join.map(_.head)
-              _             <- producer.interrupt
-              checkpoints   <- getCheckpoints(applicationName)
-            } yield assert(checkpoints(finishedShard))(equalTo("SHARD_END"))
-=======
         withRandomStreamAndApplicationName(nrShards) { (streamName, applicationName) =>
           def consumer(workerId: String, emitDiagnostic: DiagnosticEvent => UIO[Unit]) =
             Consumer
@@ -1071,12 +623,12 @@
                 ),
                 emitDiagnostic = emitDiagnostic
               )
-              .mapM { case (shard @ _, shardStream, checkpointer) =>
+              .mapZIO { case (shard @ _, shardStream, checkpointer) =>
                 shardStream
                   .tap(checkpointer.stage)
-                  .aggregateAsyncWithin(ZTransducer.collectAllN(200), Schedule.fixed(1.second))
+                  .aggregateAsyncWithin(ZSink.collectAllN[Record[String]](200), Schedule.fixed(1.second))
                   .mapError[Either[Throwable, ShardLeaseLost.type]](Left(_))
-                  .map(_.last)
+                  .mapConcat(_.lastOption)
                   .tap(_ => checkpointer.checkpoint())
                   .catchAll {
                     case Right(_) =>
@@ -1091,85 +643,28 @@
           for {
             producer      <- produceSampleRecords(streamName, nrRecords, chunkSize = 50, throttle = Some(1.second)).fork
             stream        <-
-              consumer("worker1", e => UIO(println(e.toString))).runCollect.tapCause(e => UIO(println(e))).fork
+              consumer("worker1", e => UIO(println(e.toString))).runCollect.tapErrorCause(e => UIO(println(e))).fork
             _             <- ZIO.sleep(20.seconds)
             _              = println("Resharding")
-            _             <- kinesis
-                               .updateShardCount(UpdateShardCountRequest(streamName, 4, ScalingType.UNIFORM_SCALING))
+            _             <- Kinesis
+                               .updateShardCount(
+                                 UpdateShardCountRequest(
+                                   StreamName(streamName),
+                                   PositiveIntegerObject(4),
+                                   ScalingType.UNIFORM_SCALING
+                                 )
+                               )
                                .mapError(_.toThrowable)
             finishedShard <- stream.join.map(_.head)
             _             <- producer.interrupt
             checkpoints   <- getCheckpoints(applicationName)
           } yield assert(checkpoints(finishedShard))(equalTo("SHARD_END"))
->>>>>>> 20009d28
         }
       } @@ TestAspect.ifEnvSet("ENABLE_AWS"),
       test("must not resume leases for ended shards") {
         val nrRecords = 20000
         val nrShards  = 3
 
-<<<<<<< HEAD
-        withRandomStreamAndApplicationName(nrShards) {
-          (streamName, applicationName) =>
-            def consumer(workerId: String, emitDiagnostic: DiagnosticEvent => UIO[Unit]) =
-              Consumer
-                .shardedStream(
-                  streamName,
-                  applicationName,
-                  Serde.asciiString,
-                  workerIdentifier = workerId,
-                  leaseCoordinationSettings = LeaseCoordinationSettings(
-                    renewInterval = 30.seconds,
-                    refreshAndTakeInterval = 10.seconds,
-                    maxParallelLeaseAcquisitions = 1
-                  ),
-                  emitDiagnostic = emitDiagnostic
-                )
-                .mapZIOParUnordered(100) {
-                  case (shard @ _, shardStream, checkpointer) =>
-                    shardStream
-                      .tap(checkpointer.stage)
-                      .aggregateAsyncWithin(ZSink.collectAllN[Record[String]](200), Schedule.fixed(1.second))
-                      .mapError[Either[Throwable, ShardLeaseLost.type]](Left(_))
-                      .mapConcat(_.lastOption)
-                      .tap(_ => checkpointer.checkpoint())
-                      .catchAll {
-                        case Right(_) =>
-                          ZStream.empty
-                        case Left(e)  => ZStream.fail(e)
-                      }
-                      .runDrain
-                      .as(shard)
-                }
-                .take(3)
-
-            for {
-              producer <- produceSampleRecords(streamName, nrRecords, chunkSize = 50, throttle = Some(1.second)).fork
-
-              stream  <-
-                consumer("worker1", e => UIO(println(e.toString))).runCollect.tapErrorCause(e => UIO(println(e))).fork
-              _       <- ZIO.sleep(10.seconds)
-              _        = println("Resharding")
-              _       <- Kinesis
-                     .updateShardCount(
-                       UpdateShardCountRequest(
-                         StreamName(streamName),
-                         PositiveIntegerObject(nrShards * 2),
-                         ScalingType.UNIFORM_SCALING
-                       )
-                     )
-                     .mapError(_.toThrowable)
-              _       <- ZIO.sleep(10.seconds)
-              _       <- stream.join
-              shards  <- TestUtil.getShards(streamName)
-              _        = println(shards.mkString(", "))
-              stream2 <-
-                consumer("worker1", e => UIO(println(e.toString))).runCollect.tapErrorCause(e => UIO(println(e))).fork
-              _       <- ZIO.sleep(30.seconds)
-              _       <- stream2.interrupt
-              _       <- producer.interrupt
-            } yield assertCompletes
-=======
         withRandomStreamAndApplicationName(nrShards) { (streamName, applicationName) =>
           def consumer(workerId: String, emitDiagnostic: DiagnosticEvent => UIO[Unit]) =
             Consumer
@@ -1185,12 +680,12 @@
                 ),
                 emitDiagnostic = emitDiagnostic
               )
-              .mapMParUnordered(100) { case (shard @ _, shardStream, checkpointer) =>
+              .mapZIOParUnordered(100) { case (shard @ _, shardStream, checkpointer) =>
                 shardStream
                   .tap(checkpointer.stage)
-                  .aggregateAsyncWithin(ZTransducer.collectAllN(200), Schedule.fixed(1.second))
+                  .aggregateAsyncWithin(ZSink.collectAllN[Record[String]](200), Schedule.fixed(1.second))
                   .mapError[Either[Throwable, ShardLeaseLost.type]](Left(_))
-                  .map(_.last)
+                  .mapConcat(_.lastOption)
                   .tap(_ => checkpointer.checkpoint())
                   .catchAll {
                     case Right(_) =>
@@ -1206,23 +701,28 @@
             producer <- produceSampleRecords(streamName, nrRecords, chunkSize = 50, throttle = Some(1.second)).fork
 
             stream  <-
-              consumer("worker1", e => UIO(println(e.toString))).runCollect.tapCause(e => UIO(println(e))).fork
+              consumer("worker1", e => UIO(println(e.toString))).runCollect.tapErrorCause(e => UIO(println(e))).fork
             _       <- ZIO.sleep(10.seconds)
             _        = println("Resharding")
-            _       <- kinesis
-                         .updateShardCount(UpdateShardCountRequest(streamName, nrShards * 2, ScalingType.UNIFORM_SCALING))
+            _       <- Kinesis
+                         .updateShardCount(
+                           UpdateShardCountRequest(
+                             StreamName(streamName),
+                             PositiveIntegerObject(nrShards * 2),
+                             ScalingType.UNIFORM_SCALING
+                           )
+                         )
                          .mapError(_.toThrowable)
             _       <- ZIO.sleep(10.seconds)
             _       <- stream.join
             shards  <- TestUtil.getShards(streamName)
             _        = println(shards.mkString(", "))
             stream2 <-
-              consumer("worker1", e => UIO(println(e.toString))).runCollect.tapCause(e => UIO(println(e))).fork
+              consumer("worker1", e => UIO(println(e.toString))).runCollect.tapErrorCause(e => UIO(println(e))).fork
             _       <- ZIO.sleep(30.seconds)
             _       <- stream2.interrupt
             _       <- producer.interrupt
           } yield assertCompletes
->>>>>>> 20009d28
         }
       } @@ TestAspect.ifEnvSet("ENABLE_AWS"),
       test("parse aggregated records") {
@@ -1254,38 +754,6 @@
         val nrShards  = 1
         val nrRecords = 10
 
-<<<<<<< HEAD
-        withRandomStreamAndApplicationName(nrShards) {
-          (streamName, applicationName) =>
-            def consume(nr: Int) =
-              Consumer
-                .shardedStream(
-                  streamName,
-                  applicationName,
-                  Serde.asciiString,
-                  emitDiagnostic = e => UIO(println(e.toString))
-                )
-                .mapZIOParUnordered(nrShards) {
-                  case (shard @ _, shardStream, checkpointer @ _) =>
-                    shardStream
-                      .take(nr.toLong)
-                      .tap(checkpointer.stage)
-                      .runCollect
-                }
-                .flattenChunks
-                .take(nr.toLong)
-
-            for {
-              _        <- produceSampleRecords(streamName, nrRecords, aggregated = true)
-              records1 <- consume(5).runCollect
-              _        <- printLine(records1.mkString("\n")).orDie
-              records2 <- consume(5).runCollect
-              _        <- printLine(records2.mkString("\n")).orDie
-              records   = records1 ++ records2
-            } yield assert(records)(hasSize(equalTo(nrRecords))) &&
-              assert(records.flatMap(_.subSequenceNumber.toList).map(_.toInt).toList)(
-                equalTo((0 until nrRecords).toList)
-=======
         withRandomStreamAndApplicationName(nrShards) { (streamName, applicationName) =>
           def consume(nr: Int) =
             Consumer
@@ -1294,12 +762,11 @@
                 applicationName,
                 Serde.asciiString,
                 emitDiagnostic = e => UIO(println(e.toString))
->>>>>>> 20009d28
               )
-              .mapMParUnordered(nrShards) { case (shard @ _, shardStream, checkpointer @ _) =>
+              .mapZIOParUnordered(nrShards) { case (shard @ _, shardStream, checkpointer @ _) =>
                 shardStream
+                  .take(nr.toLong)
                   .tap(checkpointer.stage)
-                  .take(nr.toLong)
                   .runCollect
               }
               .flattenChunks
@@ -1308,9 +775,9 @@
           for {
             _        <- produceSampleRecords(streamName, nrRecords, aggregated = true)
             records1 <- consume(5).runCollect
-            _        <- putStrLn(records1.mkString("\n")).orDie
+            _        <- printLine(records1.mkString("\n")).orDie
             records2 <- consume(5).runCollect
-            _        <- putStrLn(records2.mkString("\n")).orDie
+            _        <- printLine(records2.mkString("\n")).orDie
             records   = records1 ++ records2
           } yield assert(records)(hasSize(equalTo(nrRecords))) &&
             assert(records.flatMap(_.subSequenceNumber.toList).map(_.toInt).toList)(
@@ -1329,14 +796,8 @@
 
   val env = (((if (useAws) client.defaultAwsLayer else LocalStackServices.localStackAwsLayer()).orDie) >+>
     DynamoDbLeaseRepository.live ++
-<<<<<<< HEAD
-      zio.test.testEnvironment ++
-      Clock.live)
-=======
-    zio.test.environment.testEnvironment ++
-    Clock.live) >>>
-    (ZLayer.identity ++ loggingLayer)
->>>>>>> 20009d28
+    zio.test.testEnvironment ++
+    Clock.live)
 
   def produceSampleRecords(
     streamName: String,
@@ -1425,25 +886,8 @@
 
   def withRandomStreamAndApplicationName[R, A](nrShards: Int)(
     f: (String, String) => ZIO[R, Throwable, A]
-<<<<<<< HEAD
   ): ZIO[Kinesis with Clock with Console with Console with LeaseRepository.Service with R, Throwable, A] =
     ZIO.succeed((streamPrefix + "testStream", streamPrefix + "testApplication")).flatMap {
-=======
-  ): ZIO[
-    Kinesis
-      with Clock
-      with Console
-      with Logging
-      with Console
-      with Has[
-        LeaseRepository.Service
-      ]
-      with R,
-    Throwable,
-    A
-  ] =
-    ZIO.effectTotal((streamPrefix + "testStream", streamPrefix + "testApplication")).flatMap {
->>>>>>> 20009d28
       case (streamName, applicationName) =>
         withStream(streamName, shards = nrShards) {
           ZManaged.finalizer(deleteTable(applicationName).ignore).useDiscard { // Table may not have been created
