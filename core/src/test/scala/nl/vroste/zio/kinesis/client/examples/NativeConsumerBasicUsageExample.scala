package nl.vroste.zio.kinesis.client.examples

import nl.vroste.zio.kinesis.client.serde.Serde
import nl.vroste.zio.kinesis.client.zionative.Consumer
import zio.Console.printLine
import zio.{ Console, _ }

object NativeConsumerBasicUsageExample extends zio.ZIOAppDefault {
  override def run: ZIO[zio.ZEnv with ZIOAppArgs, Any, Any] =
    Consumer
      .shardedStream(
        streamName = "my-stream",
        applicationName = "my-application",
        deserializer = Serde.asciiString,
        workerIdentifier = "worker1"
      )
<<<<<<< HEAD
      .flatMapPar(Int.MaxValue) {
        case (shardId, shardStream, checkpointer) =>
          shardStream
            .tap(record => printLine(s"Processing record ${record} on shard ${shardId}"))
            .tap(checkpointer.stage(_))
            .viaFunction(checkpointer.checkpointBatched[Console](nr = 1000, interval = 5.minutes))
=======
      .flatMapPar(Int.MaxValue) { case (shardId, shardStream, checkpointer) =>
        shardStream
          .tap(record => putStrLn(s"Processing record ${record} on shard ${shardId}"))
          .tap(checkpointer.stage(_))
          .via(checkpointer.checkpointBatched[Console](nr = 1000, interval = 5.minutes))
>>>>>>> 20009d28
      }
      .runDrain
      .provideCustomLayer(Consumer.defaultEnvironment)
      .exitCode
}<|MERGE_RESOLUTION|>--- conflicted
+++ resolved
@@ -14,20 +14,11 @@
         deserializer = Serde.asciiString,
         workerIdentifier = "worker1"
       )
-<<<<<<< HEAD
-      .flatMapPar(Int.MaxValue) {
-        case (shardId, shardStream, checkpointer) =>
-          shardStream
-            .tap(record => printLine(s"Processing record ${record} on shard ${shardId}"))
-            .tap(checkpointer.stage(_))
-            .viaFunction(checkpointer.checkpointBatched[Console](nr = 1000, interval = 5.minutes))
-=======
       .flatMapPar(Int.MaxValue) { case (shardId, shardStream, checkpointer) =>
         shardStream
-          .tap(record => putStrLn(s"Processing record ${record} on shard ${shardId}"))
+          .tap(record => printLine(s"Processing record ${record} on shard ${shardId}"))
           .tap(checkpointer.stage(_))
-          .via(checkpointer.checkpointBatched[Console](nr = 1000, interval = 5.minutes))
->>>>>>> 20009d28
+          .viaFunction(checkpointer.checkpointBatched[Console](nr = 1000, interval = 5.minutes))
       }
       .runDrain
       .provideCustomLayer(Consumer.defaultEnvironment)
