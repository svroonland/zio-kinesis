package nl.vroste.zio.kinesis.client.zionative
import nl.vroste.zio.kinesis.client.zionative.DiagnosticEvent.PollComplete
import nl.vroste.zio.kinesis.client.zionative.FetchMode.Polling
import nl.vroste.zio.kinesis.client.zionative.fetcher.PollingFetcher
import software.amazon.awssdk.services.kinesis.model.ProvisionedThroughputExceededException
import zio._
import zio.aws.core.AwsError
import zio.aws.core.aspects.AwsCallAspect
import zio.aws.kinesis.model.primitives._
import zio.aws.kinesis.model.{
  ChildShard,
  GetRecordsResponse,
  GetShardIteratorResponse,
  HashKeyRange,
  Record,
  ShardIteratorType,
  StartingPosition
}
import zio.aws.kinesis.{ model, Kinesis }
import zio.stream.ZStream
import zio.test.Assertion._
import zio.test._
<<<<<<< HEAD
=======
import zio.test.environment.TestClock
import software.amazon.awssdk.services.kinesis.model.ExpiredIteratorException
>>>>>>> 594f7e67

import java.nio.charset.Charset

object PollingFetcherTest extends ZIOSpecDefault {

  /**
   * PollingFetcher must:
   *   - [X] immediately emit all records that were fetched in the first call in one Chunk
   *   - [X] immediately poll again when there are more records available
   *   - [X] delay polling when there are no more records available
   *   - [X] make no more than 5 calls per second per shard to GetRecords
   *   - [X] retry after some time on being throttled
   *   - [X] make the next call with the previous response's nextShardIterator
   *   - [X] end the shard stream when the shard has ended
   *   - [X] emit a diagnostic event for every completed poll
   *   - [X] refresh an iterator if it expires
   * @return
   */
  override def spec =
    suite("PollingFetcher")(
      test("immediately emits all records that were fetched in the first call in one Chunk") {
        val batchSize = 10
        val nrBatches = 1L
        val records   = makeRecords(nrBatches * batchSize)

        (for {
          chunksFib <- PollingFetcher
                         .make(StreamName(StreamName("my-stream-1")), FetchMode.Polling(10), _ => UIO.unit)
                         .flatMap { fetcher =>
                           fetcher
                             .shardRecordStream(
                               ShardId(ShardId("shard1")),
                               StartingPosition(ShardIteratorType.TRIM_HORIZON)
                             )
                             .mapChunks(Chunk.single)
                             .take(nrBatches)
                             .runCollect

                         }
                         .fork
          chunks    <- chunksFib.join
        } yield assert(chunks.headOption)(isSome(hasSize(equalTo(batchSize)))))
<<<<<<< HEAD
          .provideSomeLayer[Scope](ZLayer.succeed(stubClient(records)))
=======
          .provideSomeLayer[ZEnv with Logging](ZLayer.fromEffect(stubClient(records)))
>>>>>>> 594f7e67
      },
      test("immediately polls again when there are more records available") {
        val batchSize = 10
        val nrBatches = 5L

        val records = makeRecords(nrBatches * batchSize)

        (for {
            chunksFib <- PollingFetcher
                           .make(StreamName("my-stream-1"), FetchMode.Polling(batchSize), _ => UIO.unit)
                           .flatMap { fetcher =>
                             fetcher
                               .shardRecordStream(ShardId("shard1"), StartingPosition(ShardIteratorType.TRIM_HORIZON))
                               .mapChunks(Chunk.single)
                               .take(nrBatches)
                               .runDrain
                           }
                           .fork
            _         <- chunksFib.join
          } yield assertCompletes // The fact that we don't have to adjust our test clock suffices
<<<<<<< HEAD
        ).provideSomeLayer[Scope](ZLayer.succeed(stubClient(records)))
=======
        ).provideSomeLayer[ZEnv with Logging](ZLayer.fromEffect(stubClient(records)))
>>>>>>> 594f7e67
      },
      test("delay polling when there are no more records available") {
        val batchSize    = 10
        val nrBatches    = 2L
        val pollInterval = 1.second

        val records = makeRecords(nrBatches * batchSize)

        (for {
          chunksReceived            <- Ref.make[Long](0)
          chunksFib                 <- PollingFetcher
                                         .make(
                                           StreamName("my-stream-1"),
                                           FetchMode.Polling(batchSize, Polling.dynamicSchedule(pollInterval)),
                                           _ => UIO.unit
                                         )
                                         .flatMap { fetcher =>
                                           fetcher
                                             .shardRecordStream(ShardId("shard1"), StartingPosition(ShardIteratorType.TRIM_HORIZON))
                                             .mapChunks(Chunk.single)
                                             .tap(_ => chunksReceived.update(_ + 1))
                                             .take(nrBatches + 1)
                                             .runDrain
                                         }
                                         .fork
          _                         <- TestClock.adjust(0.seconds)
          _                          = println("Checking 1")
          chunksReceivedImmediately <- chunksReceived.get
          _                         <- TestClock.adjust(pollInterval)
          chunksReceivedLater       <- chunksReceived.get
          _                         <- chunksFib.join
        } yield assert(chunksReceivedImmediately)(equalTo(nrBatches)) && assert(chunksReceivedLater)(
          equalTo(nrBatches + 1)
<<<<<<< HEAD
        )).provideSomeLayer[Scope](ZLayer.succeed(stubClient(records)))
=======
        )).provideSomeLayer[ZEnv with Logging with TestClock](ZLayer.fromEffect(stubClient(records)))
>>>>>>> 594f7e67
      },
      test("make no more than 5 calls per second per shard to GetRecords") {
        val batchSize    = 10
        val nrBatches    = 6L // More than 5, the GetRecords limit
        val pollInterval = 1.second

        val records = makeRecords(nrBatches * batchSize)

        (for {
          chunksReceived            <- Ref.make[Long](0)
          chunksFib                 <- PollingFetcher
                                         .make(
                                           StreamName("my-stream-1"),
                                           FetchMode.Polling(batchSize, Polling.dynamicSchedule(pollInterval)),
                                           _ => UIO.unit
                                         )
                                         .flatMap { fetcher =>
                                           fetcher
                                             .shardRecordStream(ShardId("shard1"), StartingPosition(ShardIteratorType.TRIM_HORIZON))
                                             .mapChunks(Chunk.single)
                                             .tap(_ => chunksReceived.update(_ + 1))
                                             .take(nrBatches)
                                             .runDrain
                                         }
                                         .fork
          _                         <- TestClock.adjust(0.seconds)
          chunksReceivedImmediately <- chunksReceived.get
          _                         <- TestClock.adjust(pollInterval)
          chunksReceivedLater       <- chunksReceived.get
          _                         <- chunksFib.join
        } yield assert(chunksReceivedImmediately)(equalTo(5L)) && assert(chunksReceivedLater)(
          equalTo(nrBatches)
<<<<<<< HEAD
        )).provideSomeLayer[Scope](ZLayer.succeed(stubClient(records)))
=======
        )).provideSomeLayer[ZEnv with Logging with TestClock](ZLayer.fromEffect(stubClient(records)))
>>>>>>> 594f7e67
      },
      test("make the next call with the previous response's nextShardIterator") {
        val batchSize = 10
        val nrBatches = 2L

        val records = makeRecords(nrBatches * batchSize)

        (for {
          fetched      <- PollingFetcher
                            .make(StreamName("my-stream-1"), FetchMode.Polling(batchSize), _ => UIO.unit)
                            .flatMap { fetcher =>
                              fetcher
                                .shardRecordStream(ShardId("shard1"), StartingPosition(ShardIteratorType.TRIM_HORIZON))
                                .mapChunks(Chunk.single)
                                .take(nrBatches)
                                .flattenChunks
                                .runCollect
                            }
          partitionKeys = fetched.map(_.partitionKey)
        } yield assert(partitionKeys)(equalTo(records.map(_.partitionKey))))
<<<<<<< HEAD
          .provideSomeLayer[Scope](ZLayer.succeed(stubClient(records)))
=======
          .provideSomeLayer[ZEnv with Logging](ZLayer.fromEffect(stubClient(records)))
>>>>>>> 594f7e67
      },
      test("end the shard stream when the shard has ended") {
        val batchSize = 10
        val nrBatches = 3L
        val records   = makeRecords(nrBatches * batchSize)

        (for {
          _ <- PollingFetcher
                 .make(StreamName("my-stream-1"), FetchMode.Polling(batchSize), _ => UIO.unit)
                 .flatMap { fetcher =>
                   fetcher
                     .shardRecordStream(ShardId("shard1"), StartingPosition(ShardIteratorType.TRIM_HORIZON))
                     .mapChunks(Chunk.single)
                     .catchAll {
                       case Left(e)  => ZStream.fail(e)
                       case Right(_) => ZStream.empty
                     }
                     .runCollect
                 }
        } yield assertCompletes)
<<<<<<< HEAD
          .provideSomeLayer[Scope](
            ZLayer.succeed(stubClient(records, endAfterRecords = true))
=======
          .provideSomeLayer[ZEnv with Logging](
            ZLayer.fromEffect(stubClient(records, endAfterRecords = true))
>>>>>>> 594f7e67
          )
      },
      test("emit a diagnostic event for every poll") {
        val batchSize = 10
        val nrBatches = 3L
        val records   = makeRecords(nrBatches * batchSize)

        (for {
          events        <- Ref.make[Seq[DiagnosticEvent]](Seq.empty)
          emitDiagnostic = (e: DiagnosticEvent) => events.update(_ :+ e)

          _             <- PollingFetcher
                             .make(StreamName("my-stream-1"), FetchMode.Polling(batchSize), emitDiagnostic)
                             .flatMap { fetcher =>
                               fetcher
                                 .shardRecordStream(ShardId("shard1"), StartingPosition(ShardIteratorType.TRIM_HORIZON))
                                 .mapChunks(Chunk.single)
                                 .take(nrBatches)
                                 .runCollect
                             }
          emittedEvents <- events.get
        } yield assert(emittedEvents)(forall(isSubtype[PollComplete](anything))))
<<<<<<< HEAD
          .provideSomeLayer[Scope](ZLayer.succeed(stubClient(records)))
=======
          .provideSomeLayer[ZEnv with Logging](ZLayer.fromEffect(stubClient(records)))
>>>>>>> 594f7e67
      },
      test("retry after some time when throttled") {
        val batchSize    = 10
        val nrBatches    = 3L
        val pollInterval = 1.second

        val records = makeRecords(nrBatches * batchSize)

        (for {
          chunksReceived            <- Ref.make[Long](0)
          requestNr                 <- Ref.make[Int](0)
          doThrottle                 = (_: String, _: Int) => requestNr.getAndUpdate(_ + 1).map(_ == 1)
<<<<<<< HEAD
          chunksFib                 <- PollingFetcher
                                         .make(
                                           StreamName("my-stream-1"),
                                           FetchMode.Polling(batchSize, Polling.dynamicSchedule(pollInterval)),
                                           _ => UIO.unit
                                         )
                                         .flatMap { fetcher =>
                                           fetcher
                                             .shardRecordStream(ShardId("shard1"), StartingPosition(ShardIteratorType.TRIM_HORIZON))
                                             .mapChunks(Chunk.single)
                                             .tap(_ => chunksReceived.update(_ + 1))
                                             .take(nrBatches)
                                             .runDrain
                                         }
                                         .provideSomeLayer[Scope](
                                           ZLayer.succeed(stubClient(records, doThrottle = doThrottle))
                                         )
                                         .fork
=======
          chunksFib                 <-
            PollingFetcher
              .make("my-stream-1", FetchMode.Polling(batchSize, Polling.dynamicSchedule(pollInterval)), _ => UIO.unit)
              .use { fetcher =>
                fetcher
                  .shardRecordStream("shard1", StartingPosition(ShardIteratorType.TRIM_HORIZON))
                  .mapChunks(Chunk.single)
                  .tap(_ => chunksReceived.update(_ + 1))
                  .take(nrBatches)
                  .runDrain
              }
              .provideSomeLayer[ZEnv with Logging with TestClock](
                ZLayer.fromEffect(stubClient(records, doThrottle = doThrottle))
              )
              .fork
>>>>>>> 594f7e67
          _                         <- TestClock.adjust(0.seconds)
          chunksReceivedImmediately <- chunksReceived.get
          _                         <- TestClock.adjust(5.second)
          chunksReceivedLater       <- chunksReceived.get
          _                         <- chunksFib.join
        } yield assert(chunksReceivedImmediately)(equalTo(1L)) && assert(chunksReceivedLater)(
          equalTo(nrBatches)
        ))
      },
      testM("restart from the correct sequence number when an iterator has expired") {
        val batchSize    = 10
        val nrBatches    = 3L
        val pollInterval = 1.second

        val records = makeRecords(nrBatches * batchSize)

        val doExpire = (next: Int, count: Int) => ZIO.succeed(next == batchSize && count == 1)
        for {
          fetcherFib <-
            PollingFetcher
              .make("my-stream-1", FetchMode.Polling(batchSize, Polling.dynamicSchedule(pollInterval)), _ => UIO.unit)
              .use { fetcher =>
                fetcher
                  .shardRecordStream("shard1", StartingPosition(ShardIteratorType.TRIM_HORIZON))
                  .mapChunks(Chunk.single)
                  .take(nrBatches)
                  .runCollect
              }
              .provideSomeLayer[ZEnv with Logging with TestClock](
                ZLayer.fromEffect(stubClient(records, doExpire = doExpire))
              )
              .fork
          _          <- TestClock.adjust(0.seconds)

          received <- fetcherFib.join
        } yield assert(received)(hasSize(equalTo(nrBatches.toInt))) && assertTrue(
          received.flatten.map(_.partitionKeyValue) == Chunk.fromIterable(records.map(_.partitionKey))
        )
      }
<<<<<<< HEAD
    )
=======
    ).provideCustomLayer(loggingLayer ++ TestClock.default) @@ TestAspect.timeout(30.seconds)
>>>>>>> 594f7e67

  private def makeRecords(nrRecords: Long): Seq[Record] =
    (0 until nrRecords.toInt).map { i =>
      Record(
        SequenceNumber(s"${i}"),
        data = Data(Chunk.fromByteBuffer(Charset.defaultCharset().encode("test"))),
        partitionKey = PartitionKey(s"key${i}")
      )
    }

// Simple single-shard GetRecords mock that uses the sequence number as shard iterator
  private def stubClient(
    records: Seq[Record],
    endAfterRecords: Boolean = false,
<<<<<<< HEAD
    doThrottle: (String, Int) => UIO[Boolean] = (_, _) => UIO.succeed(false)
  ): Kinesis =
    new StubClient { self =>
      override def withAspect[R](newAspect: AwsCallAspect[R], r: ZEnvironment[R]): Kinesis = self

      override def getShardIterator(
        request: model.GetShardIteratorRequest
      ): IO[AwsError, GetShardIteratorResponse.ReadOnly] =
        IO.succeed(GetShardIteratorResponse(Some(ShardIterator("0"))).asReadOnly)
=======
    doThrottle: (String, Int) => UIO[Boolean] = (_, _) => UIO(false),
    doExpire: (Int, Int) => UIO[Boolean] = (_, _) => UIO(false)
  ): UIO[Kinesis.Service] =
    Ref.make[Map[Int, Int]](Map.empty.withDefaultValue(0)).map { issuedIterators =>
      new StubClient { self =>
        private def issueIterator(sequenceNumber: Int): UIO[String] =
          issuedIterators.modify { old =>
            (sequenceNumber.toString(), old + (sequenceNumber -> (old(sequenceNumber) + 1)))
          }

        override def withAspect[R](newAspect: AwsCallAspect[R], r: R): Kinesis.Service = self
>>>>>>> 594f7e67

        override def getShardIterator(
          request: model.GetShardIteratorRequest
        ): IO[AwsError, GetShardIteratorResponse.ReadOnly] = {
          val baseSequenceNumber = request.startingSequenceNumber.map(_.toInt).getOrElse(0)
          val sequenceNumber     =
            if (request.shardIteratorType == ShardIteratorType.AFTER_SEQUENCE_NUMBER)
              baseSequenceNumber + 1
            else
              baseSequenceNumber
          issueIterator(sequenceNumber).map(iterator => GetShardIteratorResponse(Some(iterator)).asReadOnly)
        }

<<<<<<< HEAD
        doThrottle(shardIterator, limit).flatMap { throttle =>
          if (throttle)
            IO.fail(
              AwsError.fromThrowable(ProvisionedThroughputExceededException.builder.message("take it easy").build())
            )
          else {
            val offset             = shardIterator.toInt
            val lastRecordOffset   = offset + limit
            val recordsInResponse  = records.slice(offset, offset + limit)
            val shouldEnd          = lastRecordOffset >= records.size && endAfterRecords
            val nextShardIterator  =
              if (shouldEnd) null else lastRecordOffset.toString
            val childShards        =
              if (shouldEnd)
                Some(
                  Seq(
                    ChildShard(ShardId("shard-002"), Seq(ShardId("001")), HashKeyRange(HashKey("123"), HashKey("456")))
                  )
                )
              else None
            val millisBehindLatest = if (lastRecordOffset >= records.size) 0 else records.size - lastRecordOffset
=======
        override def getRecords(request: model.GetRecordsRequest): IO[AwsError, GetRecordsResponse.ReadOnly] = {
          val shardIterator = request.shardIterator
          val limit         = request.limit.getOrElse(0)
          val offset        = shardIterator.toInt
          val expire        = issuedIterators.get.flatMap[Any, Nothing, Boolean](issued => doExpire(offset, issued(offset)))
>>>>>>> 594f7e67

          doThrottle(shardIterator, limit).zip(expire).flatMap { case (throttle, expire) =>
            if (throttle)
              IO.fail(
                AwsError.fromThrowable(ProvisionedThroughputExceededException.builder.message("take it easy").build())
              )
            else if (expire)
              IO.fail(AwsError.fromThrowable(ExpiredIteratorException.builder().message("too late").build()))
            else {
              val lastRecordOffset   = offset + limit
              val recordsInResponse  = records.slice(offset, offset + limit)
              val shouldEnd          = lastRecordOffset >= records.size && endAfterRecords
              val childShards        =
                if (shouldEnd)
                  Some(
                    Seq(
                      ChildShard("shard-002", Seq("001"), HashKeyRange("123", "456"))
                    )
                  )
                else None
              val millisBehindLatest = if (lastRecordOffset >= records.size) 0 else records.size - lastRecordOffset

<<<<<<< HEAD
            val awsResponse = GetRecordsResponse(
              recordsInResponse,
              Some(ShardIterator(nextShardIterator)),
              Some(MillisBehindLatest(millisBehindLatest.toLong)),
              childShards
            ).asReadOnly
=======
              val nextShardIterator = if (shouldEnd) ZIO.succeed(null) else issueIterator(lastRecordOffset)
>>>>>>> 594f7e67

              //          println(s"GetRecords from ${shardIterator} (max ${limit}. Next iterator: ${nextShardIterator}")
              nextShardIterator.map { iterator =>
                GetRecordsResponse(
                  recordsInResponse,
                  Some(iterator),
                  Some(millisBehindLatest.toLong),
                  childShards
                ).asReadOnly
              }
            }
          }
        }
      }
    }
}<|MERGE_RESOLUTION|>--- conflicted
+++ resolved
@@ -2,7 +2,10 @@
 import nl.vroste.zio.kinesis.client.zionative.DiagnosticEvent.PollComplete
 import nl.vroste.zio.kinesis.client.zionative.FetchMode.Polling
 import nl.vroste.zio.kinesis.client.zionative.fetcher.PollingFetcher
-import software.amazon.awssdk.services.kinesis.model.ProvisionedThroughputExceededException
+import software.amazon.awssdk.services.kinesis.model.{
+  ExpiredIteratorException,
+  ProvisionedThroughputExceededException
+}
 import zio._
 import zio.aws.core.AwsError
 import zio.aws.core.aspects.AwsCallAspect
@@ -20,11 +23,6 @@
 import zio.stream.ZStream
 import zio.test.Assertion._
 import zio.test._
-<<<<<<< HEAD
-=======
-import zio.test.environment.TestClock
-import software.amazon.awssdk.services.kinesis.model.ExpiredIteratorException
->>>>>>> 594f7e67
 
 import java.nio.charset.Charset
 
@@ -67,11 +65,7 @@
                          .fork
           chunks    <- chunksFib.join
         } yield assert(chunks.headOption)(isSome(hasSize(equalTo(batchSize)))))
-<<<<<<< HEAD
-          .provideSomeLayer[Scope](ZLayer.succeed(stubClient(records)))
-=======
-          .provideSomeLayer[ZEnv with Logging](ZLayer.fromEffect(stubClient(records)))
->>>>>>> 594f7e67
+          .provideSomeLayer[Scope](ZLayer.fromZIO(stubClient(records)))
       },
       test("immediately polls again when there are more records available") {
         val batchSize = 10
@@ -92,11 +86,7 @@
                            .fork
             _         <- chunksFib.join
           } yield assertCompletes // The fact that we don't have to adjust our test clock suffices
-<<<<<<< HEAD
-        ).provideSomeLayer[Scope](ZLayer.succeed(stubClient(records)))
-=======
-        ).provideSomeLayer[ZEnv with Logging](ZLayer.fromEffect(stubClient(records)))
->>>>>>> 594f7e67
+        ).provideSomeLayer[Scope](ZLayer.fromZIO(stubClient(records)))
       },
       test("delay polling when there are no more records available") {
         val batchSize    = 10
@@ -130,11 +120,7 @@
           _                         <- chunksFib.join
         } yield assert(chunksReceivedImmediately)(equalTo(nrBatches)) && assert(chunksReceivedLater)(
           equalTo(nrBatches + 1)
-<<<<<<< HEAD
-        )).provideSomeLayer[Scope](ZLayer.succeed(stubClient(records)))
-=======
-        )).provideSomeLayer[ZEnv with Logging with TestClock](ZLayer.fromEffect(stubClient(records)))
->>>>>>> 594f7e67
+        )).provideSomeLayer[Scope](ZLayer.fromZIO(stubClient(records)))
       },
       test("make no more than 5 calls per second per shard to GetRecords") {
         val batchSize    = 10
@@ -167,11 +153,7 @@
           _                         <- chunksFib.join
         } yield assert(chunksReceivedImmediately)(equalTo(5L)) && assert(chunksReceivedLater)(
           equalTo(nrBatches)
-<<<<<<< HEAD
-        )).provideSomeLayer[Scope](ZLayer.succeed(stubClient(records)))
-=======
-        )).provideSomeLayer[ZEnv with Logging with TestClock](ZLayer.fromEffect(stubClient(records)))
->>>>>>> 594f7e67
+        )).provideSomeLayer[Scope](ZLayer.fromZIO(stubClient(records)))
       },
       test("make the next call with the previous response's nextShardIterator") {
         val batchSize = 10
@@ -192,11 +174,7 @@
                             }
           partitionKeys = fetched.map(_.partitionKey)
         } yield assert(partitionKeys)(equalTo(records.map(_.partitionKey))))
-<<<<<<< HEAD
-          .provideSomeLayer[Scope](ZLayer.succeed(stubClient(records)))
-=======
-          .provideSomeLayer[ZEnv with Logging](ZLayer.fromEffect(stubClient(records)))
->>>>>>> 594f7e67
+          .provideSomeLayer[Scope](ZLayer.fromZIO(stubClient(records)))
       },
       test("end the shard stream when the shard has ended") {
         val batchSize = 10
@@ -217,13 +195,8 @@
                      .runCollect
                  }
         } yield assertCompletes)
-<<<<<<< HEAD
           .provideSomeLayer[Scope](
-            ZLayer.succeed(stubClient(records, endAfterRecords = true))
-=======
-          .provideSomeLayer[ZEnv with Logging](
-            ZLayer.fromEffect(stubClient(records, endAfterRecords = true))
->>>>>>> 594f7e67
+            ZLayer.fromZIO(stubClient(records, endAfterRecords = true))
           )
       },
       test("emit a diagnostic event for every poll") {
@@ -246,11 +219,7 @@
                              }
           emittedEvents <- events.get
         } yield assert(emittedEvents)(forall(isSubtype[PollComplete](anything))))
-<<<<<<< HEAD
-          .provideSomeLayer[Scope](ZLayer.succeed(stubClient(records)))
-=======
-          .provideSomeLayer[ZEnv with Logging](ZLayer.fromEffect(stubClient(records)))
->>>>>>> 594f7e67
+          .provideSomeLayer[Scope](ZLayer.fromZIO(stubClient(records)))
       },
       test("retry after some time when throttled") {
         val batchSize    = 10
@@ -263,7 +232,6 @@
           chunksReceived            <- Ref.make[Long](0)
           requestNr                 <- Ref.make[Int](0)
           doThrottle                 = (_: String, _: Int) => requestNr.getAndUpdate(_ + 1).map(_ == 1)
-<<<<<<< HEAD
           chunksFib                 <- PollingFetcher
                                          .make(
                                            StreamName("my-stream-1"),
@@ -279,26 +247,9 @@
                                              .runDrain
                                          }
                                          .provideSomeLayer[Scope](
-                                           ZLayer.succeed(stubClient(records, doThrottle = doThrottle))
+                                           ZLayer.fromZIO(stubClient(records, doThrottle = doThrottle))
                                          )
                                          .fork
-=======
-          chunksFib                 <-
-            PollingFetcher
-              .make("my-stream-1", FetchMode.Polling(batchSize, Polling.dynamicSchedule(pollInterval)), _ => UIO.unit)
-              .use { fetcher =>
-                fetcher
-                  .shardRecordStream("shard1", StartingPosition(ShardIteratorType.TRIM_HORIZON))
-                  .mapChunks(Chunk.single)
-                  .tap(_ => chunksReceived.update(_ + 1))
-                  .take(nrBatches)
-                  .runDrain
-              }
-              .provideSomeLayer[ZEnv with Logging with TestClock](
-                ZLayer.fromEffect(stubClient(records, doThrottle = doThrottle))
-              )
-              .fork
->>>>>>> 594f7e67
           _                         <- TestClock.adjust(0.seconds)
           chunksReceivedImmediately <- chunksReceived.get
           _                         <- TestClock.adjust(5.second)
@@ -308,7 +259,7 @@
           equalTo(nrBatches)
         ))
       },
-      testM("restart from the correct sequence number when an iterator has expired") {
+      test("restart from the correct sequence number when an iterator has expired") {
         val batchSize    = 10
         val nrBatches    = 3L
         val pollInterval = 1.second
@@ -320,29 +271,25 @@
           fetcherFib <-
             PollingFetcher
               .make("my-stream-1", FetchMode.Polling(batchSize, Polling.dynamicSchedule(pollInterval)), _ => UIO.unit)
-              .use { fetcher =>
+              .flatMap { fetcher =>
                 fetcher
-                  .shardRecordStream("shard1", StartingPosition(ShardIteratorType.TRIM_HORIZON))
+                  .shardRecordStream(ShardId("shard1"), StartingPosition(ShardIteratorType.TRIM_HORIZON))
                   .mapChunks(Chunk.single)
                   .take(nrBatches)
                   .runCollect
               }
-              .provideSomeLayer[ZEnv with Logging with TestClock](
-                ZLayer.fromEffect(stubClient(records, doExpire = doExpire))
+              .provideSomeLayer[Scope](
+                ZLayer.fromZIO(stubClient(records, doExpire = doExpire))
               )
               .fork
           _          <- TestClock.adjust(0.seconds)
 
           received <- fetcherFib.join
         } yield assert(received)(hasSize(equalTo(nrBatches.toInt))) && assertTrue(
-          received.flatten.map(_.partitionKeyValue) == Chunk.fromIterable(records.map(_.partitionKey))
+          received.flatten.map(_.partitionKey) == Chunk.fromIterable(records.map(_.partitionKey))
         )
       }
-<<<<<<< HEAD
-    )
-=======
-    ).provideCustomLayer(loggingLayer ++ TestClock.default) @@ TestAspect.timeout(30.seconds)
->>>>>>> 594f7e67
+    ) @@ TestAspect.timeout(30.seconds)
 
   private def makeRecords(nrRecords: Long): Seq[Record] =
     (0 until nrRecords.toInt).map { i =>
@@ -357,20 +304,9 @@
   private def stubClient(
     records: Seq[Record],
     endAfterRecords: Boolean = false,
-<<<<<<< HEAD
-    doThrottle: (String, Int) => UIO[Boolean] = (_, _) => UIO.succeed(false)
-  ): Kinesis =
-    new StubClient { self =>
-      override def withAspect[R](newAspect: AwsCallAspect[R], r: ZEnvironment[R]): Kinesis = self
-
-      override def getShardIterator(
-        request: model.GetShardIteratorRequest
-      ): IO[AwsError, GetShardIteratorResponse.ReadOnly] =
-        IO.succeed(GetShardIteratorResponse(Some(ShardIterator("0"))).asReadOnly)
-=======
-    doThrottle: (String, Int) => UIO[Boolean] = (_, _) => UIO(false),
-    doExpire: (Int, Int) => UIO[Boolean] = (_, _) => UIO(false)
-  ): UIO[Kinesis.Service] =
+    doThrottle: (String, Int) => UIO[Boolean] = (_, _) => UIO.succeed(false),
+    doExpire: (Int, Int) => UIO[Boolean] = (_, _) => UIO.succeed(false)
+  ): UIO[Kinesis] =
     Ref.make[Map[Int, Int]](Map.empty.withDefaultValue(0)).map { issuedIterators =>
       new StubClient { self =>
         private def issueIterator(sequenceNumber: Int): UIO[String] =
@@ -378,8 +314,7 @@
             (sequenceNumber.toString(), old + (sequenceNumber -> (old(sequenceNumber) + 1)))
           }
 
-        override def withAspect[R](newAspect: AwsCallAspect[R], r: R): Kinesis.Service = self
->>>>>>> 594f7e67
+        override def withAspect[R](newAspect: AwsCallAspect[R], r: ZEnvironment[R]): Kinesis = self
 
         override def getShardIterator(
           request: model.GetShardIteratorRequest
@@ -390,38 +325,15 @@
               baseSequenceNumber + 1
             else
               baseSequenceNumber
-          issueIterator(sequenceNumber).map(iterator => GetShardIteratorResponse(Some(iterator)).asReadOnly)
+          issueIterator(sequenceNumber)
+            .map(iterator => GetShardIteratorResponse(Some(ShardIterator(iterator))).asReadOnly)
         }
 
-<<<<<<< HEAD
-        doThrottle(shardIterator, limit).flatMap { throttle =>
-          if (throttle)
-            IO.fail(
-              AwsError.fromThrowable(ProvisionedThroughputExceededException.builder.message("take it easy").build())
-            )
-          else {
-            val offset             = shardIterator.toInt
-            val lastRecordOffset   = offset + limit
-            val recordsInResponse  = records.slice(offset, offset + limit)
-            val shouldEnd          = lastRecordOffset >= records.size && endAfterRecords
-            val nextShardIterator  =
-              if (shouldEnd) null else lastRecordOffset.toString
-            val childShards        =
-              if (shouldEnd)
-                Some(
-                  Seq(
-                    ChildShard(ShardId("shard-002"), Seq(ShardId("001")), HashKeyRange(HashKey("123"), HashKey("456")))
-                  )
-                )
-              else None
-            val millisBehindLatest = if (lastRecordOffset >= records.size) 0 else records.size - lastRecordOffset
-=======
         override def getRecords(request: model.GetRecordsRequest): IO[AwsError, GetRecordsResponse.ReadOnly] = {
           val shardIterator = request.shardIterator
           val limit         = request.limit.getOrElse(0)
           val offset        = shardIterator.toInt
           val expire        = issuedIterators.get.flatMap[Any, Nothing, Boolean](issued => doExpire(offset, issued(offset)))
->>>>>>> 594f7e67
 
           doThrottle(shardIterator, limit).zip(expire).flatMap { case (throttle, expire) =>
             if (throttle)
@@ -438,29 +350,24 @@
                 if (shouldEnd)
                   Some(
                     Seq(
-                      ChildShard("shard-002", Seq("001"), HashKeyRange("123", "456"))
+                      ChildShard(
+                        ShardId("shard-002"),
+                        Seq(ShardId("001")),
+                        HashKeyRange(HashKey("123"), HashKey("456"))
+                      )
                     )
                   )
                 else None
               val millisBehindLatest = if (lastRecordOffset >= records.size) 0 else records.size - lastRecordOffset
 
-<<<<<<< HEAD
-            val awsResponse = GetRecordsResponse(
-              recordsInResponse,
-              Some(ShardIterator(nextShardIterator)),
-              Some(MillisBehindLatest(millisBehindLatest.toLong)),
-              childShards
-            ).asReadOnly
-=======
               val nextShardIterator = if (shouldEnd) ZIO.succeed(null) else issueIterator(lastRecordOffset)
->>>>>>> 594f7e67
 
               //          println(s"GetRecords from ${shardIterator} (max ${limit}. Next iterator: ${nextShardIterator}")
               nextShardIterator.map { iterator =>
                 GetRecordsResponse(
                   recordsInResponse,
-                  Some(iterator),
-                  Some(millisBehindLatest.toLong),
+                  Some(ShardIterator(iterator)),
+                  Some(MillisBehindLatest(millisBehindLatest.toLong)),
                   childShards
                 ).asReadOnly
               }
