package nl.vroste.zio.kinesis.client.zionative
import nl.vroste.zio.kinesis.client.zionative.DiagnosticEvent.PollComplete
import nl.vroste.zio.kinesis.client.zionative.FetchMode.Polling
import nl.vroste.zio.kinesis.client.zionative.fetcher.PollingFetcher
import software.amazon.awssdk.services.kinesis.model.ProvisionedThroughputExceededException
import zio._
import zio.aws.core.AwsError
import zio.aws.core.aspects.AwsCallAspect
import zio.aws.kinesis.model.primitives._
import zio.aws.kinesis.model.{
  ChildShard,
  GetRecordsResponse,
  GetShardIteratorResponse,
  HashKeyRange,
  Record,
  ShardIteratorType,
  StartingPosition
}
import zio.aws.kinesis.{ model, Kinesis }
import zio.stream.ZStream
import zio.test.Assertion._
import zio.test._

import java.nio.charset.Charset

object PollingFetcherTest extends DefaultRunnableSpec {

  /**
   * PollingFetcher must:
   *   - [X] immediately emit all records that were fetched in the first call in one Chunk
   *   - [X] immediately poll again when there are more records available
   *   - [X] delay polling when there are no more records available
   *   - [X] make no more than 5 calls per second per shard to GetRecords
   *   - [X] retry after some time on being throttled
   *   - [X] make the next call with the previous response's nextShardIterator
   *   - [X] end the shard stream when the shard has ended
   *   - [X] emit a diagnostic event for every completed poll
   *
   * @return
   */
  override def spec =
    suite("PollingFetcher")(
      test("immediately emits all records that were fetched in the first call in one Chunk") {
        val batchSize = 10
        val nrBatches = 1L
        val records   = makeRecords(nrBatches * batchSize)

        (for {
          chunksFib <- PollingFetcher
                         .make(StreamName(StreamName("my-stream-1")), FetchMode.Polling(10), _ => UIO.unit)
                         .use { fetcher =>
                           fetcher
                             .shardRecordStream(
                               ShardId(ShardId("shard1")),
                               StartingPosition(ShardIteratorType.TRIM_HORIZON)
                             )
                             .mapChunks(Chunk.single)
                             .take(nrBatches)
                             .runCollect

                         }
                         .fork
          chunks    <- chunksFib.join
        } yield assert(chunks.headOption)(isSome(hasSize(equalTo(batchSize)))))
          .provideSomeLayer[ZEnv](ZLayer.succeed(stubClient(records)))
      },
      test("immediately polls again when there are more records available") {
        val batchSize = 10
        val nrBatches = 5L

        val records = makeRecords(nrBatches * batchSize)

        (for {
<<<<<<< HEAD
          chunksFib <- PollingFetcher
                         .make(StreamName("my-stream-1"), FetchMode.Polling(batchSize), _ => UIO.unit)
                         .use { fetcher =>
                           fetcher
                             .shardRecordStream(ShardId("shard1"), StartingPosition(ShardIteratorType.TRIM_HORIZON))
                             .mapChunks(Chunk.single)
                             .take(nrBatches)
                             .runDrain
                         }
                         .fork
          _         <- chunksFib.join
        } yield assertCompletes // The fact that we don't have to adjust our test clock suffices
        ).provideSomeLayer[ZEnv](ZLayer.succeed(stubClient(records)))
=======
            chunksFib <- PollingFetcher
                           .make("my-stream-1", FetchMode.Polling(batchSize), _ => UIO.unit)
                           .use { fetcher =>
                             fetcher
                               .shardRecordStream("shard1", StartingPosition(ShardIteratorType.TRIM_HORIZON))
                               .mapChunks(Chunk.single)
                               .take(nrBatches)
                               .runDrain
                           }
                           .fork
            _         <- chunksFib.join
          } yield assertCompletes // The fact that we don't have to adjust our test clock suffices
        ).provideSomeLayer[ZEnv with Logging](ZLayer.succeed(stubClient(records)))
>>>>>>> 20009d28
      },
      test("delay polling when there are no more records available") {
        val batchSize    = 10
        val nrBatches    = 2L
        val pollInterval = 1.second

        val records = makeRecords(nrBatches * batchSize)

        (for {
          chunksReceived            <- Ref.make[Long](0)
          chunksFib                 <- PollingFetcher
                         .make(
                           StreamName("my-stream-1"),
                           FetchMode.Polling(batchSize, Polling.dynamicSchedule(pollInterval)),
                           _ => UIO.unit
                         )
                         .use { fetcher =>
                           fetcher
                             .shardRecordStream(ShardId("shard1"), StartingPosition(ShardIteratorType.TRIM_HORIZON))
                             .mapChunks(Chunk.single)
                             .tap(_ => chunksReceived.update(_ + 1))
                             .take(nrBatches + 1)
                             .runDrain
                         }
                         .fork
          _                         <- TestClock.adjust(0.seconds)
          chunksReceivedImmediately <- chunksReceived.get
          _                         <- TestClock.adjust(pollInterval)
          chunksReceivedLater       <- chunksReceived.get
          _                         <- chunksFib.join
        } yield assert(chunksReceivedImmediately)(equalTo(nrBatches)) && assert(chunksReceivedLater)(
          equalTo(nrBatches + 1)
        )).provideSomeLayer[ZEnv with TestClock](ZLayer.succeed(stubClient(records)))
      },
      test("make no more than 5 calls per second per shard to GetRecords") {
        val batchSize    = 10
        val nrBatches    = 6L // More than 5, the GetRecords limit
        val pollInterval = 1.second

        val records = makeRecords(nrBatches * batchSize)

        (for {
          chunksReceived            <- Ref.make[Long](0)
          chunksFib                 <- PollingFetcher
                         .make(
                           StreamName("my-stream-1"),
                           FetchMode.Polling(batchSize, Polling.dynamicSchedule(pollInterval)),
                           _ => UIO.unit
                         )
                         .use { fetcher =>
                           fetcher
                             .shardRecordStream(ShardId("shard1"), StartingPosition(ShardIteratorType.TRIM_HORIZON))
                             .mapChunks(Chunk.single)
                             .tap(_ => chunksReceived.update(_ + 1))
                             .take(nrBatches)
                             .runDrain
                         }
                         .fork
          _                         <- TestClock.adjust(0.seconds)
          chunksReceivedImmediately <- chunksReceived.get
          _                         <- TestClock.adjust(pollInterval)
          chunksReceivedLater       <- chunksReceived.get
          _                         <- chunksFib.join
        } yield assert(chunksReceivedImmediately)(equalTo(5L)) && assert(chunksReceivedLater)(
          equalTo(nrBatches)
        )).provideSomeLayer[ZEnv with TestClock](ZLayer.succeed(stubClient(records)))
      },
      test("make the next call with the previous response's nextShardIterator") {
        val batchSize = 10
        val nrBatches = 2L

        val records = makeRecords(nrBatches * batchSize)

        (for {
          fetched      <- PollingFetcher
<<<<<<< HEAD
                       .make(StreamName("my-stream-1"), FetchMode.Polling(batchSize), _ => UIO.unit)
                       .use { fetcher =>
                         fetcher
                           .shardRecordStream(ShardId("shard1"), StartingPosition(ShardIteratorType.TRIM_HORIZON))
                           .mapChunks(Chunk.single)
                           .take(nrBatches)
                           .flattenChunks
                           .runCollect
                       }
          partitionKeys = fetched.map(_.partitionKey)
=======
                            .make("my-stream-1", FetchMode.Polling(batchSize), _ => UIO.unit)
                            .use { fetcher =>
                              fetcher
                                .shardRecordStream("shard1", StartingPosition(ShardIteratorType.TRIM_HORIZON))
                                .mapChunks(Chunk.single)
                                .take(nrBatches)
                                .flattenChunks
                                .runCollect
                            }
          partitionKeys = fetched.map(_.partitionKeyValue)
>>>>>>> 20009d28
        } yield assert(partitionKeys)(equalTo(records.map(_.partitionKey))))
          .provideSomeLayer[ZEnv](ZLayer.succeed(stubClient(records)))
      },
      test("end the shard stream when the shard has ended") {
        val batchSize = 10
        val nrBatches = 3L
        val records   = makeRecords(nrBatches * batchSize)

        (for {
          _ <- PollingFetcher
                 .make(StreamName("my-stream-1"), FetchMode.Polling(batchSize), _ => UIO.unit)
                 .use { fetcher =>
                   fetcher
                     .shardRecordStream(ShardId("shard1"), StartingPosition(ShardIteratorType.TRIM_HORIZON))
                     .mapChunks(Chunk.single)
                     .catchAll {
                       case Left(e)  => ZStream.fail(e)
                       case Right(_) => ZStream.empty
                     }
                     .runCollect
                 }
        } yield assertCompletes)
          .provideSomeLayer[ZEnv](
            ZLayer.succeed(stubClient(records, endAfterRecords = true))
          )
      },
      test("emit a diagnostic event for every poll") {
        val batchSize = 10
        val nrBatches = 3L
        val records   = makeRecords(nrBatches * batchSize)

        (for {
          events        <- Ref.make[Seq[DiagnosticEvent]](Seq.empty)
          emitDiagnostic = (e: DiagnosticEvent) => events.update(_ :+ e)

          _             <- PollingFetcher
<<<<<<< HEAD
                 .make(StreamName("my-stream-1"), FetchMode.Polling(batchSize), emitDiagnostic)
                 .use { fetcher =>
                   fetcher
                     .shardRecordStream(ShardId("shard1"), StartingPosition(ShardIteratorType.TRIM_HORIZON))
                     .mapChunks(Chunk.single)
                     .take(nrBatches)
                     .runCollect
                 }
=======
                             .make("my-stream-1", FetchMode.Polling(batchSize), emitDiagnostic)
                             .use { fetcher =>
                               fetcher
                                 .shardRecordStream("shard1", StartingPosition(ShardIteratorType.TRIM_HORIZON))
                                 .mapChunks(Chunk.single)
                                 .take(nrBatches)
                                 .runCollect
                             }
>>>>>>> 20009d28
          emittedEvents <- events.get
        } yield assert(emittedEvents)(forall(isSubtype[PollComplete](anything))))
          .provideSomeLayer[ZEnv](ZLayer.succeed(stubClient(records)))
      },
      test("retry after some time when throttled") {
        val batchSize    = 10
        val nrBatches    = 3L
        val pollInterval = 1.second

        val records = makeRecords(nrBatches * batchSize)

        (for {
          chunksReceived            <- Ref.make[Long](0)
          requestNr                 <- Ref.make[Int](0)
          doThrottle                 = (_: String, _: Int) => requestNr.getAndUpdate(_ + 1).map(_ == 1)
          chunksFib                 <- PollingFetcher
                         .make(
                           StreamName("my-stream-1"),
                           FetchMode.Polling(batchSize, Polling.dynamicSchedule(pollInterval)),
                           _ => UIO.unit
                         )
                         .use { fetcher =>
                           fetcher
                             .shardRecordStream(ShardId("shard1"), StartingPosition(ShardIteratorType.TRIM_HORIZON))
                             .mapChunks(Chunk.single)
                             .tap(_ => chunksReceived.update(_ + 1))
                             .take(nrBatches)
                             .runDrain
                         }
                         .provideSomeLayer[ZEnv with TestClock](
                           ZLayer.succeed(stubClient(records, doThrottle = doThrottle))
                         )
                         .fork
          _                         <- TestClock.adjust(0.seconds)
          chunksReceivedImmediately <- chunksReceived.get
          _                         <- TestClock.adjust(5.second)
          chunksReceivedLater       <- chunksReceived.get
          _                         <- chunksFib.join
        } yield assert(chunksReceivedImmediately)(equalTo(1L)) && assert(chunksReceivedLater)(
          equalTo(nrBatches)
        ))
      }
    ).provideCustomLayer(TestClock.default)

  private def makeRecords(nrRecords: Long): Seq[Record] =
    (0 until nrRecords.toInt).map { i =>
      Record(
        SequenceNumber(s"${i}"),
        data = Data(Chunk.fromByteBuffer(Charset.defaultCharset().encode("test"))),
        partitionKey = PartitionKey(s"key${i}")
      )
    }

// Simple single-shard GetRecords mock that uses the sequence number as shard iterator
  private def stubClient(
    records: Seq[Record],
    endAfterRecords: Boolean = false,
    doThrottle: (String, Int) => UIO[Boolean] = (_, _) => UIO(false)
  ): Kinesis =
    new StubClient { self =>
      override def withAspect[R](newAspect: AwsCallAspect[R], r: ZEnvironment[R]): Kinesis = self

      override def getShardIterator(
        request: model.GetShardIteratorRequest
      ): IO[AwsError, GetShardIteratorResponse.ReadOnly] =
        IO.succeed(GetShardIteratorResponse(Some(ShardIterator("0"))).asReadOnly)

      override def getRecords(request: model.GetRecordsRequest): IO[AwsError, GetRecordsResponse.ReadOnly] = {
        val shardIterator = request.shardIterator
        val limit         = request.limit.getOrElse(0)

        doThrottle(shardIterator, limit).flatMap { throttle =>
          if (throttle)
            IO.fail(
              AwsError.fromThrowable(ProvisionedThroughputExceededException.builder.message("take it easy").build())
            )
          else {
            val offset             = shardIterator.toInt
            val lastRecordOffset   = offset + limit
            val recordsInResponse  = records.slice(offset, offset + limit)
            val shouldEnd          = lastRecordOffset >= records.size && endAfterRecords
            val nextShardIterator  =
              if (shouldEnd) null else lastRecordOffset.toString
            val childShards        =
              if (shouldEnd)
                Some(
                  Seq(
                    ChildShard(ShardId("shard-002"), Seq(ShardId("001")), HashKeyRange(HashKey("123"), HashKey("456")))
                  )
                )
              else None
            val millisBehindLatest = if (lastRecordOffset >= records.size) 0 else records.size - lastRecordOffset

            //          println(s"GetRecords from ${shardIterator} (max ${limit}. Next iterator: ${nextShardIterator}")

            val awsResponse = GetRecordsResponse(
              recordsInResponse,
              Some(ShardIterator(nextShardIterator)),
              Some(MillisBehindLatest(millisBehindLatest.toLong)),
              childShards
            ).asReadOnly

            IO.succeed(awsResponse)
          }
        }
      }
    }
}<|MERGE_RESOLUTION|>--- conflicted
+++ resolved
@@ -71,26 +71,11 @@
         val records = makeRecords(nrBatches * batchSize)
 
         (for {
-<<<<<<< HEAD
-          chunksFib <- PollingFetcher
-                         .make(StreamName("my-stream-1"), FetchMode.Polling(batchSize), _ => UIO.unit)
-                         .use { fetcher =>
-                           fetcher
-                             .shardRecordStream(ShardId("shard1"), StartingPosition(ShardIteratorType.TRIM_HORIZON))
-                             .mapChunks(Chunk.single)
-                             .take(nrBatches)
-                             .runDrain
-                         }
-                         .fork
-          _         <- chunksFib.join
-        } yield assertCompletes // The fact that we don't have to adjust our test clock suffices
-        ).provideSomeLayer[ZEnv](ZLayer.succeed(stubClient(records)))
-=======
             chunksFib <- PollingFetcher
-                           .make("my-stream-1", FetchMode.Polling(batchSize), _ => UIO.unit)
+                           .make(StreamName("my-stream-1"), FetchMode.Polling(batchSize), _ => UIO.unit)
                            .use { fetcher =>
                              fetcher
-                               .shardRecordStream("shard1", StartingPosition(ShardIteratorType.TRIM_HORIZON))
+                               .shardRecordStream(ShardId("shard1"), StartingPosition(ShardIteratorType.TRIM_HORIZON))
                                .mapChunks(Chunk.single)
                                .take(nrBatches)
                                .runDrain
@@ -98,8 +83,7 @@
                            .fork
             _         <- chunksFib.join
           } yield assertCompletes // The fact that we don't have to adjust our test clock suffices
-        ).provideSomeLayer[ZEnv with Logging](ZLayer.succeed(stubClient(records)))
->>>>>>> 20009d28
+        ).provideSomeLayer[ZEnv](ZLayer.succeed(stubClient(records)))
       },
       test("delay polling when there are no more records available") {
         val batchSize    = 10
@@ -111,20 +95,20 @@
         (for {
           chunksReceived            <- Ref.make[Long](0)
           chunksFib                 <- PollingFetcher
-                         .make(
-                           StreamName("my-stream-1"),
-                           FetchMode.Polling(batchSize, Polling.dynamicSchedule(pollInterval)),
-                           _ => UIO.unit
-                         )
-                         .use { fetcher =>
-                           fetcher
-                             .shardRecordStream(ShardId("shard1"), StartingPosition(ShardIteratorType.TRIM_HORIZON))
-                             .mapChunks(Chunk.single)
-                             .tap(_ => chunksReceived.update(_ + 1))
-                             .take(nrBatches + 1)
-                             .runDrain
-                         }
-                         .fork
+                                         .make(
+                                           StreamName("my-stream-1"),
+                                           FetchMode.Polling(batchSize, Polling.dynamicSchedule(pollInterval)),
+                                           _ => UIO.unit
+                                         )
+                                         .use { fetcher =>
+                                           fetcher
+                                             .shardRecordStream(ShardId("shard1"), StartingPosition(ShardIteratorType.TRIM_HORIZON))
+                                             .mapChunks(Chunk.single)
+                                             .tap(_ => chunksReceived.update(_ + 1))
+                                             .take(nrBatches + 1)
+                                             .runDrain
+                                         }
+                                         .fork
           _                         <- TestClock.adjust(0.seconds)
           chunksReceivedImmediately <- chunksReceived.get
           _                         <- TestClock.adjust(pollInterval)
@@ -144,20 +128,20 @@
         (for {
           chunksReceived            <- Ref.make[Long](0)
           chunksFib                 <- PollingFetcher
-                         .make(
-                           StreamName("my-stream-1"),
-                           FetchMode.Polling(batchSize, Polling.dynamicSchedule(pollInterval)),
-                           _ => UIO.unit
-                         )
-                         .use { fetcher =>
-                           fetcher
-                             .shardRecordStream(ShardId("shard1"), StartingPosition(ShardIteratorType.TRIM_HORIZON))
-                             .mapChunks(Chunk.single)
-                             .tap(_ => chunksReceived.update(_ + 1))
-                             .take(nrBatches)
-                             .runDrain
-                         }
-                         .fork
+                                         .make(
+                                           StreamName("my-stream-1"),
+                                           FetchMode.Polling(batchSize, Polling.dynamicSchedule(pollInterval)),
+                                           _ => UIO.unit
+                                         )
+                                         .use { fetcher =>
+                                           fetcher
+                                             .shardRecordStream(ShardId("shard1"), StartingPosition(ShardIteratorType.TRIM_HORIZON))
+                                             .mapChunks(Chunk.single)
+                                             .tap(_ => chunksReceived.update(_ + 1))
+                                             .take(nrBatches)
+                                             .runDrain
+                                         }
+                                         .fork
           _                         <- TestClock.adjust(0.seconds)
           chunksReceivedImmediately <- chunksReceived.get
           _                         <- TestClock.adjust(pollInterval)
@@ -175,29 +159,16 @@
 
         (for {
           fetched      <- PollingFetcher
-<<<<<<< HEAD
-                       .make(StreamName("my-stream-1"), FetchMode.Polling(batchSize), _ => UIO.unit)
-                       .use { fetcher =>
-                         fetcher
-                           .shardRecordStream(ShardId("shard1"), StartingPosition(ShardIteratorType.TRIM_HORIZON))
-                           .mapChunks(Chunk.single)
-                           .take(nrBatches)
-                           .flattenChunks
-                           .runCollect
-                       }
-          partitionKeys = fetched.map(_.partitionKey)
-=======
-                            .make("my-stream-1", FetchMode.Polling(batchSize), _ => UIO.unit)
+                            .make(StreamName("my-stream-1"), FetchMode.Polling(batchSize), _ => UIO.unit)
                             .use { fetcher =>
                               fetcher
-                                .shardRecordStream("shard1", StartingPosition(ShardIteratorType.TRIM_HORIZON))
+                                .shardRecordStream(ShardId("shard1"), StartingPosition(ShardIteratorType.TRIM_HORIZON))
                                 .mapChunks(Chunk.single)
                                 .take(nrBatches)
                                 .flattenChunks
                                 .runCollect
                             }
-          partitionKeys = fetched.map(_.partitionKeyValue)
->>>>>>> 20009d28
+          partitionKeys = fetched.map(_.partitionKey)
         } yield assert(partitionKeys)(equalTo(records.map(_.partitionKey))))
           .provideSomeLayer[ZEnv](ZLayer.succeed(stubClient(records)))
       },
@@ -234,25 +205,14 @@
           emitDiagnostic = (e: DiagnosticEvent) => events.update(_ :+ e)
 
           _             <- PollingFetcher
-<<<<<<< HEAD
-                 .make(StreamName("my-stream-1"), FetchMode.Polling(batchSize), emitDiagnostic)
-                 .use { fetcher =>
-                   fetcher
-                     .shardRecordStream(ShardId("shard1"), StartingPosition(ShardIteratorType.TRIM_HORIZON))
-                     .mapChunks(Chunk.single)
-                     .take(nrBatches)
-                     .runCollect
-                 }
-=======
-                             .make("my-stream-1", FetchMode.Polling(batchSize), emitDiagnostic)
+                             .make(StreamName("my-stream-1"), FetchMode.Polling(batchSize), emitDiagnostic)
                              .use { fetcher =>
                                fetcher
-                                 .shardRecordStream("shard1", StartingPosition(ShardIteratorType.TRIM_HORIZON))
+                                 .shardRecordStream(ShardId("shard1"), StartingPosition(ShardIteratorType.TRIM_HORIZON))
                                  .mapChunks(Chunk.single)
                                  .take(nrBatches)
                                  .runCollect
                              }
->>>>>>> 20009d28
           emittedEvents <- events.get
         } yield assert(emittedEvents)(forall(isSubtype[PollComplete](anything))))
           .provideSomeLayer[ZEnv](ZLayer.succeed(stubClient(records)))
@@ -269,23 +229,23 @@
           requestNr                 <- Ref.make[Int](0)
           doThrottle                 = (_: String, _: Int) => requestNr.getAndUpdate(_ + 1).map(_ == 1)
           chunksFib                 <- PollingFetcher
-                         .make(
-                           StreamName("my-stream-1"),
-                           FetchMode.Polling(batchSize, Polling.dynamicSchedule(pollInterval)),
-                           _ => UIO.unit
-                         )
-                         .use { fetcher =>
-                           fetcher
-                             .shardRecordStream(ShardId("shard1"), StartingPosition(ShardIteratorType.TRIM_HORIZON))
-                             .mapChunks(Chunk.single)
-                             .tap(_ => chunksReceived.update(_ + 1))
-                             .take(nrBatches)
-                             .runDrain
-                         }
-                         .provideSomeLayer[ZEnv with TestClock](
-                           ZLayer.succeed(stubClient(records, doThrottle = doThrottle))
-                         )
-                         .fork
+                                         .make(
+                                           StreamName("my-stream-1"),
+                                           FetchMode.Polling(batchSize, Polling.dynamicSchedule(pollInterval)),
+                                           _ => UIO.unit
+                                         )
+                                         .use { fetcher =>
+                                           fetcher
+                                             .shardRecordStream(ShardId("shard1"), StartingPosition(ShardIteratorType.TRIM_HORIZON))
+                                             .mapChunks(Chunk.single)
+                                             .tap(_ => chunksReceived.update(_ + 1))
+                                             .take(nrBatches)
+                                             .runDrain
+                                         }
+                                         .provideSomeLayer[ZEnv with TestClock](
+                                           ZLayer.succeed(stubClient(records, doThrottle = doThrottle))
+                                         )
+                                         .fork
           _                         <- TestClock.adjust(0.seconds)
           chunksReceivedImmediately <- chunksReceived.get
           _                         <- TestClock.adjust(5.second)
