--- conflicted
+++ resolved
@@ -21,7 +21,6 @@
 import java.security.MessageDigest
 import java.time.Instant
 import java.util.UUID
-import scala.annotation.unused
 
 object ProducerTest extends ZIOSpecDefault {
   import TestUtil._
@@ -53,25 +52,21 @@
             }
         }
       },
-<<<<<<< HEAD
-      test("support a ramp load") {
-=======
-      testM("not block when passing an empty chunk to produceChunk") {
+      test("not block when passing an empty chunk to produceChunk") {
 
         val streamName = "zio-test-stream-producer-2"
 
         withStream(streamName, 1) {
           Producer
             .make(streamName, Serde.asciiString, ProducerSettings(bufferSize = 128))
-            .use { producer =>
+            .flatMap { producer =>
               for {
                 _ <- producer.produceChunk(Chunk.empty)
               } yield assertCompletes
             }
         }
       },
-      testM("support a ramp load") {
->>>>>>> 594f7e67
+      test("support a ramp load") {
         val streamName = "zio-test-stream-producer-ramp"
 
         withStream(streamName, 10) {
@@ -217,17 +212,16 @@
           val records   = (1 to nrRecords).map(j => ProducerRecord(UUID.randomUUID().toString, s"message$j-$j"))
 
           for {
-            batches <- ShardMap.md5.flatMap { md5 =>
-                         ZStream
-                           .fromIterable(records)
-                           .mapZIO(r =>
-                             ProducerLive
-                               .makeProduceRequest(r, Serde.asciiString, Instant.now, shardMap, md5)
-                               .map(_._2)
-                           )
-                           .via(batcher)
-                           .runCollect
-                       }
+            batches <-
+              ZStream
+                .fromIterable(records)
+                .mapZIO(r =>
+                  ProducerLive
+                    .makeProduceRequest(r, Serde.asciiString, Instant.now)
+                    .map(_._2)
+                )
+                .via(batcher)
+                .runCollect
           } yield assert(batches.size)(equalTo(1)) &&
             assert(batches.flatten.map(_.aggregateCount).sum)(equalTo(nrRecords)) &&
             assert(batches.headOption)(isSome(hasSize(equalTo(1))))
@@ -246,17 +240,16 @@
             val records = inputs.map { case (key, value) => ProducerRecord(key, value) }
 
             for {
-              batches           <- ShardMap.md5.flatMap { md5 =>
-                                     ZStream
-                                       .fromIterable(records)
-                                       .mapZIO(r =>
-                                         ProducerLive
-                                           .makeProduceRequest(r, Serde.asciiString, Instant.now, shardMap, md5)
-                                           .map(_._2)
-                                       )
-                                       .via(batcher)
-                                       .runCollect
-                                   }
+              batches           <-
+                ZStream
+                  .fromIterable(records)
+                  .mapZIO(r =>
+                    ProducerLive
+                      .makeProduceRequest(r, Serde.asciiString, Instant.now)
+                      .map(_._2)
+                  )
+                  .via(batcher)
+                  .runCollect
               recordPayloadSizes = batches.flatten.map(r => r.payloadSize)
             } yield assert(recordPayloadSizes)(forall(isLessThanEqualTo(ProducerLive.maxPayloadSizePerRecord)))
           }
@@ -268,17 +261,16 @@
           val records   = (1 to nrRecords).map(j => ProducerRecord(UUID.randomUUID().toString, s"message$j-$j"))
 
           for {
-            batches          <- ShardMap.md5.flatMap { md5 =>
-                                  ZStream
-                                    .fromIterable(records)
-                                    .mapZIO(r =>
-                                      ProducerLive
-                                        .makeProduceRequest(r, Serde.asciiString, Instant.now, shardMap, md5)
-                                        .map(_._2)
-                                    )
-                                    .via(batcher)
-                                    .runCollect
-                                }
+            batches          <-
+              ZStream
+                .fromIterable(records)
+                .mapZIO(r =>
+                  ProducerLive
+                    .makeProduceRequest(r, Serde.asciiString, Instant.now)
+                    .map(_._2)
+                )
+                .via(batcher)
+                .runCollect
             batchPayloadSizes = batches.map(_.map(_.data.length).sum)
           } yield assert(batches.map(_.size))(forall(isLessThanEqualTo(ProducerLive.maxRecordsPerRequest))) &&
             assert(batchPayloadSizes)(forall(isLessThanEqualTo(ProducerLive.maxPayloadSizePerRequest)))
@@ -433,7 +425,6 @@
           } yield assertCompletes
         }
       } @@ TestAspect.timeout(2.minute)
-<<<<<<< HEAD
     ).provideCustomLayer(env ++ Scope.default) @@
       sequential @@
       withLiveClock @@
@@ -458,22 +449,6 @@
 
     p1 >>> ZPipeline.fromSink(batcher)
   }
-=======
-    ).provideCustomLayerShared(env) @@ sequential
-
-  def aggregatingBatcherForProducerRecord[R, T](
-    @unused shardMap: ShardMap,
-    serializer: Serializer[R, T]
-  ): ZTransducer[R with Logging, Throwable, ProducerRecord[T], Seq[ProduceRequest]] =
-    ProducerLive
-      .aggregator(MessageDigest.getInstance("MD5"))
-      .contramapM((r: ProducerRecord[T]) =>
-        ProducerLive.makeProduceRequest(r, serializer, Instant.now).map(_._2)
-      ) >>> ProducerLive.batcher
-
-  def runTransducer[R, E, I, O](parser: ZTransducer[R, E, I, O], input: Iterable[I]): ZIO[R, E, Chunk[O]] =
-    ZStream.fromIterable(input).transduce(parser).runCollect
->>>>>>> 594f7e67
 
   val shardMap = ShardMap(
     Chunk(ShardMap.minHashKey, ShardMap.maxHashKey / 2 + 1),
