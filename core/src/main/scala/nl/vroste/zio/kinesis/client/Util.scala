--- conflicted
+++ resolved
@@ -1,12 +1,7 @@
 package nl.vroste.zio.kinesis.client
 
 import zio._
-<<<<<<< HEAD
-import zio.stream.ZStream
-import zio.stream.ZSink
-=======
 import zio.stream.{ ZSink, ZStream }
->>>>>>> a6f7930d
 
 object Util {
   implicit class ZStreamExtensions[-R, +E, +O](val stream: ZStream[R, E, O]) extends AnyVal {
