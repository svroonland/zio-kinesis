--- conflicted
+++ resolved
@@ -19,51 +19,11 @@
 
         for {
           substreamsQueue     <- Queue
-<<<<<<< HEAD
-                               .unbounded[Exit[Option[E], (K, Queue[GroupQueueValues])]]
-                               .toManaged
+                                   .unbounded[Exit[Option[E], (K, Queue[GroupQueueValues])]]
+                                   .toManaged
           substreamsQueuesMap <- Ref.make(Map.empty[K, Queue[GroupQueueValues]]).toManaged
           inStream             = {
             def addToSubStream(key: K, values: Chunk[O]): ZIO[Any, Nothing, Unit] =
-              for {
-                substreams <- substreamsQueuesMap.get
-                _          <- if (substreams.contains(key))
-                       substreams(key).offer(Exit.succeed(values))
-                     else
-                       Queue
-                         .bounded[GroupQueueValues](substreamChunkBuffer)
-                         .tap(_.offer(Exit.succeed(values)))
-                         .tap(q => substreamsQueuesMap.update(_ + (key -> q)))
-                         .tap(q => substreamsQueue.offer(Exit.succeed((key, q))))
-                         .unit
-              } yield ()
-
-            stream.mapChunksZIO { chunk =>
-              ZIO
-                .foreachDiscard(chunk.groupBy(getKey)) {
-                  case (k, chunk) => ZIO.uninterruptible(addToSubStream(k, chunk))
-                }
-                .as(Chunk.empty)
-            }
-          }
-          _                   <- ZManaged.finalizer(
-                 substreamsQueuesMap.get.flatMap(map =>
-                   ZIO.foreachDiscard(map.values)(_.offer(Exit.fail(None)).catchAllCause(_ => UIO.unit))
-                 )
-               )
-        } yield inStream mergeTerminateEither ZStream.fromQueueWithShutdown(substreamsQueue).flattenExitOption.map {
-          case (key, substreamQueue) =>
-            val substream = ZStream
-              .fromQueueWithShutdown(substreamQueue)
-              .flattenExitOption
-              .flattenChunks
-            (key, substream)
-=======
-                                   .unbounded[Exit[Option[E], (K, Queue[GroupQueueValues])]]
-                                   .toManaged(_.shutdown)
-          substreamsQueuesMap <- Ref.make(Map.empty[K, Queue[GroupQueueValues]]).toManaged_
-          _                   <- {
-            val addToSubStream: (K, Chunk[O]) => ZIO[Any, Nothing, Unit] = (key: K, values: Chunk[O]) =>
               for {
                 substreams <- substreamsQueuesMap.get
                 _          <- if (substreams.contains(key))
@@ -72,23 +32,31 @@
                                 Queue
                                   .bounded[GroupQueueValues](substreamChunkBuffer)
                                   .tap(_.offer(Exit.succeed(values)))
+                                  .tap(q => substreamsQueuesMap.update(_ + (key -> q)))
                                   .tap(q => substreamsQueue.offer(Exit.succeed((key, q))))
-                                  .tap(q => substreamsQueuesMap.update(_ + (key -> q)))
                                   .unit
               } yield ()
-            (stream.foreachChunk { chunk =>
-              ZIO.foreach_(chunk.groupBy(getKey))(addToSubStream.tupled)
-            } *> substreamsQueue.offer(Exit.fail(None))).catchSome { case e =>
-              substreamsQueue.offer(Exit.fail(Some(e)))
-            }.forkManaged
+
+            stream.mapChunksZIO { chunk =>
+              ZIO
+                .foreachDiscard(chunk.groupBy(getKey)) { case (k, chunk) =>
+                  ZIO.uninterruptible(addToSubStream(k, chunk))
+                }
+                .as(Chunk.empty)
+            }
           }
-        } yield ZStream.fromQueueWithShutdown(substreamsQueue).flattenExitOption.map { case (key, substreamQueue) =>
-          val substream = ZStream
-            .fromQueueWithShutdown(substreamQueue)
-            .flattenExitOption
-            .flattenChunks
-          (key, substream)
->>>>>>> 20009d28
+          _                   <- ZManaged.finalizer(
+                                   substreamsQueuesMap.get.flatMap(map =>
+                                     ZIO.foreachDiscard(map.values)(_.offer(Exit.fail(None)).catchAllCause(_ => UIO.unit))
+                                   )
+                                 )
+        } yield inStream mergeTerminateEither ZStream.fromQueueWithShutdown(substreamsQueue).flattenExitOption.map {
+          case (key, substreamQueue) =>
+            val substream = ZStream
+              .fromQueueWithShutdown(substreamQueue)
+              .flattenExitOption
+              .flattenChunks
+            (key, substream)
         }
       }
   }
@@ -135,19 +103,11 @@
     for {
       requestsQueue <- Queue.bounded[(IO[E, A], Promise[E, A])](units / 2 * 2).toManaged
       _             <- ZStream
-<<<<<<< HEAD
-             .fromQueueWithShutdown(requestsQueue)
-             .throttleShape(units.toLong, duration, units.toLong)(_ => 1)
-             .mapZIO { case (effect, promise) => promise.completeWith(effect) }
-             .runDrain
-             .forkManaged
-=======
                          .fromQueueWithShutdown(requestsQueue)
                          .throttleShape(units.toLong, duration, units.toLong)(_ => 1)
-                         .mapM { case (effect, promise) => promise.completeWith(effect) }
+                         .mapZIO { case (effect, promise) => promise.completeWith(effect) }
                          .runDrain
                          .forkManaged
->>>>>>> 20009d28
     } yield (input: I) =>
       for {
         env     <- ZIO.environment[R]
