--- conflicted
+++ resolved
@@ -15,34 +15,13 @@
 object SerialExecution {
   def keyed[K]: UManaged[SerialExecution[K]] =
     for {
-<<<<<<< HEAD
-      queue <- Queue
-                 .bounded[(K, UIO[Unit])](queueSize)
-                 .toManaged
-      _     <- ZStream
-                 .fromQueue(queue)
-                 .groupByKey(_._1) { case (key @ _, actions) =>
-                   actions.mapZIO { case (_, action) => action }
-                 }
-                 .runDrain
-                 .forkManaged
-    } yield new SerialExecution[K] {
-      override def apply[R, E, A](key: K)(f: ZIO[R, E, A]): ZIO[R, E, A] =
-        for {
-          p      <- Promise.make[E, A]
-          env    <- ZIO.environment[R]
-          action  = f.provideEnvironment(env).foldZIO(p.fail, p.succeed).unit
-          _      <- queue.offer((key, action))
-          result <- p.await
-=======
-      locks <- TMap.empty[K, Semaphore].commit.toManaged_
+      locks <- TMap.empty[K, Semaphore].commit.toManaged
     } yield new SerialExecution[K] {
       override def apply[R, E, A](key: K)(f: ZIO[R, E, A]): ZIO[R, E, A] =
         for {
           lockOpt <- locks.get(key).commit
           lock    <- lockOpt.fold(createLockForKey(key))(ZIO.succeed(_))
           result  <- lock.withPermit(f)
->>>>>>> c232fb7d
         } yield result
 
       private def createLockForKey(key: K): ZIO[Any, Nothing, Semaphore] =
