--- conflicted
+++ resolved
@@ -19,22 +19,12 @@
                  .bounded[(K, UIO[Unit])](queueSize)
                  .toManaged
       _     <- ZStream
-<<<<<<< HEAD
-             .fromQueue(queue)
-             .groupByKey(_._1) {
-               case (key @ _, actions) =>
-                 actions.mapZIO { case (_, action) => action }
-             }
-             .runDrain
-             .forkManaged
-=======
                  .fromQueue(queue)
                  .groupByKey(_._1) { case (key @ _, actions) =>
-                   actions.mapM { case (_, action) => action }
+                   actions.mapZIO { case (_, action) => action }
                  }
                  .runDrain
                  .forkManaged
->>>>>>> 20009d28
     } yield new SerialExecution[K] {
       override def apply[R, E, A](key: K)(f: ZIO[R, E, A]): ZIO[R, E, A] =
         for {
