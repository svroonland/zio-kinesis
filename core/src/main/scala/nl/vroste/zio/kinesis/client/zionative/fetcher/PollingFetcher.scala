package nl.vroste.zio.kinesis.client.zionative.fetcher

import nl.vroste.zio.kinesis.client.Util
import nl.vroste.zio.kinesis.client.zionative.Consumer.childShardToShard
import nl.vroste.zio.kinesis.client.zionative.Fetcher.EndOfShard
import nl.vroste.zio.kinesis.client.zionative.{ Consumer, DiagnosticEvent, FetchMode, Fetcher }
import zio.{ Clock, _ }
import zio.aws.kinesis.Kinesis
import zio.aws.kinesis.model._
import zio.aws.kinesis.model.primitives.{ GetRecordsInputLimit, MillisBehindLatest, ShardIterator, StreamName }
import zio.stream.ZStream

/**
 * Fetcher that uses GetRecords
 *
 * Limits (from https://docs.aws.amazon.com/streams/latest/dev/service-sizes-and-limits.html):
 *   - GetRecords can retrieve up to 10 MB of data per call from a single shard, and up to 10,000 records per call. Each
 *     call to GetRecords is counted as one read transaction.
 *   - Each shard can support up to five read transactions per second. Each read transaction can provide up to 10,000
 *     records with an upper quota of 10 MB per transaction.
 *   - Each shard can support up to a maximum total data read rate of 2 MB per second via GetRecords. i If a call to
 *     GetRecords returns 10 MB, subsequent calls made within the next 5 seconds throw an exception.
 *   - GetShardIterator: max 5 calls per second globally
 */
object PollingFetcher {
  import Consumer.retryOnThrottledWithSchedule
  import Util._

  def make(
    streamName: StreamName,
    config: FetchMode.Polling,
    emitDiagnostic: DiagnosticEvent => UIO[Unit]
  ): ZManaged[Clock with Kinesis, Throwable, Fetcher] =
    for {
      env              <- ZIO.environment[Kinesis with Clock].toManaged
      getShardIterator <- throttledFunction(getShardIteratorRateLimit, 1.second)(Kinesis.getShardIterator)
    } yield Fetcher { (shardId, startingPosition: StartingPosition) =>
      ZStream.unwrapManaged {
        for {
<<<<<<< HEAD
          _                    <- ZIO
                 .logInfo(s"Creating PollingFetcher for shard ${shardId} with starting position ${startingPosition}")
                 .toManaged
=======
          _                    <- log
                                    .info(s"Creating PollingFetcher for shard ${shardId} with starting position ${startingPosition}")
                                    .toManaged_
>>>>>>> 20009d28
          initialShardIterator <-
            getShardIterator(
              GetShardIteratorRequest(streamName, shardId, startingPosition.`type`, startingPosition.sequenceNumber)
            ).map(_.shardIterator.get)
              .mapError(_.toThrowable)
              .retry(retryOnThrottledWithSchedule(config.throttlingBackoff))
              .mapError(Left(_): Either[Throwable, EndOfShard])
              .toManaged
          getRecordsThrottled  <- throttledFunction(getRecordsRateLimit, 1.second)(Kinesis.getRecords)
          shardIterator        <- Ref.make[Option[ShardIterator]](Some(initialShardIterator)).toManaged

          // Failure with None indicates that there's no next shard iterator and the shard has ended
          doPoll = for {
                     currentIterator      <- shardIterator.get
                     currentIterator      <- ZIO.fromOption(currentIterator)
                     responseWithDuration <-
                       getRecordsThrottled(
                         GetRecordsRequest(
                           currentIterator,
                           Some(GetRecordsInputLimit(config.batchSize))
                         )
                       ).mapError(_.toThrowable)
                         .tapError(e =>
                           ZIO.logWarning(
                             s"Error GetRecords for shard ${shardId}: ${e}"
                           )
                         )
                         .retry(retryOnThrottledWithSchedule(config.throttlingBackoff))
                         .retry(
                           Schedule.fixed(100.millis) && Schedule.recurs(3)
                         ) // There is a race condition in kinesalite, see https://github.com/mhart/kinesalite/issues/25
                         .asSomeError
                         .timed
                     (duration, response)  = responseWithDuration
                     _                    <- shardIterator.set(response.nextShardIterator)
                     millisBehindLatest   <-
                       ZIO.fromOption(response.millisBehindLatest).orElse(ZIO.succeed(MillisBehindLatest(0)))
                     _                    <- emitDiagnostic(
<<<<<<< HEAD
                            DiagnosticEvent.PollComplete(
                              shardId,
                              response.records.size,
                              millisBehindLatest.millis,
                              duration
                            )
                          )
=======
                                               DiagnosticEvent.PollComplete(
                                                 shardId,
                                                 response.recordsValue.size,
                                                 millisBehindLatest.millis,
                                                 duration
                                               )
                                             )
>>>>>>> 20009d28
                   } yield response

          shardStream = ZStream
                          .repeatZIOWithSchedule(doPoll, config.pollSchedule)
                          .catchAll {
                            case None    => // TODO do we still need the None in combination with nextShardIterator?
                              ZStream.empty
                            case Some(e) =>
                              ZStream.fromZIO(
                                ZIO.logWarning(s"Error in PollingFetcher for shard ${shardId}: ${e}")
                              ) *> ZStream.fail(e)
                          }
                          .retry(config.throttlingBackoff)
                          .buffer(config.bufferNrBatches)
                          .mapError(Left(_): Either[Throwable, EndOfShard])
                          .flatMap { response =>
                            if (response.childShards.toList.flatten.nonEmpty && response.nextShardIterator.isEmpty)
                              ZStream.succeed(response) ++ (ZStream.fromZIO(
                                ZIO.logDebug(s"PollingFetcher found end of shard for ${shardId}")
                              ) *>
                                ZStream.fail(
                                  Right(
                                    EndOfShard(response.childShards.toList.flatten.map(childShardToShard))
                                  )
                                ))
                            else
                              ZStream.succeed(response)
                          }
                          .mapConcat(_.records)
        } yield shardStream
      }.ensuring(ZIO.logDebug(s"PollingFetcher for shard ${shardId} closed"))
        .provideEnvironment(env)

    }

  private val getShardIteratorRateLimit = 5
  private val getRecordsRateLimit       = 5
}<|MERGE_RESOLUTION|>--- conflicted
+++ resolved
@@ -37,15 +37,9 @@
     } yield Fetcher { (shardId, startingPosition: StartingPosition) =>
       ZStream.unwrapManaged {
         for {
-<<<<<<< HEAD
           _                    <- ZIO
-                 .logInfo(s"Creating PollingFetcher for shard ${shardId} with starting position ${startingPosition}")
-                 .toManaged
-=======
-          _                    <- log
-                                    .info(s"Creating PollingFetcher for shard ${shardId} with starting position ${startingPosition}")
-                                    .toManaged_
->>>>>>> 20009d28
+                                    .logInfo(s"Creating PollingFetcher for shard ${shardId} with starting position ${startingPosition}")
+                                    .toManaged
           initialShardIterator <-
             getShardIterator(
               GetShardIteratorRequest(streamName, shardId, startingPosition.`type`, startingPosition.sequenceNumber)
@@ -84,23 +78,13 @@
                      millisBehindLatest   <-
                        ZIO.fromOption(response.millisBehindLatest).orElse(ZIO.succeed(MillisBehindLatest(0)))
                      _                    <- emitDiagnostic(
-<<<<<<< HEAD
-                            DiagnosticEvent.PollComplete(
-                              shardId,
-                              response.records.size,
-                              millisBehindLatest.millis,
-                              duration
-                            )
-                          )
-=======
                                                DiagnosticEvent.PollComplete(
                                                  shardId,
-                                                 response.recordsValue.size,
+                                                 response.records.size,
                                                  millisBehindLatest.millis,
                                                  duration
                                                )
                                              )
->>>>>>> 20009d28
                    } yield response
 
           shardStream = ZStream
