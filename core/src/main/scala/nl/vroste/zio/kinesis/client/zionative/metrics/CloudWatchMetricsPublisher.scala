--- conflicted
+++ resolved
@@ -145,14 +145,10 @@
       case WorkerLeft(workerId)      => workers.update(_ - workerId)
     }
 
-  val processQueue: ZIO[Clock with Logging, Nothing, Unit] =
+  val processQueue: ZIO[Any, Nothing, Unit] =
     (ZStream
       .fromQueue(eventQueue)
-<<<<<<< HEAD
       .mapZIO(event => now.map((event, _)))
-=======
-      .mapM(event => now.orDie.map((event, _))) // Could be UIO, see comment on Clock.Service.currentDateTime
->>>>>>> 594f7e67
       .tap { case (e, _) => collectPeriodicMetrics(e) }
       .mapConcat(Function.tupled(toMetrics)) merge ZStream.fromQueue(periodicMetricsQueue))
       .aggregateAsyncWithin(
@@ -168,9 +164,9 @@
       .runDrain
       .tapErrorCause(e => ZIO.logSpan("Metrics uploading has stopped with error")(ZIO.logErrorCause(e)))
 
-  val generatePeriodicMetrics: ZIO[Clock, Nothing, Long] =
+  val generatePeriodicMetrics: ZIO[Any, Nothing, Long] =
     (for {
-      now            <- now.orDie // Could be UIO, see comment on Clock.Service.currentDateTime
+      now            <- now
       nrWorkers      <- workers.get.map(_.size)
       nrLeases       <- heldLeases.get.map(_.size)
       _               = println(s"Worker ${workerId} has ${nrLeases} leases")
@@ -225,13 +221,8 @@
       leases  <- Ref.make[Set[String]](Set.empty)
       workers <- Ref.make[Set[String]](Set.empty)
       c        = new CloudWatchMetricsPublisher(client, q, q2, applicationName, workerId, leases, workers, config)
-<<<<<<< HEAD
-      _       <- c.processQueue.forkScoped
-      _       <- c.generatePeriodicMetrics.forkScoped
-=======
-      _       <- c.processQueue.forkManaged            // Fiber cannot fail
-      _       <- c.generatePeriodicMetrics.forkManaged // Fiber cannot fail
->>>>>>> 594f7e67
+      _       <- c.processQueue.forkScoped            // Fiber cannot fail
+      _       <- c.generatePeriodicMetrics.forkScoped // Fiber cannot fail
       // Shutdown the queues first
       _       <- ZIO.addFinalizer(q.shutdown)
       _       <- ZIO.addFinalizer(q2.shutdown)
