package nl.vroste.zio.kinesis.client.zionative.leasecoordinator

import nl.vroste.zio.kinesis.client.zionative.Consumer.InitialPosition
import nl.vroste.zio.kinesis.client.zionative.LeaseCoordinator.AcquiredLease
import nl.vroste.zio.kinesis.client.zionative.LeaseRepository.{
  Lease,
  LeaseAlreadyExists,
  LeaseObsolete,
  UnableToClaimLease
}
import nl.vroste.zio.kinesis.client.zionative._
import nl.vroste.zio.kinesis.client.zionative.leasecoordinator.DefaultLeaseCoordinator.State
import nl.vroste.zio.kinesis.client.zionative.leasecoordinator.ZioExtensions.foreachParNUninterrupted_
import software.amazon.awssdk.services.dynamodb.model.ResourceNotFoundException
import zio.aws.kinesis.model.Shard
import zio.stream.ZStream
import zio._
import zio.aws.kinesis.model.primitives.ShardId

import java.time.{ DateTimeException, Instant }

/**
 * Coordinates leases for shards between different workers
 *
 * How it works:
 *
 *   - There's a lease table with a record for every shard.
 *   - The lease owner is the identifier of the worker that has currently claimed the lease. No owner means that the
 *     previous worked has released the lease. The lease is released (owner set to null) when the application shuts
 *     down.
 *   - The checkpoint is the sequence number of the last processed record
 *   - The lease counter is an atomically updated counter to prevent concurrent changes. If it's not what expected when
 *     updating, another worker has probably stolen the lease. It is updated for every change to the lease.
 *   - Leases are periodically refreshed for the purposes of:
 *     1. Detecting that another worker has stolen our lease if we checkpoint at larger intervals than the lease renewal
 *        interval. 2. Detecting the number of active workers as input for the lease stealing algorithm 3. Detecting
 *        zombie workers / workers that left, so we can take their leases
 *   - Parent shard IDs: when the shard was created by resharding, which shard(s) is its predecessor
 *
 * Terminology:
 *   - held lease: a lease held by this worker
 */
private class DefaultLeaseCoordinator(
  table: LeaseRepository.Service,
  applicationName: String,
  workerId: String,
  state: Ref[State],
  acquiredLeasesQueue: Queue[(Lease, Promise[Nothing, Unit])],
  emitDiagnostic: DiagnosticEvent => UIO[Unit] = _ => UIO.unit,
  serialExecutionByShard: SerialExecution[String],
  settings: LeaseCoordinationSettings,
  strategy: ShardAssignmentStrategy,
  initialPosition: InitialPosition
) extends LeaseCoordinator {

  import DefaultLeaseCoordinator._
  import ZioExtensions.OnSuccessSyntax

  val now = zio.Clock.currentDateTime.map(_.toInstant())

<<<<<<< HEAD
  override def updateShards(shards: Map[ShardId, Shard.ReadOnly]): UIO[Unit] =
=======
  def initialize(
    shards: Task[Map[String, Shard.ReadOnly]]
  ): ZManaged[Clock with Logging with Random, Throwable, Unit] = {
    val getLeasesOrInitializeLeaseTable = refreshLeases.catchSome { case _: ResourceNotFoundException =>
      table.createLeaseTableIfNotExists(applicationName) *> shards
        .flatMap[Clock with Logging with Random, Throwable, Unit](updateShards)
    }

    val periodicRefreshAndTakeLeases = repeatAndRetry(settings.refreshAndTakeInterval) {
      (refreshLeases *> takeLeases)
        .tapError(e => log.error(s"Refresh & take leases failed, will retry: ${e}"))
    }

    // Optimized for the 'second startup or later' situation: lease table exists and covers all shards
    // Consumer will periodically update shards anyway
    // Wait for shards if the lease table does not exist yet, otherwise we assume there's leases
    // for all shards already, so just fork it. If there's new shards, the next `takeLeases` will
    // claim leases for them.
    (for {
      _ <- getLeasesOrInitializeLeaseTable.toManaged_
      // Initialization. If it fails, we will try in the loop
      _ <- (takeLeases.ignore *> periodicRefreshAndTakeLeases).forkManaged.ensuringFirst(
             log.debug("Shutting down refresh & take lease loop")
           )
      _ <- repeatAndRetry(settings.renewInterval)(renewLeases).forkManaged
             .ensuringFirst(log.debug("Shutting down renew lease loop"))
    } yield ())
      .tapCause(c => ZManaged.fromEffect(log.error("Error in DefaultLeaseCoordinator initialize", c)))
  }

  override def updateShards(shards: Map[String, Shard.ReadOnly]): UIO[Unit] =
>>>>>>> c232fb7d
    updateStateWithDiagnosticEvents(_.updateShards(shards))

  override def childShardsDetected(
    childShards: Seq[Shard.ReadOnly]
  ): ZIO[Clock with Random, Throwable, Unit] =
    updateStateWithDiagnosticEvents(s =>
      s.updateShards(s.shards ++ childShards.map(shard => shard.shardId -> shard).toMap)
    )

  private def updateStateWithDiagnosticEvents(f: (State, Instant) => State): ZIO[Clock, DateTimeException, Unit] =
    now.flatMap(now => updateStateWithDiagnosticEvents(f(_, now)))

  private def updateStateWithDiagnosticEvents(f: State => State): UIO[Unit] =
    for {
      stateBeforeAndAfter      <- state.modify { s =>
                                    val newState = f(s)
                                    ((s, newState), newState)
                                  }
      (stateBefore, stateAfter) = stateBeforeAndAfter
      _                        <- emitWorkerPoolDiagnostics(
                                    stateBefore.currentLeases.map(_._2.lease),
                                    stateAfter.currentLeases.map(_._2.lease)
                                  )
      newShards                 = (stateAfter.shards.keySet -- stateBefore.shards.keySet).filter(_ => stateBefore.shards.nonEmpty)
      removedShards             = stateBefore.shards.keySet -- stateAfter.shards.keySet
      _                        <- ZIO.foreachDiscard(newShards)(shardId => emitDiagnostic(DiagnosticEvent.NewShardDetected(shardId)))
      _                        <- ZIO.foreachDiscard(removedShards)(shardId => emitDiagnostic(DiagnosticEvent.ShardEnded(shardId)))
    } yield ()

  // Emits WorkerJoined and WorkerLeft after each lease operation
  private def emitWorkerPoolDiagnostics(currentLeases: Iterable[Lease], newLeases: Iterable[Lease]): UIO[Unit] = {
    val currentWorkers = currentLeases.map(_.owner).collect { case Some(owner) => owner }.toSet
    val newWorkers     = newLeases.map(_.owner).collect { case Some(owner) => owner }.toSet
    val workersJoined  = newWorkers -- currentWorkers
    val workersLeft    = currentWorkers -- newWorkers

    for {
      _ <- ZIO.foreachDiscard(workersJoined)(w => emitDiagnostic(DiagnosticEvent.WorkerJoined(w)))
      _ <- ZIO.foreachDiscard(workersLeft)(w => emitDiagnostic(DiagnosticEvent.WorkerLeft(w)))
    } yield ()
  }

  def leaseLost(lease: Lease, leaseCompleted: Promise[Nothing, Unit]): ZIO[Clock, Throwable, Unit] =
    leaseCompleted.succeed(()) *>
      updateStateWithDiagnosticEvents((s, now) => s.releaseLease(lease, now).updateLease(lease.release, now)) *>
      emitDiagnostic(DiagnosticEvent.ShardLeaseLost(lease.key))

  def releaseLease(shard: String) =
    state.get.flatMap(
      _.getHeldLease(shard)
        .map(releaseHeldLease(_))
        .getOrElse(ZIO.unit)
    )

  def releaseHeldLease: ((Lease, Promise[Nothing, Unit])) => ZIO[Clock, Throwable, Unit] = { case (lease, completed) =>
    val updatedLease = lease.copy(owner = None).increaseCounter

    table
      .releaseLease(applicationName, updatedLease)
      .timeout(settings.releaseLeaseTimeout)
      .tap(result =>
        ZIO.logWarning(s"Timeout while releasing lease for shard ${lease.key}, ignored").when(result.isEmpty)
      )
      .tapError {
        case Right(LeaseObsolete) => // This is fine at shutdown
          ZIO.unit
        case Left(e)              =>
          ZIO.logError(s"Error releasing lease for shard ${lease.key}, ignored: ${e}")
      }
      .ignore *>
      completed.succeed(()) *>
      updateStateWithDiagnosticEvents(_.releaseLease(updatedLease, _)) *>
      emitDiagnostic(DiagnosticEvent.LeaseReleased(lease.key))
  }

  /**
   * Increases the lease counter of held leases. Other workers can observe this and know that this worker is still
   * active.
   *
   * Leases that recently had their checkpoint updated are not updated here to save on DynamoDB usage
   */
<<<<<<< HEAD
  val renewLeases: ZIO[Clock, Throwable, Unit] = for {
=======
  val renewLeases: ZIO[Clock with Logging, Throwable, Unit] = (for {
>>>>>>> c232fb7d
    currentLeases <- state.get.map(_.currentLeases)
    now           <- now
    leasesToRenew  = currentLeases.view.collect {
                       case (shard, leaseState)
                           if !leaseState.wasUpdatedLessThan(settings.renewInterval, now) && leaseState.lease.owner
                             .contains(workerId) =>
                         shard
                     }
    _             <- ZIO.logDebug(s"Renewing ${leasesToRenew.size} leases")
    _             <- foreachParNUninterrupted_(settings.maxParallelLeaseRenewals)(leasesToRenew) { shardId =>
                       serialExecutionByShard(shardId)(renewLease(shardId))
                         .tapError(e => ZIO.logError(s"Error renewing lease: ${e}"))
                         .retry(settings.renewRetrySchedule) orElse (
                         ZIO.logWarning(s"Failed to renew lease for shard ${shardId}, releasing") *>
                           serialExecutionByShard(shardId)(releaseLease(shardId))
                       )
                     }
<<<<<<< HEAD
    // _             <- ZIO.logDebug(s"Renewing ${leasesToRenew.size} leases done")
  } yield ()
=======
    // _             <- log.debug(s"Renewing ${leasesToRenew.size} leases done")
  } yield ())
    .tapError(e => log.error(s"Renewing leases failed, will retry: ${e}"))
>>>>>>> c232fb7d

  // Lease renewal increases the counter only. May detect that lease was stolen
  private def renewLease(shard: String): ZIO[Clock, Throwable, Unit] =
    state.get.map(_.getHeldLease(shard)).flatMap {
      case Some((lease, leaseCompleted)) =>
        val updatedLease = lease.increaseCounter
        (for {
          duration <- table
                        .renewLease(applicationName, updatedLease)
                        .timed
                        .map(_._1)
          _        <- updateStateWithDiagnosticEvents(_.updateLease(updatedLease, _)).mapError(Left(_))
          _        <- emitDiagnostic(DiagnosticEvent.LeaseRenewed(updatedLease.key, duration))
        } yield ()).catchAll {
          // This means the lease was updated by another worker
          case Right(LeaseObsolete) =>
            leaseLost(lease, leaseCompleted) *>
              ZIO.logInfo(s"Unable to renew lease for shard, lease counter was obsolete")
          case Left(e)              =>
            ZIO.fail(e)
        }
      case None                          =>
        // Possible race condition between releasing the lease and the renewLeases cycle
        ZIO.fail(new Exception(s"Unknown lease for shard ${shard}! Perhaps the lease was released simultaneously"))
    }

  /**
   * For lease taking to work properly, we need to have the latest state of leases
   *
   * Also if other workers have taken our leases and we haven't yet checkpointed, we can find out now
   */
  val refreshLeases: ZIO[Clock, Throwable, Unit] =
    for {
      _        <- ZIO.logInfo("Refreshing leases")
      duration <- table
                    .getLeases(applicationName)
                    .mapChunksZIO(
                      ZIO
                        .foreachParDiscard(_) { lease =>
                          ZIO.logInfo(s"RefreshLeases: ${lease}") *>
                            serialExecutionByShard(lease.key)(refreshLease(lease))
                        }
                        .as(Chunk.unit)
                    )
                    .runDrain
                    .timed
                    .map(_._1)
      _        <- ZIO.logDebug(s"Refreshing leases took ${duration.toMillis}")
    } yield ()

  private def refreshLease(lease: Lease): ZIO[Clock, Throwable, Unit] =
    for {
      currentState <- state.get
      shardId       = lease.key
      _            <- (currentState.getLease(shardId), currentState.getHeldLease(shardId)) match {
                        // This is one of our held leases, we expect it to be unchanged
                        case (Some(previousLease), Some(_)) if previousLease.counter == lease.counter =>
                          ZIO.unit
                        // This is our held lease that was stolen by another worker
                        case (Some(previousLease), Some((_, leaseCompleted)))                         =>
                          if (previousLease.counter != lease.counter && previousLease.owner != lease.owner)
                            leaseLost(lease, leaseCompleted)
                          else
                            // We have ourselves updated this lease by eg checkpointing or renewing
                            ZIO.unit
                        // Lease that is still owned by us but is not actively held
                        case (_, None) if lease.owner.contains(workerId)                              =>
                          updateStateWithDiagnosticEvents(_.updateLease(lease, _)) *> registerNewAcquiredLease(lease)
                        // Update of a lease that we do not hold or have not yet seen
                        case _                                                                        =>
                          updateStateWithDiagnosticEvents(_.updateLease(lease, _))
                      }
    } yield ()

  private def registerNewAcquiredLease(lease: Lease): ZIO[Clock, Nothing, Unit] =
    for {
      completed <- Promise.make[Nothing, Unit]
      _         <- updateStateWithDiagnosticEvents((s, now) => s.updateLease(lease, now).holdLease(lease, completed, now)).orDie
      _         <- emitDiagnostic(DiagnosticEvent.LeaseAcquired(lease.key, lease.checkpoint))
      _         <- acquiredLeasesQueue.offer(lease -> completed)
    } yield ()

  /**
   * Claims all available leases for the current shards (no owner or not existent)
   */
  private def claimLeasesForShardsWithoutLease(
    desiredShards: Set[String],
    shards: Map[String, Shard.ReadOnly],
    leases: Map[String, Lease]
  ): ZIO[Clock, Throwable, Unit] =
    for {
      _                 <- ZIO.logInfo(s"Found ${leases.size} leases")
      shardsWithoutLease = desiredShards.filterNot(leases.contains).toSeq.sorted.map(shards(_))
      _                 <- ZIO
                             .logInfo(
                               s"No leases exist yet for these shards, creating and claiming: " +
                                 s"${shardsWithoutLease.map(_.shardId).mkString(",")}"
                             )
                             .when(shardsWithoutLease.nonEmpty)
      _                 <- ZIO
                             .foreachParDiscard(shardsWithoutLease)({ shard =>
                               val lease = Lease(
                                 key = shard.shardId,
                                 owner = Some(workerId),
                                 counter = 0L,
                                 checkpoint = Some(Left(initialCheckpointForShard(shard, initialPosition, leases))),
                                 parentShardIds = shard.parentShardIds
                               )

                               (table.createLease(applicationName, lease) <* serialExecutionByShard(lease.key)(
                                 registerNewAcquiredLease(lease)
                               )).catchAll {
                                 case Right(LeaseAlreadyExists) =>
                                   ZIO.logInfo(s"Unable to claim lease for shard ${lease.key}, beaten to it by another worker?")
                                 case Left(e)                   =>
                                   ZIO.logError(s"Error creating lease: ${e}") *> ZIO.fail(e)
                               }
                             })
                             .withParallelism(settings.maxParallelLeaseAcquisitions)
    } yield ()

  /**
   * Takes leases, unowned or from other workers, to get this worker's number of leases to the target value (nr leases /
   * nr workers)
   *
   * Taking individual leases may fail, but the others will still be tried. Only in the next round of lease taking will
   * we try again.
   *
   * The effect fails with a Throwable when having failed to take one or more leases
   */
  val takeLeases: ZIO[Clock with Random, Throwable, Unit] =
    for {
      leases          <- state.get.map(_.currentLeases.values.toSet)
      shards          <- state.get.map(_.shards.view.map { case (k, v) => ShardId.unwrap(k) -> v }.toMap)
      leaseMap         = leases.map(s => s.lease.key -> s.lease).toMap
      openLeases       = leases.collect {
                           case LeaseState(lease, completed @ _, lastUpdated) if !shardHasEnded(lease) =>
                             (lease, lastUpdated)
                         }
      consumableShards = shardsReadyToConsume(shards, leaseMap)
      desiredShards   <- strategy.desiredShards(openLeases, consumableShards.keySet, workerId)
      _               <- ZIO.logInfo(s"Desired shard assignment: ${desiredShards.mkString(",")}")
      toTake           = leaseMap.values.filter(l => desiredShards.contains(l.key) && !l.owner.contains(workerId))
      _               <- claimLeasesForShardsWithoutLease(desiredShards, shards, leaseMap)
      _               <- ZIO
                           .logInfo(s"Going to take ${toTake.size} leases from other workers: ${toTake.mkString(",")}")
                           .when(toTake.nonEmpty)
      _               <- foreachParNUninterrupted_(settings.maxParallelLeaseAcquisitions)(toTake) { lease =>
                           val updatedLease = lease.claim(workerId)
                           (table.claimLease(applicationName, updatedLease) *>
                             serialExecutionByShard(updatedLease.key)(registerNewAcquiredLease(updatedLease))).catchAll {
                             case Right(UnableToClaimLease) =>
                               ZIO.logInfo(
                                 s"Unable to claim lease for shard ${lease.key}, beaten to it by another worker?"
                               )
                             case Left(e)                   =>
                               ZIO.logError(s"Got error ${e}") *> ZIO.fail(e)
                           }
                         }
    } yield ()

  override def acquiredLeases: ZStream[Clock, Throwable, AcquiredLease] =
    ZStream
      .fromQueue(acquiredLeasesQueue)
      .map { case (lease, complete) => AcquiredLease(lease.key, complete) }

  override def getCheckpointForShard(shardId: String): UIO[Option[Either[SpecialCheckpoint, ExtendedSequenceNumber]]] =
    for {
      leaseOpt <- state.get.map(_.currentLeases.get(shardId))
    } yield leaseOpt.flatMap(_.lease.checkpoint)

  override def makeCheckpointer(shardId: String) =
    for {
      state  <- Ref.make(DefaultCheckpointer.State.empty)
      permit <- Semaphore.make(1)
      env    <- ZIO.environment[Clock with Random]
    } yield new DefaultCheckpointer(
      shardId,
      state,
      permit,
      (checkpoint, release) =>
        serialExecutionByShard(shardId)(updateCheckpoint(shardId, checkpoint, release).provideEnvironment(env)),
      serialExecutionByShard(shardId)(releaseLease(shardId).provideEnvironment(env))
    )

  private def updateCheckpoint(
    shard: String,
    checkpoint: Either[SpecialCheckpoint, ExtendedSequenceNumber],
    release: Boolean
  ): ZIO[Clock with Random, Either[Throwable, ShardLeaseLost.type], Unit] =
    for {
      heldleaseWithComplete  <- state.get
                                  .map(_.heldLeases.get(shard))
                                  .someOrFail(Right(ShardLeaseLost): Either[Throwable, ShardLeaseLost.type])
      (lease, leaseCompleted) = heldleaseWithComplete
      updatedLease            = lease.copy(
                                  counter = lease.counter + 1,
                                  checkpoint = Some(checkpoint),
                                  owner = lease.owner.filterNot(_ => release)
                                )
      shardEnded              = checkpoint == Left(SpecialCheckpoint.ShardEnd)
      _                      <- (table.updateCheckpoint(applicationName, updatedLease) <*
                                  emitDiagnostic(DiagnosticEvent.Checkpoint(shard, checkpoint))).catchAll {
                                  case Right(LeaseObsolete) =>
                                    leaseLost(updatedLease, leaseCompleted).orDie *>
                                      ZIO.fail(Right(ShardLeaseLost))
                                  case Left(e)              =>
                                    ZIO.logWarning(s"Error updating checkpoint: $e") *> ZIO.fail(Left(e))
                                }.onSuccess { _ =>
                                  (updateStateWithDiagnosticEvents(_.updateLease(updatedLease, _)) *>
                                    (
                                      leaseCompleted.succeed(()) *>
                                        updateStateWithDiagnosticEvents(_.releaseLease(updatedLease, _)) *>
                                        emitDiagnostic(DiagnosticEvent.LeaseReleased(shard)) *>
                                        emitDiagnostic(DiagnosticEvent.ShardEnded(shard)).when(shardEnded) <*
                                        takeLeases.fork.when(shardEnded)
                                    ).when(release)).orDie
                                }
    } yield ()

  def releaseLeases: ZIO[Clock, Nothing, Unit] =
    ZIO.logDebug("Starting releaseLeases") *>
      state.get
        .map(_.heldLeases.values)
        .flatMap(
          ZIO
            .foreachParDiscard(_) { case (lease, _) =>
              serialExecutionByShard(lease.key)(releaseLease(lease.key)).ignore // We do our best to release the lease
            }
            .withParallelism(settings.maxParallelLeaseRenewals)
        ) *> ZIO.logDebug("releaseLeases done")
}

private[zionative] object DefaultLeaseCoordinator {
  def make(
    applicationName: String,
    workerId: String,
    emitDiagnostic: DiagnosticEvent => UIO[Unit] = _ => UIO.unit,
    settings: LeaseCoordinationSettings,
    shards: Task[Map[ShardId, Shard.ReadOnly]],
    strategy: ShardAssignmentStrategy,
    initialPosition: InitialPosition
  ): ZManaged[
    Clock with Random with LeaseRepository,
    Throwable,
    LeaseCoordinator
  ] =
    (for {
      acquiredLeases  <- Queue
                           .bounded[(Lease, Promise[Nothing, Unit])](128)
<<<<<<< HEAD
                           .toManagedWith(_.shutdown)
                           .ensuring(ZIO.logDebug("Acquired leases queue shutdown"))
      table           <- ZIO.service[LeaseRepository.Service].toManaged
      state           <- Ref.make(State.empty).toManaged
      serialExecution <- SerialExecution.keyed[String]().ensuringFirst(ZIO.logDebug("Shutting down runloop"))
=======
                           .toManaged(_.shutdown)
                           .ensuring(log.debug("Acquired leases queue shutdown"))
      table           <- ZIO.service[LeaseRepository.Service].toManaged_
      state           <- Ref.make(State.empty).toManaged_
      serialExecution <- SerialExecution.keyed[String].ensuringFirst(log.debug("Shutting down runloop"))
>>>>>>> c232fb7d
      c                = new DefaultLeaseCoordinator(
                           table,
                           applicationName,
                           workerId,
                           state,
                           acquiredLeases,
                           emitDiagnostic,
                           serialExecution,
                           settings,
                           strategy,
                           initialPosition
                         )
      _               <- c.initialize(shards).fork
      _               <- ZManaged.finalizer(
                           c.releaseLeases *> ZIO.logDebug("releaseLeases done")
                         ) // We need the runloop to be alive for this operation
<<<<<<< HEAD

      // Wait for shards if the lease table does not exist yet, otherwise we assume there's leases
      // for all shards already, so just fork it. If there's new shards, the next `takeLeases` will
      // claim leases for them.
      // Optimized for the 'second startup or later' situation: lease table exists and covers all shards
      // Consumer will periodically update shards anyway
      _               <- (for {
                           _ <- c.refreshLeases.catchSome { case _: ResourceNotFoundException =>
                                  ZIO
                                    .service[LeaseRepository.Service]
                                    .flatMap(_.createLeaseTableIfNotExists(applicationName)) *>
                                    (shards flatMap c.updateShards)
                                }.toManaged
                           // Initialization. If it fails, we will try in the loop
                           _ <- (c.takeLeases.ignore *>
                                  // Periodic refresh
                                  repeatAndRetry(settings.refreshAndTakeInterval) {
                                    (c.refreshLeases *> c.takeLeases)
                                      .tapError(e => ZIO.logError(s"Refresh & take leases failed, will retry: ${e}"))
                                  }).forkManaged.ensuringFirst(ZIO.logDebug("Shutting down refresh & take lease loop"))
                           _ <- repeatAndRetry(settings.renewInterval) {
                                  c.renewLeases
                                    .tapError(e => ZIO.logError(s"Renewing leases failed, will retry: ${e}"))
                                }.forkManaged.ensuringFirst(ZIO.logDebug("Shutting down renew lease loop"))
                         } yield ())
                           .tapErrorCause(c =>
                             ZManaged.fromZIO(ZIO.logSpan("Error in DefaultLeaseCoordinator runloop")(ZIO.logErrorCause(c)))
                           )
                           .fork

=======
>>>>>>> c232fb7d
    } yield c)
      .tapErrorCause(c => ZIO.logSpan("Error creating DefaultLeaseCoordinator")(ZIO.logErrorCause(c)).toManaged)

  /**
   * A shard can be consumed when it itself has not been processed until the end yet (lease checkpoint = SHARD_END) and
   * all its parents have been processed to the end (lease checkpoint = SHARD_END) or the parent shards have expired
   */
  def shardsReadyToConsume(
    shards: Map[String, Shard.ReadOnly],
    leases: Map[String, Lease]
  ): Map[String, Shard.ReadOnly] =
    shards.filter { case (shardId, s) =>
      val shardProcessedToEnd = !leases.get(shardId).exists(shardHasEnded)
      shardProcessedToEnd && (parentShardsCompleted(s, leases) || allParentShardsExpired(s, shards.keySet))
    }

  private def shardHasEnded(l: Lease) = l.checkpoint.contains(Left(SpecialCheckpoint.ShardEnd))

  private def parentShardsCompleted(shard: Shard.ReadOnly, leases: Map[String, Lease]): Boolean =
    //    println(
    //      s"Shard ${shard} has parents ${shard.parentShardIds.mkString(",")}. " +
    //        s"Leases for these: ${shard.parentShardIds.map(id => leases.find(_.key == id).mkString(","))}"
    //    )

    // Either there is no lease / the lease has already been cleaned up or it is checkpointed with SHARD_END
    shard.parentShardIds.forall(leases.get(_).exists(shardHasEnded))

  def allParentShardsExpired(shard: Shard.ReadOnly, shards: Set[String]): Boolean =
    !shard.parentShardIds.exists(shards.apply)

  def initialCheckpointForShard(
    shard: Shard.ReadOnly,
    initialPosition: InitialPosition,
    allLeases: Map[String, Lease]
  ): SpecialCheckpoint =
    initialPosition match {
      case InitialPosition.TrimHorizon                => SpecialCheckpoint.TrimHorizon
      case InitialPosition.AtTimestamp(timestamp @ _) => SpecialCheckpoint.AtTimestamp
      case InitialPosition.Latest                     =>
        if (!shard.hasParents) SpecialCheckpoint.Latest
        else {
          val parentLeases = shard.parentShardIds.flatMap(allLeases.get)
          if (parentLeases.isEmpty) SpecialCheckpoint.Latest
          else SpecialCheckpoint.TrimHorizon
        }
    }

  private def repeatAndRetry[R, E, A](interval: Duration)(effect: ZIO[R, E, A]) =
    effect.repeat(Schedule.fixed(interval)).delay(interval).retry(Schedule.forever)

  final case class LeaseState(lease: Lease, completed: Option[Promise[Nothing, Unit]], lastUpdated: Instant) {
    def update(updatedLease: Lease, now: Instant) =
      copy(lease = updatedLease, lastUpdated = if (updatedLease.counter > lease.counter) now else lastUpdated)

    def isExpired(now: Instant, expirationTime: Duration) =
      lastUpdated isBefore (now minusMillis expirationTime.toMillis)

    def wasUpdatedLessThan(interval: Duration, now: Instant) =
      lastUpdated isAfter (now minusMillis interval.toMillis)
  }

  /**
   * @param currentLeases
   *   Latest known state of all leases
   * @param shards
   *   List of all of the stream's shards which are currently active
   */
  final case class State(
    currentLeases: Map[String, LeaseState],
    shards: Map[ShardId, Shard.ReadOnly]
  ) {
    val heldLeases = currentLeases.collect { case (shard, LeaseState(lease, Some(completed), _)) =>
      shard -> (lease -> completed)
    }

    def updateShards(shards: Map[ShardId, Shard.ReadOnly]): State = copy(shards = shards)

    def updateLease(lease: Lease, now: Instant): State =
      updateLeases(List(lease), now)

    def updateLeases(leases: List[Lease], now: Instant): State =
      copy(currentLeases =
        currentLeases ++ leases
          .map(l =>
            l.key -> currentLeases
              .get(l.key)
              .map(_.update(l, now))
              .getOrElse(LeaseState(l, None, now))
          )
          .toMap
      )

    def getLease(shardId: String): Option[Lease] =
      currentLeases.get(shardId).map(_.lease)

    def getHeldLease(shardId: String): Option[(Lease, Promise[Nothing, Unit])] =
      heldLeases.get(shardId)

    def hasHeldLease(shardId: String): Boolean = heldLeases.contains(shardId)

    def holdLease(lease: Lease, completed: Promise[Nothing, Unit], now: Instant): State =
      copy(currentLeases =
        currentLeases + (lease.key -> currentLeases
          .get(lease.key)
          .map(_.copy(lease = lease, completed = Some(completed), lastUpdated = now))
          .getOrElse(LeaseState(lease, Some(completed), now)))
      )

    def releaseLease(lease: Lease, now: Instant): State =
      copy(currentLeases =
        currentLeases + (lease.key -> currentLeases
          .get(lease.key)
          .map(_.copy(lease = lease, completed = None, lastUpdated = now))
          .get)
      )

  }

  object State {
    val empty = State(Map.empty, Map.empty)

    def make(leases: List[Lease], shards: Map[ShardId, Shard.ReadOnly]): ZIO[Clock, Nothing, State] =
      Clock.currentDateTime.map(_.toInstant()).map { now =>
        State(leases.map(l => l.key -> LeaseState(l, None, now)).toMap, shards)
      }
  }

  implicit class ShardExtensions(s: Shard.ReadOnly) {
    def parentShardIds: Seq[String] = s.parentShardId.toList ++ s.adjacentParentShardId.toList
    def hasParents: Boolean         = parentShardIds.nonEmpty
  }
}<|MERGE_RESOLUTION|>--- conflicted
+++ resolved
@@ -58,20 +58,16 @@
 
   val now = zio.Clock.currentDateTime.map(_.toInstant())
 
-<<<<<<< HEAD
-  override def updateShards(shards: Map[ShardId, Shard.ReadOnly]): UIO[Unit] =
-=======
   def initialize(
-    shards: Task[Map[String, Shard.ReadOnly]]
-  ): ZManaged[Clock with Logging with Random, Throwable, Unit] = {
+    shards: Task[Map[ShardId, Shard.ReadOnly]]
+  ): ZManaged[Clock with Random, Throwable, Unit] = {
     val getLeasesOrInitializeLeaseTable = refreshLeases.catchSome { case _: ResourceNotFoundException =>
-      table.createLeaseTableIfNotExists(applicationName) *> shards
-        .flatMap[Clock with Logging with Random, Throwable, Unit](updateShards)
+      table.createLeaseTableIfNotExists(applicationName) *> shards.flatMap(updateShards)
     }
 
     val periodicRefreshAndTakeLeases = repeatAndRetry(settings.refreshAndTakeInterval) {
       (refreshLeases *> takeLeases)
-        .tapError(e => log.error(s"Refresh & take leases failed, will retry: ${e}"))
+        .tapError(e => ZIO.logError(s"Refresh & take leases failed, will retry: ${e}"))
     }
 
     // Optimized for the 'second startup or later' situation: lease table exists and covers all shards
@@ -80,19 +76,20 @@
     // for all shards already, so just fork it. If there's new shards, the next `takeLeases` will
     // claim leases for them.
     (for {
-      _ <- getLeasesOrInitializeLeaseTable.toManaged_
+      _ <- getLeasesOrInitializeLeaseTable.toManaged
       // Initialization. If it fails, we will try in the loop
       _ <- (takeLeases.ignore *> periodicRefreshAndTakeLeases).forkManaged.ensuringFirst(
-             log.debug("Shutting down refresh & take lease loop")
+             ZIO.logDebug("Shutting down refresh & take lease loop")
            )
       _ <- repeatAndRetry(settings.renewInterval)(renewLeases).forkManaged
-             .ensuringFirst(log.debug("Shutting down renew lease loop"))
+             .ensuringFirst(ZIO.logDebug("Shutting down renew lease loop"))
     } yield ())
-      .tapCause(c => ZManaged.fromEffect(log.error("Error in DefaultLeaseCoordinator initialize", c)))
-  }
-
-  override def updateShards(shards: Map[String, Shard.ReadOnly]): UIO[Unit] =
->>>>>>> c232fb7d
+      .tapErrorCause(c =>
+        ZManaged.fromZIO(ZIO.logError("Error in DefaultLeaseCoordinator initialize") *> ZIO.logErrorCause(c))
+      )
+  }
+
+  override def updateShards(shards: Map[ShardId, Shard.ReadOnly]): UIO[Unit] =
     updateStateWithDiagnosticEvents(_.updateShards(shards))
 
   override def childShardsDetected(
@@ -174,11 +171,7 @@
    *
    * Leases that recently had their checkpoint updated are not updated here to save on DynamoDB usage
    */
-<<<<<<< HEAD
-  val renewLeases: ZIO[Clock, Throwable, Unit] = for {
-=======
-  val renewLeases: ZIO[Clock with Logging, Throwable, Unit] = (for {
->>>>>>> c232fb7d
+  val renewLeases: ZIO[Clock, Throwable, Unit] = (for {
     currentLeases <- state.get.map(_.currentLeases)
     now           <- now
     leasesToRenew  = currentLeases.view.collect {
@@ -196,14 +189,9 @@
                            serialExecutionByShard(shardId)(releaseLease(shardId))
                        )
                      }
-<<<<<<< HEAD
     // _             <- ZIO.logDebug(s"Renewing ${leasesToRenew.size} leases done")
-  } yield ()
-=======
-    // _             <- log.debug(s"Renewing ${leasesToRenew.size} leases done")
   } yield ())
-    .tapError(e => log.error(s"Renewing leases failed, will retry: ${e}"))
->>>>>>> c232fb7d
+    .tapError(e => ZIO.logError(s"Renewing leases failed, will retry: ${e}"))
 
   // Lease renewal increases the counter only. May detect that lease was stolen
   private def renewLease(shard: String): ZIO[Clock, Throwable, Unit] =
@@ -454,19 +442,11 @@
     (for {
       acquiredLeases  <- Queue
                            .bounded[(Lease, Promise[Nothing, Unit])](128)
-<<<<<<< HEAD
                            .toManagedWith(_.shutdown)
                            .ensuring(ZIO.logDebug("Acquired leases queue shutdown"))
       table           <- ZIO.service[LeaseRepository.Service].toManaged
       state           <- Ref.make(State.empty).toManaged
-      serialExecution <- SerialExecution.keyed[String]().ensuringFirst(ZIO.logDebug("Shutting down runloop"))
-=======
-                           .toManaged(_.shutdown)
-                           .ensuring(log.debug("Acquired leases queue shutdown"))
-      table           <- ZIO.service[LeaseRepository.Service].toManaged_
-      state           <- Ref.make(State.empty).toManaged_
-      serialExecution <- SerialExecution.keyed[String].ensuringFirst(log.debug("Shutting down runloop"))
->>>>>>> c232fb7d
+      serialExecution <- SerialExecution.keyed[String].ensuringFirst(ZIO.logDebug("Shutting down runloop"))
       c                = new DefaultLeaseCoordinator(
                            table,
                            applicationName,
@@ -483,39 +463,6 @@
       _               <- ZManaged.finalizer(
                            c.releaseLeases *> ZIO.logDebug("releaseLeases done")
                          ) // We need the runloop to be alive for this operation
-<<<<<<< HEAD
-
-      // Wait for shards if the lease table does not exist yet, otherwise we assume there's leases
-      // for all shards already, so just fork it. If there's new shards, the next `takeLeases` will
-      // claim leases for them.
-      // Optimized for the 'second startup or later' situation: lease table exists and covers all shards
-      // Consumer will periodically update shards anyway
-      _               <- (for {
-                           _ <- c.refreshLeases.catchSome { case _: ResourceNotFoundException =>
-                                  ZIO
-                                    .service[LeaseRepository.Service]
-                                    .flatMap(_.createLeaseTableIfNotExists(applicationName)) *>
-                                    (shards flatMap c.updateShards)
-                                }.toManaged
-                           // Initialization. If it fails, we will try in the loop
-                           _ <- (c.takeLeases.ignore *>
-                                  // Periodic refresh
-                                  repeatAndRetry(settings.refreshAndTakeInterval) {
-                                    (c.refreshLeases *> c.takeLeases)
-                                      .tapError(e => ZIO.logError(s"Refresh & take leases failed, will retry: ${e}"))
-                                  }).forkManaged.ensuringFirst(ZIO.logDebug("Shutting down refresh & take lease loop"))
-                           _ <- repeatAndRetry(settings.renewInterval) {
-                                  c.renewLeases
-                                    .tapError(e => ZIO.logError(s"Renewing leases failed, will retry: ${e}"))
-                                }.forkManaged.ensuringFirst(ZIO.logDebug("Shutting down renew lease loop"))
-                         } yield ())
-                           .tapErrorCause(c =>
-                             ZManaged.fromZIO(ZIO.logSpan("Error in DefaultLeaseCoordinator runloop")(ZIO.logErrorCause(c)))
-                           )
-                           .fork
-
-=======
->>>>>>> c232fb7d
     } yield c)
       .tapErrorCause(c => ZIO.logSpan("Error creating DefaultLeaseCoordinator")(ZIO.logErrorCause(c)).toManaged)
 
