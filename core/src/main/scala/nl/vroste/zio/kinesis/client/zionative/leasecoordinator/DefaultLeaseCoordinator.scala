--- conflicted
+++ resolved
@@ -113,26 +113,25 @@
         .getOrElse(ZIO.unit)
     )
 
-  def releaseHeldLease: ((Lease, Promise[Nothing, Unit])) => ZIO[Clock, Throwable, Unit] = {
-    case (lease, completed) =>
-      val updatedLease = lease.copy(owner = None).increaseCounter
-
-      table
-        .releaseLease(applicationName, updatedLease)
-        .timeout(settings.releaseLeaseTimeout)
-        .tap(result =>
-          ZIO.logWarning(s"Timeout while releasing lease for shard ${lease.key}, ignored").when(result.isEmpty)
-        )
-        .tapError {
-          case Right(LeaseObsolete) => // This is fine at shutdown
-            ZIO.unit
-          case Left(e)              =>
-            ZIO.logError(s"Error releasing lease for shard ${lease.key}, ignored: ${e}")
-        }
-        .ignore *>
-        completed.succeed(()) *>
-        updateStateWithDiagnosticEvents(_.releaseLease(updatedLease, _)) *>
-        emitDiagnostic(DiagnosticEvent.LeaseReleased(lease.key))
+  def releaseHeldLease: ((Lease, Promise[Nothing, Unit])) => ZIO[Clock, Throwable, Unit] = { case (lease, completed) =>
+    val updatedLease = lease.copy(owner = None).increaseCounter
+
+    table
+      .releaseLease(applicationName, updatedLease)
+      .timeout(settings.releaseLeaseTimeout)
+      .tap(result =>
+        ZIO.logWarning(s"Timeout while releasing lease for shard ${lease.key}, ignored").when(result.isEmpty)
+      )
+      .tapError {
+        case Right(LeaseObsolete) => // This is fine at shutdown
+          ZIO.unit
+        case Left(e)              =>
+          ZIO.logError(s"Error releasing lease for shard ${lease.key}, ignored: ${e}")
+      }
+      .ignore *>
+      completed.succeed(()) *>
+      updateStateWithDiagnosticEvents(_.releaseLease(updatedLease, _)) *>
+      emitDiagnostic(DiagnosticEvent.LeaseReleased(lease.key))
   }
 
   /**
@@ -145,39 +144,21 @@
     currentLeases <- state.get.map(_.currentLeases)
     now           <- now
     leasesToRenew  = currentLeases.view.collect {
-<<<<<<< HEAD
-                      case (shard, leaseState)
-                          if !leaseState.wasUpdatedLessThan(settings.renewInterval, now) && leaseState.lease.owner
-                            .contains(workerId) =>
-                        shard
-                    }
-    _             <- ZIO.logDebug(s"Renewing ${leasesToRenew.size} leases")
-    _             <- foreachParNUninterrupted_(settings.maxParallelLeaseRenewals)(leasesToRenew) { shardId =>
-           serialExecutionByShard(shardId)(renewLease(shardId))
-             .tapError(e => ZIO.logError(s"Error renewing lease: ${e}"))
-             .retry(settings.renewRetrySchedule) orElse (
-             ZIO.logWarning(s"Failed to renew lease for shard ${shardId}, releasing") *>
-               serialExecutionByShard(shardId)(releaseLease(shardId))
-           )
-         }
-    // _             <- ZIO.logDebug(s"Renewing ${leasesToRenew.size} leases done")
-=======
                        case (shard, leaseState)
                            if !leaseState.wasUpdatedLessThan(settings.renewInterval, now) && leaseState.lease.owner
                              .contains(workerId) =>
                          shard
                      }
-    _             <- log.debug(s"Renewing ${leasesToRenew.size} leases")
+    _             <- ZIO.logDebug(s"Renewing ${leasesToRenew.size} leases")
     _             <- foreachParNUninterrupted_(settings.maxParallelLeaseRenewals)(leasesToRenew) { shardId =>
                        serialExecutionByShard(shardId)(renewLease(shardId))
-                         .tapError(e => log.error(s"Error renewing lease: ${e}"))
+                         .tapError(e => ZIO.logError(s"Error renewing lease: ${e}"))
                          .retry(settings.renewRetrySchedule) orElse (
-                         log.warn(s"Failed to renew lease for shard ${shardId}, releasing") *>
+                         ZIO.logWarning(s"Failed to renew lease for shard ${shardId}, releasing") *>
                            serialExecutionByShard(shardId)(releaseLease(shardId))
                        )
                      }
-    // _             <- log.debug(s"Renewing ${leasesToRenew.size} leases done")
->>>>>>> 20009d28
+    // _             <- ZIO.logDebug(s"Renewing ${leasesToRenew.size} leases done")
   } yield ()
 
   // Lease renewal increases the counter only. May detect that lease was stolen
@@ -272,44 +253,16 @@
     for {
       _                 <- ZIO.logInfo(s"Found ${leases.size} leases")
       shardsWithoutLease = desiredShards.filterNot(leases.contains).toSeq.sorted.map(shards(_))
-<<<<<<< HEAD
       _                 <- ZIO
-             .logInfo(
-               s"No leases exist yet for these shards, creating and claiming: " +
-                 s"${shardsWithoutLease.map(_.shardId).mkString(",")}"
-             )
-             .when(shardsWithoutLease.nonEmpty)
-      _                 <- ZIO
-             .foreachParDiscard(shardsWithoutLease)({ shard =>
-               val lease = Lease(
-                 key = shard.shardId,
-                 owner = Some(workerId),
-                 counter = 0L,
-                 checkpoint = Some(Left(initialCheckpointForShard(shard, initialPosition, leases))),
-                 parentShardIds = shard.parentShardIds
-               )
-
-               (table.createLease(applicationName, lease) <* serialExecutionByShard(lease.key)(
-                 registerNewAcquiredLease(lease)
-               )).catchAll {
-                 case Right(LeaseAlreadyExists) =>
-                   ZIO.logInfo(s"Unable to claim lease for shard ${lease.key}, beaten to it by another worker?")
-                 case Left(e)                   =>
-                   ZIO.logError(s"Error creating lease: ${e}") *> ZIO.fail(e)
-               }
-             })
-             .withParallelism(settings.maxParallelLeaseAcquisitions)
-=======
-      _                 <- log
-                             .info(
+                             .logInfo(
                                s"No leases exist yet for these shards, creating and claiming: " +
-                                 s"${shardsWithoutLease.map(_.shardIdValue).mkString(",")}"
+                                 s"${shardsWithoutLease.map(_.shardId).mkString(",")}"
                              )
                              .when(shardsWithoutLease.nonEmpty)
       _                 <- ZIO
-                             .foreachParN_(settings.maxParallelLeaseAcquisitions)(shardsWithoutLease) { shard =>
+                             .foreachParDiscard(shardsWithoutLease)({ shard =>
                                val lease = Lease(
-                                 key = shard.shardIdValue,
+                                 key = shard.shardId,
                                  owner = Some(workerId),
                                  counter = 0L,
                                  checkpoint = Some(Left(initialCheckpointForShard(shard, initialPosition, leases))),
@@ -320,12 +273,12 @@
                                  registerNewAcquiredLease(lease)
                                )).catchAll {
                                  case Right(LeaseAlreadyExists) =>
-                                   log.info(s"Unable to claim lease for shard ${lease.key}, beaten to it by another worker?")
+                                   ZIO.logInfo(s"Unable to claim lease for shard ${lease.key}, beaten to it by another worker?")
                                  case Left(e)                   =>
-                                   log.error(s"Error creating lease: ${e}") *> ZIO.fail(e)
+                                   ZIO.logError(s"Error creating lease: ${e}") *> ZIO.fail(e)
                                }
-                             }
->>>>>>> 20009d28
+                             })
+                             .withParallelism(settings.maxParallelLeaseAcquisitions)
     } yield ()
 
   /**
@@ -337,11 +290,7 @@
    *
    * The effect fails with a Throwable when having failed to take one or more leases
    */
-<<<<<<< HEAD
-  val takeLeases: ZIO[Clock with Random, Throwable, Unit] = {
-=======
-  val takeLeases: ZIO[Clock with Logging with Random, Throwable, Unit] =
->>>>>>> 20009d28
+  val takeLeases: ZIO[Clock with Random, Throwable, Unit] =
     for {
       leases          <- state.get.map(_.currentLeases.values.toSet)
       shards          <- state.get.map(_.shards.view.map { case (k, v) => ShardId.unwrap(k) -> v }.toMap)
@@ -355,47 +304,24 @@
       _               <- ZIO.logInfo(s"Desired shard assignment: ${desiredShards.mkString(",")}")
       toTake           = leaseMap.values.filter(l => desiredShards.contains(l.key) && !l.owner.contains(workerId))
       _               <- claimLeasesForShardsWithoutLease(desiredShards, shards, leaseMap)
-<<<<<<< HEAD
       _               <- ZIO
-             .logInfo(s"Going to take ${toTake.size} leases from other workers: ${toTake.mkString(",")}")
-             .when(toTake.nonEmpty)
-      _               <- foreachParNUninterrupted_(settings.maxParallelLeaseAcquisitions)(toTake) { lease =>
-             val updatedLease = lease.claim(workerId)
-             (table.claimLease(applicationName, updatedLease) *>
-               serialExecutionByShard(updatedLease.key)(registerNewAcquiredLease(updatedLease))).catchAll {
-               case Right(UnableToClaimLease) =>
-                 ZIO.logInfo(
-                   s"Unable to claim lease for shard ${lease.key}, beaten to it by another worker?"
-                 )
-               case Left(e)                   =>
-                 ZIO.logError(s"Got error ${e}") *> ZIO.fail(e)
-             }
-           }
-=======
-      _               <- log
-                           .info(s"Going to take ${toTake.size} leases from other workers: ${toTake.mkString(",")}")
+                           .logInfo(s"Going to take ${toTake.size} leases from other workers: ${toTake.mkString(",")}")
                            .when(toTake.nonEmpty)
       _               <- foreachParNUninterrupted_(settings.maxParallelLeaseAcquisitions)(toTake) { lease =>
                            val updatedLease = lease.claim(workerId)
                            (table.claimLease(applicationName, updatedLease) *>
                              serialExecutionByShard(updatedLease.key)(registerNewAcquiredLease(updatedLease))).catchAll {
                              case Right(UnableToClaimLease) =>
-                               log
-                                 .info(
-                                   s"Unable to claim lease for shard ${lease.key}, beaten to it by another worker?"
-                                 )
+                               ZIO.logInfo(
+                                 s"Unable to claim lease for shard ${lease.key}, beaten to it by another worker?"
+                               )
                              case Left(e)                   =>
-                               log.error(s"Got error ${e}") *> ZIO.fail(e)
+                               ZIO.logError(s"Got error ${e}") *> ZIO.fail(e)
                            }
                          }
->>>>>>> 20009d28
-    } yield ()
-
-<<<<<<< HEAD
-  override def acquiredLeases: ZStream[Clock, Throwable, AcquiredLease]                                               =
-=======
-  override def acquiredLeases: ZStream[zio.clock.Clock, Throwable, AcquiredLease] =
->>>>>>> 20009d28
+    } yield ()
+
+  override def acquiredLeases: ZStream[Clock, Throwable, AcquiredLease] =
     ZStream
       .fromQueue(acquiredLeasesQueue)
       .map { case (lease, complete) => AcquiredLease(lease.key, complete) }
@@ -436,30 +362,12 @@
                                 )
       shardEnded              = checkpoint == Left(SpecialCheckpoint.ShardEnd)
       _                      <- (table.updateCheckpoint(applicationName, updatedLease) <*
-<<<<<<< HEAD
-               emitDiagnostic(DiagnosticEvent.Checkpoint(shard, checkpoint))).catchAll {
-             case Right(LeaseObsolete) =>
-               leaseLost(updatedLease, leaseCompleted).orDie *>
-                 ZIO.fail(Right(ShardLeaseLost))
-             case Left(e)              =>
-               ZIO.logWarning(s"Error updating checkpoint: $e") *> ZIO.fail(Left(e))
-           }.onSuccess { _ =>
-             (updateStateWithDiagnosticEvents(_.updateLease(updatedLease, _)) *>
-               (
-                 leaseCompleted.succeed(()) *>
-                   updateStateWithDiagnosticEvents(_.releaseLease(updatedLease, _)) *>
-                   emitDiagnostic(DiagnosticEvent.LeaseReleased(shard)) *>
-                   emitDiagnostic(DiagnosticEvent.ShardEnded(shard)).when(shardEnded) <*
-                   takeLeases.fork.when(shardEnded)
-               ).when(release)).orDie
-           }
-=======
                                   emitDiagnostic(DiagnosticEvent.Checkpoint(shard, checkpoint))).catchAll {
                                   case Right(LeaseObsolete) =>
                                     leaseLost(updatedLease, leaseCompleted).orDie *>
                                       ZIO.fail(Right(ShardLeaseLost))
                                   case Left(e)              =>
-                                    log.warn(s"Error updating checkpoint: $e") *> ZIO.fail(Left(e))
+                                    ZIO.logWarning(s"Error updating checkpoint: $e") *> ZIO.fail(Left(e))
                                 }.onSuccess { _ =>
                                   (updateStateWithDiagnosticEvents(_.updateLease(updatedLease, _)) *>
                                     (
@@ -470,27 +378,19 @@
                                         takeLeases.fork.when(shardEnded)
                                     ).when(release)).orDie
                                 }
->>>>>>> 20009d28
     } yield ()
 
   def releaseLeases: ZIO[Clock, Nothing, Unit] =
     ZIO.logDebug("Starting releaseLeases") *>
       state.get
         .map(_.heldLeases.values)
-<<<<<<< HEAD
         .flatMap(
           ZIO
-            .foreachParDiscard(_)({
-              case (lease, _) =>
-                serialExecutionByShard(lease.key)(releaseLease(lease.key)).ignore // We do our best to release the lease
-            })
+            .foreachParDiscard(_) { case (lease, _) =>
+              serialExecutionByShard(lease.key)(releaseLease(lease.key)).ignore // We do our best to release the lease
+            }
             .withParallelism(settings.maxParallelLeaseRenewals)
         ) *> ZIO.logDebug("releaseLeases done")
-=======
-        .flatMap(ZIO.foreachParN_(settings.maxParallelLeaseRenewals)(_) { case (lease, _) =>
-          serialExecutionByShard(lease.key)(releaseLease(lease.key)).ignore // We do our best to release the lease
-        }) *> log.debug("releaseLeases done")
->>>>>>> 20009d28
 }
 
 private[zionative] object DefaultLeaseCoordinator {
@@ -509,21 +409,12 @@
   ] =
     (for {
       acquiredLeases  <- Queue
-<<<<<<< HEAD
-                          .bounded[(Lease, Promise[Nothing, Unit])](128)
-                          .toManagedWith(_.shutdown)
-                          .ensuring(ZIO.logDebug("Acquired leases queue shutdown"))
+                           .bounded[(Lease, Promise[Nothing, Unit])](128)
+                           .toManagedWith(_.shutdown)
+                           .ensuring(ZIO.logDebug("Acquired leases queue shutdown"))
       table           <- ZIO.service[LeaseRepository.Service].toManaged
       state           <- Ref.make(State.empty).toManaged
       serialExecution <- SerialExecution.keyed[String]().ensuringFirst(ZIO.logDebug("Shutting down runloop"))
-=======
-                           .bounded[(Lease, Promise[Nothing, Unit])](128)
-                           .toManaged(_.shutdown)
-                           .ensuring(log.debug("Acquired leases queue shutdown"))
-      table           <- ZIO.service[LeaseRepository.Service].toManaged_
-      state           <- Ref.make(State.empty).toManaged_
-      serialExecution <- SerialExecution.keyed[String]().ensuringFirst(log.debug("Shutting down runloop"))
->>>>>>> 20009d28
       c                = new DefaultLeaseCoordinator(
                            table,
                            applicationName,
@@ -537,13 +428,8 @@
                            initialPosition
                          )
       _               <- ZManaged.finalizer(
-<<<<<<< HEAD
-             c.releaseLeases *> ZIO.logDebug("releaseLeases done")
-           ) // We need the runloop to be alive for this operation
-=======
-                           c.releaseLeases *> log.debug("releaseLeases done")
+                           c.releaseLeases *> ZIO.logDebug("releaseLeases done")
                          ) // We need the runloop to be alive for this operation
->>>>>>> 20009d28
 
       // Wait for shards if the lease table does not exist yet, otherwise we assume there's leases
       // for all shards already, so just fork it. If there's new shards, the next `takeLeases` will
@@ -551,52 +437,28 @@
       // Optimized for the 'second startup or later' situation: lease table exists and covers all shards
       // Consumer will periodically update shards anyway
       _               <- (for {
-<<<<<<< HEAD
-               _ <- c.refreshLeases.catchSome {
-                      case _: ResourceNotFoundException =>
-                        ZIO
-                          .service[LeaseRepository.Service]
-                          .flatMap(_.createLeaseTableIfNotExists(applicationName)) *>
-                          (shards flatMap c.updateShards)
-                    }.toManaged
-               // Initialization. If it fails, we will try in the loop
-               _ <- (c.takeLeases.ignore *>
-                        // Periodic refresh
-                        repeatAndRetry(settings.refreshAndTakeInterval) {
-                          (c.refreshLeases *> c.takeLeases)
-                            .tapError(e => ZIO.logError(s"Refresh & take leases failed, will retry: ${e}"))
-                        }).forkManaged.ensuringFirst(ZIO.logDebug("Shutting down refresh & take lease loop"))
-               _ <- repeatAndRetry(settings.renewInterval) {
-                      c.renewLeases
-                        .tapError(e => ZIO.logError(s"Renewing leases failed, will retry: ${e}"))
-                    }.forkManaged.ensuringFirst(ZIO.logDebug("Shutting down renew lease loop"))
-             } yield ())
-             .tapErrorCause(c =>
-               ZManaged.fromZIO(ZIO.logSpan("Error in DefaultLeaseCoordinator runloop")(ZIO.logErrorCause(c)))
-             )
-             .fork
-=======
                            _ <- c.refreshLeases.catchSome { case _: ResourceNotFoundException =>
                                   ZIO
                                     .service[LeaseRepository.Service]
                                     .flatMap(_.createLeaseTableIfNotExists(applicationName)) *>
-                                    (shards >>= c.updateShards)
-                                }.toManaged_
+                                    (shards flatMap c.updateShards)
+                                }.toManaged
                            // Initialization. If it fails, we will try in the loop
                            _ <- (c.takeLeases.ignore *>
                                   // Periodic refresh
                                   repeatAndRetry(settings.refreshAndTakeInterval) {
                                     (c.refreshLeases *> c.takeLeases)
-                                      .tapError(e => log.error(s"Refresh & take leases failed, will retry: ${e}"))
-                                  }).forkManaged.ensuringFirst(log.debug("Shutting down refresh & take lease loop"))
+                                      .tapError(e => ZIO.logError(s"Refresh & take leases failed, will retry: ${e}"))
+                                  }).forkManaged.ensuringFirst(ZIO.logDebug("Shutting down refresh & take lease loop"))
                            _ <- repeatAndRetry(settings.renewInterval) {
                                   c.renewLeases
-                                    .tapError(e => log.error(s"Renewing leases failed, will retry: ${e}"))
-                                }.forkManaged.ensuringFirst(log.debug("Shutting down renew lease loop"))
+                                    .tapError(e => ZIO.logError(s"Renewing leases failed, will retry: ${e}"))
+                                }.forkManaged.ensuringFirst(ZIO.logDebug("Shutting down renew lease loop"))
                          } yield ())
-                           .tapCause(c => ZManaged.fromEffect(log.error("Error in DefaultLeaseCoordinator runloop", c)))
+                           .tapErrorCause(c =>
+                             ZManaged.fromZIO(ZIO.logSpan("Error in DefaultLeaseCoordinator runloop")(ZIO.logErrorCause(c)))
+                           )
                            .fork
->>>>>>> 20009d28
 
     } yield c)
       .tapErrorCause(c => ZIO.logSpan("Error creating DefaultLeaseCoordinator")(ZIO.logErrorCause(c)).toManaged)
