--- conflicted
+++ resolved
@@ -1,12 +1,6 @@
 package nl.vroste.zio.kinesis.client.zionative.leasecoordinator
 
-<<<<<<< HEAD
-=======
-import java.time.{ DateTimeException, Instant }
-import DefaultLeaseCoordinator.State
-import io.github.vigoo.zioaws.kinesis.model.Shard
 import nl.vroste.zio.kinesis.client.Util.ZStreamExtensions
->>>>>>> 594f7e67
 import nl.vroste.zio.kinesis.client.zionative.Consumer.InitialPosition
 import nl.vroste.zio.kinesis.client.zionative.LeaseCoordinator.AcquiredLease
 import nl.vroste.zio.kinesis.client.zionative.LeaseRepository.{
@@ -19,10 +13,10 @@
 import nl.vroste.zio.kinesis.client.zionative.leasecoordinator.DefaultLeaseCoordinator.State
 import nl.vroste.zio.kinesis.client.zionative.leasecoordinator.ZioExtensions.foreachParNUninterrupted_
 import software.amazon.awssdk.services.dynamodb.model.ResourceNotFoundException
+import zio._
 import zio.aws.kinesis.model.Shard
+import zio.aws.kinesis.model.primitives.ShardId
 import zio.stream.ZStream
-import zio._
-import zio.aws.kinesis.model.primitives.ShardId
 
 import java.time.{ DateTimeException, Instant }
 
@@ -58,40 +52,22 @@
   settings: LeaseCoordinationSettings,
   strategy: ShardAssignmentStrategy,
   initialPosition: InitialPosition,
-  shards: Task[Map[String, Shard.ReadOnly]],
-  logger: Logger[String],
-  clock: Clock.Service,
-  random: Random.Service
+  shards: Task[Map[ShardId, Shard.ReadOnly]]
 ) extends LeaseCoordinator {
-  private val env: Has[Clock.Service] with Has[Logger[String]] with Has[Random.Service] =
-    Has.allOf[Clock.Service, Logger[String], Random.Service](clock, logger, random)
 
   import DefaultLeaseCoordinator._
   import ZioExtensions.OnSuccessSyntax
 
   val now = zio.Clock.currentDateTime.map(_.toInstant())
 
-<<<<<<< HEAD
-  def initialize(
-    shards: Task[Map[ShardId, Shard.ReadOnly]]
-  ): ZIO[Scope, Throwable, Unit] = {
+  private def initialize: ZIO[Scope, Throwable, Unit] = {
     val getLeasesOrInitializeLeaseTable = refreshLeases.catchSome { case _: ResourceNotFoundException =>
       table.createLeaseTableIfNotExists(applicationName) *> shards.flatMap(updateShards)
-=======
-  private def initialize: ZManaged[Any, Throwable, Unit] = {
-    val getLeasesOrInitializeLeaseTable = refreshLeases.catchSome { case _: ResourceNotFoundException =>
-      table.createLeaseTableIfNotExists(applicationName) *> shards
-        .flatMap[Clock with Random, Throwable, Unit](updateShards)
->>>>>>> 594f7e67
     }
 
     val periodicRefreshAndTakeLeases = repeatAndRetry(settings.refreshAndTakeInterval) {
       (refreshLeases *> takeLeases)
-<<<<<<< HEAD
         .tapError(e => ZIO.logError(s"Refresh & take leases failed, will retry: ${e}"))
-=======
-        .tapError(e => logger.error(s"Refresh & take leases failed, will retry: ${e}"))
->>>>>>> 594f7e67
     }
 
     // Optimized for the 'second startup or later' situation: lease table exists and covers all shards
@@ -102,8 +78,7 @@
     (for {
       _ <- getLeasesOrInitializeLeaseTable
       // Initialization. If it fails, we will try in the loop
-<<<<<<< HEAD
-      _ <- (takeLeases.ignore *> periodicRefreshAndTakeLeases).forkScoped.withFinalizer(_ =>
+      _ <- (takeLeases.retryN(1).ignore *> periodicRefreshAndTakeLeases).forkScoped.withFinalizer(_ =>
              ZIO.logDebug("Shutting down refresh & take lease loop")
            )
       _ <- repeatAndRetry(settings.renewInterval)(renewLeases).forkScoped
@@ -111,27 +86,13 @@
     } yield ())
       .tapErrorCause(c => ZIO.logError("Error in DefaultLeaseCoordinator initialize") *> ZIO.logErrorCause(c))
   }
-=======
-      _ <- (takeLeases.retryN(1).ignore *> periodicRefreshAndTakeLeases).forkManaged.ensuringFirst(
-             logger.debug("Shutting down refresh & take lease loop")
-           )
-      _ <- repeatAndRetry(settings.renewInterval)(renewLeases).forkManaged
-             .ensuringFirst(logger.debug("Shutting down renew lease loop"))
-    } yield ())
-      .tapCause(c => ZManaged.fromEffect(logger.error("Error in DefaultLeaseCoordinator initialize", c)))
-  }.provide(env)
->>>>>>> 594f7e67
 
   override def updateShards(shards: Map[ShardId, Shard.ReadOnly]): UIO[Unit] =
     updateStateWithDiagnosticEvents(_.updateShards(shards))
 
   override def childShardsDetected(
     childShards: Seq[Shard.ReadOnly]
-<<<<<<< HEAD
   ): ZIO[Any, Throwable, Unit] =
-=======
-  ): ZIO[Clock with Random, Throwable, Unit] =
->>>>>>> 594f7e67
     updateStateWithDiagnosticEvents(s =>
       s.updateShards(s.shards ++ childShards.map(shard => shard.shardId -> shard).toMap)
     )
@@ -181,34 +142,20 @@
         .getOrElse(ZIO.unit)
     )
 
-<<<<<<< HEAD
   def releaseHeldLease: ((Lease, Promise[Nothing, Unit])) => ZIO[Any, Throwable, Unit] = { case (lease, completed) =>
-=======
-  def releaseHeldLease: ((Lease, Promise[Nothing, Unit])) => ZIO[Clock, Throwable, Unit] = { case (lease, completed) =>
->>>>>>> 594f7e67
     val updatedLease = lease.copy(owner = None).increaseCounter
 
     table
       .releaseLease(applicationName, updatedLease)
-<<<<<<< HEAD
       .timeout(settings.releaseLeaseTimeout)
       .tap(result =>
         ZIO.logWarning(s"Timeout while releasing lease for shard ${lease.key}, ignored").when(result.isEmpty)
       )
-=======
-      .provide(env)
-      .timeout(settings.releaseLeaseTimeout)
-      .tap(result => logger.warn(s"Timeout while releasing lease for shard ${lease.key}, ignored").when(result.isEmpty))
->>>>>>> 594f7e67
       .tapError {
         case Right(LeaseObsolete) => // This is fine at shutdown
           ZIO.unit
         case Left(e)              =>
-<<<<<<< HEAD
           ZIO.logError(s"Error releasing lease for shard ${lease.key}, ignored: ${e}")
-=======
-          logger.error(s"Error releasing lease for shard ${lease.key}, ignored: ${e}")
->>>>>>> 594f7e67
       }
       .ignore *>
       completed.succeed(()) *>
@@ -222,11 +169,7 @@
    *
    * Leases that recently had their checkpoint updated are not updated here to save on DynamoDB usage
    */
-<<<<<<< HEAD
   val renewLeases: ZIO[Any, Throwable, Unit] = (for {
-=======
-  val renewLeases: ZIO[Clock, Throwable, Unit] = (for {
->>>>>>> 594f7e67
     currentLeases <- state.get.map(_.currentLeases)
     now           <- now
     leasesToRenew  = currentLeases.view.collect {
@@ -235,7 +178,6 @@
                              .contains(workerId) =>
                          shard
                      }
-<<<<<<< HEAD
     _             <- ZIO.logDebug(s"Renewing ${leasesToRenew.size} leases")
     _             <- foreachParNUninterrupted_(settings.maxParallelLeaseRenewals)(leasesToRenew) { shardId =>
                        serialExecutionByShard(shardId)(renewLease(shardId))
@@ -251,30 +193,12 @@
 
   // Lease renewal increases the counter only. May detect that lease was stolen
   private def renewLease(shard: String): ZIO[Any, Throwable, Unit] =
-=======
-    _             <- logger.debug(s"Renewing ${leasesToRenew.size} leases")
-    _             <- foreachParNUninterrupted_(settings.maxParallelLeaseRenewals)(leasesToRenew) { shardId =>
-                       serialExecutionByShard(shardId)(renewLease(shardId))
-                         .tapError(e => logger.error(s"Error renewing lease: ${e}"))
-                         .retry(settings.renewRetrySchedule) orElse (
-                         logger.warn(s"Failed to renew lease for shard ${shardId}, releasing") *>
-                           serialExecutionByShard(shardId)(releaseLease(shardId))
-                       )
-                     }
-    // _             <- logger.debug(s"Renewing ${leasesToRenew.size} leases done")
-  } yield ())
-    .tapError(e => logger.error(s"Renewing leases failed, will retry: ${e}"))
-
-  // Lease renewal increases the counter only. May detect that lease was stolen
-  private def renewLease(shard: String): ZIO[Clock, Throwable, Unit] =
->>>>>>> 594f7e67
     state.get.map(_.getHeldLease(shard)).flatMap {
       case Some((lease, leaseCompleted)) =>
         val updatedLease = lease.increaseCounter
         (for {
           duration <- table
                         .renewLease(applicationName, updatedLease)
-                        .provide(env)
                         .timed
                         .map(_._1)
           _        <- updateStateWithDiagnosticEvents(_.updateLease(updatedLease, _)).mapError(Left(_))
@@ -283,11 +207,7 @@
           // This means the lease was updated by another worker
           case Right(LeaseObsolete) =>
             leaseLost(lease, leaseCompleted) *>
-<<<<<<< HEAD
               ZIO.logInfo(s"Unable to renew lease for shard, lease counter was obsolete")
-=======
-              logger.info(s"Unable to renew lease for shard, lease counter was obsolete")
->>>>>>> 594f7e67
           case Left(e)              =>
             ZIO.fail(e)
         }
@@ -301,26 +221,15 @@
    *
    * Also if other workers have taken our leases and we haven't yet checkpointed, we can find out now
    */
-<<<<<<< HEAD
   val refreshLeases: ZIO[Any, Throwable, Unit] =
     for {
       _        <- ZIO.logInfo("Refreshing leases")
-=======
-  val refreshLeases: ZIO[Clock, Throwable, Unit] =
-    for {
-      _        <- logger.info("Refreshing leases")
->>>>>>> 594f7e67
       duration <- table
                     .getLeases(applicationName)
                     .mapChunksZIO(
                       ZIO
-<<<<<<< HEAD
                         .foreachParDiscard(_) { lease =>
                           ZIO.logInfo(s"RefreshLeases: ${lease}") *>
-=======
-                        .foreachPar_(_) { lease =>
-                          logger.info(s"RefreshLeases: ${lease}") *>
->>>>>>> 594f7e67
                             serialExecutionByShard(lease.key)(refreshLease(lease))
                         }
                         .as(Chunk.unit)
@@ -328,11 +237,7 @@
                     .runDrain
                     .timed
                     .map(_._1)
-<<<<<<< HEAD
       _        <- ZIO.logDebug(s"Refreshing leases took ${duration.toMillis}")
-=======
-      _        <- logger.debug(s"Refreshing leases took ${duration.toMillis}")
->>>>>>> 594f7e67
     } yield ()
 
   private def refreshLease(lease: Lease): ZIO[Any, Throwable, Unit] =
@@ -374,21 +279,12 @@
     desiredShards: Set[String],
     shards: Map[String, Shard.ReadOnly],
     leases: Map[String, Lease]
-<<<<<<< HEAD
   ): ZIO[Any, Throwable, Unit] =
     for {
       _                 <- ZIO.logInfo(s"Found ${leases.size} leases")
       shardsWithoutLease = desiredShards.filterNot(leases.contains).toSeq.sorted.map(shards(_))
       _                 <- ZIO
                              .logInfo(
-=======
-  ): ZIO[Clock, Throwable, Unit] =
-    for {
-      _                 <- logger.info(s"Found ${leases.size} leases")
-      shardsWithoutLease = desiredShards.filterNot(leases.contains).toSeq.sorted.map(shards(_))
-      _                 <- logger
-                             .info(
->>>>>>> 594f7e67
                                s"No leases exist yet for these shards, creating and claiming: " +
                                  s"${shardsWithoutLease.map(_.shardId).mkString(",")}"
                              )
@@ -405,17 +301,11 @@
 
                                (table.createLease(applicationName, lease) <* serialExecutionByShard(lease.key)(
                                  registerNewAcquiredLease(lease)
-                               )).provide(env).catchAll {
+                               )).catchAll {
                                  case Right(LeaseAlreadyExists) =>
-<<<<<<< HEAD
                                    ZIO.logInfo(s"Unable to claim lease for shard ${lease.key}, beaten to it by another worker?")
                                  case Left(e)                   =>
                                    ZIO.logError(s"Error creating lease: ${e}") *> ZIO.fail(e)
-=======
-                                   logger.info(s"Unable to claim lease for shard ${lease.key}, beaten to it by another worker?")
-                                 case Left(e)                   =>
-                                   logger.error(s"Error creating lease: ${e}") *> ZIO.fail(e)
->>>>>>> 594f7e67
                                }
                              })
                              .withParallelism(settings.maxParallelLeaseAcquisitions)
@@ -430,13 +320,8 @@
    *
    * The effect fails with a Throwable when having failed to take one or more leases
    */
-<<<<<<< HEAD
   val takeLeases: ZIO[Any, Throwable, Unit] =
     for {
-=======
-  val takeLeases: ZIO[Clock with Random, Throwable, Unit] =
-    (for {
->>>>>>> 594f7e67
       leases          <- state.get.map(_.currentLeases.values.toSet)
       shards          <- state.get.map(_.shards.view.map { case (k, v) => ShardId.unwrap(k) -> v }.toMap)
       leaseMap         = leases.map(s => s.lease.key -> s.lease).toMap
@@ -446,55 +331,33 @@
                          }
       consumableShards = shardsReadyToConsume(shards, leaseMap)
       desiredShards   <- strategy.desiredShards(openLeases, consumableShards.keySet, workerId)
-<<<<<<< HEAD
       _               <- ZIO.logInfo(s"Desired shard assignment: ${desiredShards.mkString(",")}")
       toTake           = leaseMap.values.filter(l => desiredShards.contains(l.key) && !l.owner.contains(workerId))
       _               <- claimLeasesForShardsWithoutLease(desiredShards, shards, leaseMap)
       _               <- ZIO
                            .logInfo(s"Going to take ${toTake.size} leases from other workers: ${toTake.mkString(",")}")
-=======
-      _               <- logger.info(s"Desired shard assignment: ${desiredShards.mkString(",")}")
-      toTake           = leaseMap.values.filter(l => desiredShards.contains(l.key) && !l.owner.contains(workerId))
-      _               <- claimLeasesForShardsWithoutLease(desiredShards, shards, leaseMap)
-      _               <- logger
-                           .info(s"Going to take ${toTake.size} leases from other workers: ${toTake.mkString(",")}")
->>>>>>> 594f7e67
                            .when(toTake.nonEmpty)
       _               <- foreachParNUninterrupted_(settings.maxParallelLeaseAcquisitions)(toTake) { lease =>
                            val updatedLease = lease.claim(workerId)
                            (table.claimLease(applicationName, updatedLease) *>
                              serialExecutionByShard(updatedLease.key)(registerNewAcquiredLease(updatedLease))).catchAll {
                              case Right(UnableToClaimLease) =>
-<<<<<<< HEAD
                                ZIO.logInfo(
                                  s"Unable to claim lease for shard ${lease.key}, beaten to it by another worker?"
                                )
                              case Left(e)                   =>
                                ZIO.logError(s"Got error ${e}") *> ZIO.fail(e)
-=======
-                               logger
-                                 .info(
-                                   s"Unable to claim lease for shard ${lease.key}, beaten to it by another worker?"
-                                 )
-                             case Left(e)                   =>
-                               logger.error(s"Got error ${e}") *> ZIO.fail(e)
->>>>>>> 594f7e67
                            }
                          }
-    } yield ()).provide(env)
-
-<<<<<<< HEAD
-  override def acquiredLeases: ZStream[Any, Throwable, AcquiredLease] =
-    ZStream
-=======
-  override def acquiredLeases: ZStream[zio.clock.Clock, Throwable, AcquiredLease] = ZStream.unwrapManaged {
+    } yield ()
+
+  override def acquiredLeases: ZStream[Any, Throwable, AcquiredLease] = ZStream.unwrapScoped {
     for {
       runloopFiber <- initialize.fork
-      _            <- ZManaged.finalizer(
-                        releaseLeases *> logger.debug("releaseLeases done")
+      _            <- ZIO.addFinalizer(
+                        releaseLeases *> ZIO.logDebug("releaseLeases done")
                       ) // We need the runloop to be alive for this operation
     } yield ZStream
->>>>>>> 594f7e67
       .fromQueue(acquiredLeasesQueue)
       .map { case (lease, complete) => AcquiredLease(lease.key, complete) }
       .terminateOnFiberFailure(runloopFiber)
@@ -514,11 +377,7 @@
       state,
       permit,
       (checkpoint, release) => serialExecutionByShard(shardId)(updateCheckpoint(shardId, checkpoint, release)),
-<<<<<<< HEAD
       serialExecutionByShard(shardId)(releaseLease(shardId))
-=======
-      serialExecutionByShard(shardId)(releaseLease(shardId).provide(env))
->>>>>>> 594f7e67
     )
 
   private def updateCheckpoint(
@@ -526,11 +385,7 @@
     checkpoint: Either[SpecialCheckpoint, ExtendedSequenceNumber],
     release: Boolean
   ): ZIO[Any, Either[Throwable, ShardLeaseLost.type], Unit] =
-<<<<<<< HEAD
-    for {
-=======
-    (for {
->>>>>>> 594f7e67
+    for {
       heldleaseWithComplete  <- state.get
                                   .map(_.heldLeases.get(shard))
                                   .someOrFail(Right(ShardLeaseLost): Either[Throwable, ShardLeaseLost.type])
@@ -547,11 +402,7 @@
                                     leaseLost(updatedLease, leaseCompleted).orDie *>
                                       ZIO.fail(Right(ShardLeaseLost))
                                   case Left(e)              =>
-<<<<<<< HEAD
                                     ZIO.logWarning(s"Error updating checkpoint: $e") *> ZIO.fail(Left(e))
-=======
-                                    logger.warn(s"Error updating checkpoint: $e") *> ZIO.fail(Left(e))
->>>>>>> 594f7e67
                                 }.onSuccess { _ =>
                                   (updateStateWithDiagnosticEvents(_.updateLease(updatedLease, _)) *>
                                     (
@@ -562,9 +413,8 @@
                                         takeLeases.ignore.fork.when(shardEnded) // When it fails, the runloop will try it again sooner
                                     ).when(release)).orDie
                                 }
-    } yield ()).provide(env)
-
-<<<<<<< HEAD
+    } yield ()
+
   def releaseLeases: ZIO[Any, Nothing, Unit] =
     ZIO.logDebug("Starting releaseLeases") *>
       state.get
@@ -576,15 +426,6 @@
             }
             .withParallelism(settings.maxParallelLeaseRenewals)
         ) *> ZIO.logDebug("releaseLeases done")
-=======
-  def releaseLeases: ZIO[Clock, Nothing, Unit] =
-    logger.debug("Starting releaseLeases") *>
-      state.get
-        .map(_.heldLeases.values)
-        .flatMap(ZIO.foreachParN_(settings.maxParallelLeaseRenewals)(_) { case (lease, _) =>
-          serialExecutionByShard(lease.key)(releaseLease(lease.key)).ignore // We do our best to release the lease
-        }) *> logger.debug("releaseLeases done")
->>>>>>> 594f7e67
 }
 
 private[zionative] object DefaultLeaseCoordinator {
@@ -598,7 +439,6 @@
     initialPosition: InitialPosition
   ): ZIO[Scope with LeaseRepository, Throwable, LeaseCoordinator] =
     (for {
-<<<<<<< HEAD
       acquiredLeases  <- ZIO
                            .acquireRelease(
                              Queue
@@ -608,18 +448,6 @@
       table           <- ZIO.service[LeaseRepository.Service]
       state           <- Ref.make(State.empty)
       serialExecution <- SerialExecution.keyed[String].withFinalizer(_ => ZIO.logDebug("Shutting down runloop"))
-=======
-      acquiredLeases  <- Queue
-                           .bounded[(Lease, Promise[Nothing, Unit])](128)
-                           .toManaged(_.shutdown)
-                           .ensuring(log.debug("Acquired leases queue shutdown"))
-      table           <- ZIO.service[LeaseRepository.Service].toManaged_
-      logging         <- ZIO.service[Logger[String]].toManaged_
-      clock           <- ZIO.service[Clock.Service].toManaged_
-      random          <- ZIO.service[Random.Service].toManaged_
-      state           <- Ref.make(State.empty).toManaged_
-      serialExecution <- SerialExecution.keyed[String].ensuringFirst(log.debug("Shutting down runloop"))
->>>>>>> 594f7e67
       c                = new DefaultLeaseCoordinator(
                            table,
                            applicationName,
@@ -631,18 +459,8 @@
                            settings,
                            strategy,
                            initialPosition,
-                           shards,
-                           logging,
-                           clock,
-                           random
+                           shards
                          )
-<<<<<<< HEAD
-      _               <- c.initialize(shards).forkScoped
-      _               <- ZIO.addFinalizer(
-                           c.releaseLeases *> ZIO.logDebug("releaseLeases done")
-                         ) // We need the runloop to be alive for this operation
-=======
->>>>>>> 594f7e67
     } yield c)
       .tapErrorCause(c => ZIO.logSpan("Error creating DefaultLeaseCoordinator")(ZIO.logErrorCause(c)))
 
@@ -690,20 +508,16 @@
         }
     }
 
-<<<<<<< HEAD
   private def repeatAndRetry[R, E, A](
     interval: Duration
-  )(effect: ZIO[R, E, A]): ZIO[R, E, Long] =
+  )(effect: ZIO[R, E, A]): ZIO[R, Nothing, Unit] =
     ZIO.interruptibleMask { restore =>
       restore(effect)
         .repeat(Schedule.fixed(interval))
         .delay(interval)
         .retry(Schedule.forever)
+        .ignore // Cannot fail
     }
-=======
-  private def repeatAndRetry[R, E, A](interval: Duration)(effect: ZIO[R, E, A]): ZIO[R with Clock, Nothing, Unit] =
-    effect.repeat(Schedule.fixed(interval)).delay(interval).retry(Schedule.forever).ignore // Cannot fail
->>>>>>> 594f7e67
 
   final case class LeaseState(lease: Lease, completed: Option[Promise[Nothing, Unit]], lastUpdated: Instant) {
     def update(updatedLease: Lease, now: Instant) =
