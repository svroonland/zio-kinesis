package nl.vroste.zio.kinesis.client
import nl.vroste.zio.kinesis.client.Producer.ProduceResponse
import nl.vroste.zio.kinesis.client.producer.ProducerLive.ProduceRequest
import nl.vroste.zio.kinesis.client.producer._
import nl.vroste.zio.kinesis.client.serde.Serializer
import zio.Clock.instant
import zio._
import zio.aws.kinesis.Kinesis
import zio.aws.kinesis.model.primitives.StreamName
import zio.aws.kinesis.model.{ ListShardsRequest, ShardFilter, ShardFilterType }
import zio.stream.ZSink

import java.security.MessageDigest
import java.time.Instant

/**
 * Producer for Kinesis records
 *
 * Supports higher volume producing than making use of the kinesis client directly.
 *
 * Features:
 *   - Batching of records into a single PutRecords calls to Kinesis for reduced IO overhead
 *   - Retry requests with backoff on recoverable errors
 *   - Retry individual records
 *   - Rate limiting to respect shard capacity
 *   - Dynamic throttling: when other systems are producing records, Producer will find a rate that optimizes the
 *     success rate while maintaining high throughput.
 *     - Aggregatting of small records into one Kinesis records.
 *
 * Records are batched for up to 500 records or 5MB of payload size, whichever comes first. The latter two are Kinesis
 * API limits.
 *
 * Individual records which cannot be produced due to Kinesis shard rate limits are retried.
 *
 * Inspired by https://docs.aws.amazon.com/streams/latest/dev/developing-producers-with-kpl.html and
 * https://aws.amazon.com/blogs/big-data/implementing-efficient-and-reliable-producers-with-the-amazon-kinesis-producer-library/
 *
 * Rate limits for the Kinesis PutRecords API (see
 * https://docs.aws.amazon.com/kinesis/latest/APIReference/API_PutRecords.html):
 *   - 500 records per request
 *   - Whole request max 5MB
 *   - Each item max 1MB
 *   - Each shard max 1000 records / s
 *   - Each shard max 1MB / s
 */
trait Producer[T] {

  /**
   * Produce a single record
   *
   * Backpressures when too many requests are in flight
   *
   * @param r
   * @return
   *   Task that fails if the records fail to be produced with a non-recoverable error
   */
  def produce(r: ProducerRecord[T]): Task[ProduceResponse]

  /**
   * Backpressures when too many requests are in flight
   *
   * @return
   *   Task that fails if any of the records fail to be produced with a non-recoverable error
   */
  def produceChunk(chunk: Chunk[ProducerRecord[T]]): Task[Chunk[ProduceResponse]]

  /**
   * ZSink interface to the Producer
   */
  def sinkChunked: ZSink[Any, Throwable, Chunk[ProducerRecord[T]], Nothing, Unit] =
    ZSink.drain.contramapZIO(produceChunk)
}

/**
 * @param bufferSize
 *   Maximum number of records to be queued for processing When this number is reached, calls to `produce` or
 *   `produceChunk` will backpressure.
 * @param maxParallelRequests
 *   Maximum number of `PutRecords` calls that are in flight concurrently
 * @param backoffRequests
 * @param failedDelay
 * @param metricsInterval
 *   Interval at which metrics are published
 * @param updateShardInterval
 *   Interval at which the stream's shards are refreshed
 * @param aggregate
 *   Aggregate records Enabling this setting can give higher throughput for small records, by working around the 1000
 *   records/s limit per shard.
 * @param allowedErrorRate
 *   The maximum allowed rate of errors before throttling is applied
<<<<<<< HEAD
 * @param md5DigestPoolSize
 *   Size of the pool of MessageDigest instances used for shard prediction. The MessageDigest is too costly to
 *   instantiate for each record, hence a `ZPool` of them is used. This MessageDigest is used in `produce` and
 *   `produceChunk` calls.
=======
 * @param shardPredictionParallelism
 *   Max number of parallel shard predictions (MD5 hashing)
>>>>>>> 594f7e67
 */
final case class ProducerSettings(
  bufferSize: Int = 8192,
  maxParallelRequests: Int = 24,
  backoffRequests: Schedule[Any, Throwable, Any] = Schedule.exponential(500.millis) && Schedule.recurs(5),
  failedDelay: Duration = 100.millis,
  metricsInterval: Duration = 30.seconds,
  updateShardInterval: Duration = 30.seconds,
  aggregate: Boolean = false,
  allowedErrorRate: Double = 0.05,
<<<<<<< HEAD
  md5DigestPoolSize: Int = 8
=======
  shardPredictionParallelism: Int = 8
>>>>>>> 594f7e67
) {
  require(allowedErrorRate > 0 && allowedErrorRate <= 1.0, "allowedErrorRate must be between 0 and 1 (inclusive)")
}

object Producer {
  final case class ProduceResponse(shardId: String, sequenceNumber: String, attempts: Int, completed: Instant)

  /**
   * Create a Producer of `T` values to stream `streamName`
   *
   * @param streamName
   *   Stream to produce to
   * @param serializer
   *   Serializer for values of type T
   * @param settings
   * @param metricsCollector
   *   Periodically called with producer metrics
   * @tparam R
   *   Environment required by the serializer, usually Any
   * @tparam R1
   * @tparam T
   *   Type of values to produce
   * @return
   *   A Managed Producer
   */
  def make[R, R1, T](
    streamName: String,
    serializer: Serializer[R, T],
    settings: ProducerSettings = ProducerSettings(),
    metricsCollector: ProducerMetrics => ZIO[R1, Nothing, Unit] = (_: ProducerMetrics) => ZIO.unit
  ): ZIO[Scope with R with R1 with Kinesis, Throwable, Producer[T]] =
    for {
      client          <- ZIO.service[Kinesis]
      env             <- ZIO.environment[R]
      queue           <- ZIO.acquireRelease(Queue.bounded[ProduceRequest](settings.bufferSize))(_.shutdown)
      currentMetrics  <- instant.map(CurrentMetrics.empty).flatMap(Ref.make(_))
      shardMap        <- getShardMap(StreamName(streamName))
      currentShardMap <- Ref.make(shardMap)
      inFlightCalls   <- Ref.make(0)
      md5Pool         <- ZPool.make(ZIO.attempt(MessageDigest.getInstance("MD5")), settings.md5DigestPoolSize)
      failedQueue     <- ZIO.acquireRelease(Queue.bounded[ProduceRequest](settings.bufferSize))(_.shutdown)

      triggerUpdateShards <- Util.periodicAndTriggerableOperation(
                               (ZIO.logDebug("Refreshing shard map") *>
                                 (getShardMap(StreamName(streamName)) flatMap currentShardMap.set) *>
                                 ZIO.logInfo("Shard map was refreshed"))
                                 .tapError(e => ZIO.logError(s"Error refreshing shard map: ${e}").ignore)
                                 .ignore,
                               settings.updateShardInterval
                             )
      throttler           <- ShardThrottler.make(allowedError = settings.allowedErrorRate)
      md5Pool             <- ZPool.make(ShardMap.md5, settings.shardPredictionParallelism + settings.maxParallelRequests)

      producer = new ProducerLive[R, R1, T](
                   client,
                   env,
                   queue,
                   failedQueue,
                   serializer,
                   currentMetrics,
                   currentShardMap,
                   settings,
                   StreamName(streamName),
                   metricsCollector,
                   settings.aggregate,
                   inFlightCalls,
                   triggerUpdateShards,
                   throttler,
                   md5Pool
                 )
<<<<<<< HEAD
      _       <- producer.runloop.forkScoped
      _       <- producer.metricsCollection.forkScoped.ensuring(producer.collectMetrics)
=======
      _       <- producer.runloop.forkManaged                                             // Fiber cannot fail
      _       <- producer.metricsCollection.forkManaged.ensuring(producer.collectMetrics) // Fiber cannot fail
>>>>>>> 594f7e67
    } yield producer

  private def getShardMap(streamName: StreamName): ZIO[Kinesis, Throwable, ShardMap] = {
    val shardFilter = ShardFilter(ShardFilterType.AT_LATEST) // Currently open shards
    Kinesis
      .listShards(ListShardsRequest(Some(streamName), shardFilter = Some(shardFilter)))
      .mapError(_.toThrowable)
      .runCollect
      .flatMap(shards => instant.map(ShardMap.fromShards(shards, _)))
  }
}<|MERGE_RESOLUTION|>--- conflicted
+++ resolved
@@ -88,15 +88,8 @@
  *   records/s limit per shard.
  * @param allowedErrorRate
  *   The maximum allowed rate of errors before throttling is applied
-<<<<<<< HEAD
- * @param md5DigestPoolSize
- *   Size of the pool of MessageDigest instances used for shard prediction. The MessageDigest is too costly to
- *   instantiate for each record, hence a `ZPool` of them is used. This MessageDigest is used in `produce` and
- *   `produceChunk` calls.
-=======
  * @param shardPredictionParallelism
  *   Max number of parallel shard predictions (MD5 hashing)
->>>>>>> 594f7e67
  */
 final case class ProducerSettings(
   bufferSize: Int = 8192,
@@ -107,11 +100,7 @@
   updateShardInterval: Duration = 30.seconds,
   aggregate: Boolean = false,
   allowedErrorRate: Double = 0.05,
-<<<<<<< HEAD
-  md5DigestPoolSize: Int = 8
-=======
   shardPredictionParallelism: Int = 8
->>>>>>> 594f7e67
 ) {
   require(allowedErrorRate > 0 && allowedErrorRate <= 1.0, "allowedErrorRate must be between 0 and 1 (inclusive)")
 }
@@ -151,7 +140,6 @@
       shardMap        <- getShardMap(StreamName(streamName))
       currentShardMap <- Ref.make(shardMap)
       inFlightCalls   <- Ref.make(0)
-      md5Pool         <- ZPool.make(ZIO.attempt(MessageDigest.getInstance("MD5")), settings.md5DigestPoolSize)
       failedQueue     <- ZIO.acquireRelease(Queue.bounded[ProduceRequest](settings.bufferSize))(_.shutdown)
 
       triggerUpdateShards <- Util.periodicAndTriggerableOperation(
@@ -182,13 +170,8 @@
                    throttler,
                    md5Pool
                  )
-<<<<<<< HEAD
-      _       <- producer.runloop.forkScoped
-      _       <- producer.metricsCollection.forkScoped.ensuring(producer.collectMetrics)
-=======
-      _       <- producer.runloop.forkManaged                                             // Fiber cannot fail
-      _       <- producer.metricsCollection.forkManaged.ensuring(producer.collectMetrics) // Fiber cannot fail
->>>>>>> 594f7e67
+      _       <- producer.runloop.forkScoped                                             // Fiber cannot fail
+      _       <- producer.metricsCollection.forkScoped.ensuring(producer.collectMetrics) // Fiber cannot fail
     } yield producer
 
   private def getShardMap(streamName: StreamName): ZIO[Kinesis, Throwable, ShardMap] = {
