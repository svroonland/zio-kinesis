--- conflicted
+++ resolved
@@ -80,17 +80,6 @@
  *   Maximum number of `PutRecords` calls that are in flight concurrently
  * @param backoffRequests
  * @param failedDelay
-<<<<<<< HEAD
- * @param metricsInterval Interval at which metrics are published
- * @param updateShardInterval Interval at which the stream's shards are refreshed
- * @param aggregate Aggregate records
- *                  Enabling this setting can give higher throughput for small records, by working around
- *                  the 1000 records/s limit per shard.
- * @param allowedErrorRate The maximum allowed rate of errors before throttling is applied
- * @param md5DigestPoolSize Size of the pool of MessageDigest instances used for shard prediction. The MessageDigest
- *                          is too costly to instantiate for each record, hence a `ZPool` of them is used. This
- *                          MessageDigest is used in `produce` and `produceChunk` calls.
-=======
  * @param metricsInterval
  *   Interval at which metrics are published
  * @param updateShardInterval
@@ -100,7 +89,10 @@
  *   records/s limit per shard.
  * @param allowedErrorRate
  *   The maximum allowed rate of errors before throttling is applied
->>>>>>> 20009d28
+ * @param md5DigestPoolSize
+ *   Size of the pool of MessageDigest instances used for shard prediction. The MessageDigest is too costly to
+ *   instantiate for each record, hence a `ZPool` of them is used. This MessageDigest is used in `produce` and
+ *   `produceChunk` calls.
  */
 final case class ProducerSettings(
   bufferSize: Int = 8192,
