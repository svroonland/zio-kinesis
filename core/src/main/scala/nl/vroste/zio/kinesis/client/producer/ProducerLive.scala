package nl.vroste.zio.kinesis.client.producer

import io.netty.handler.timeout.ReadTimeoutException
import nl.vroste.zio.kinesis.client.Producer.ProduceResponse
import nl.vroste.zio.kinesis.client._
import nl.vroste.zio.kinesis.client.producer.ProducerLive.ProduceRequest
import nl.vroste.zio.kinesis.client.serde.Serializer
import software.amazon.awssdk.core.exception.SdkException
import software.amazon.awssdk.services.kinesis.model.{ KinesisException, ResourceInUseException }
import zio.Clock.instant
import zio.{ Clock, _ }
import zio.aws.kinesis.Kinesis
import zio.aws.kinesis.model.primitives.{ PartitionKey, StreamName }
import zio.aws.kinesis.model.{ PutRecordsRequest, PutRecordsRequestEntry, PutRecordsResponse, PutRecordsResultEntry }
import zio.stream.{ ZChannel, ZSink, ZStream }

import java.io.IOException
import java.nio.charset.StandardCharsets
import java.security.MessageDigest
import java.time.Instant
import scala.util.control.NonFatal

private[client] final class ProducerLive[R, R1, T](
  client: Kinesis,
  env: ZEnvironment[R with Clock],
  queue: Queue[ProduceRequest],
  failedQueue: Queue[ProduceRequest],
  serializer: Serializer[R, T],
  currentMetrics: Ref[CurrentMetrics],
  shards: Ref[ShardMap],
  settings: ProducerSettings,
  streamName: StreamName,
  metricsCollector: ProducerMetrics => ZIO[R1, Nothing, Unit],
  aggregate: Boolean = false,
  inFlightCalls: Ref[Int],
  triggerUpdateShards: UIO[Unit],
  throttler: ShardThrottler,
  md5Pool: ZPool[Throwable, MessageDigest]
) extends Producer[T] {
  import ProducerLive._
  import Util.ZStreamExtensions

  val runloop: ZIO[Clock, Nothing, Unit] = {
    val retries         = ZStream.fromQueue(failedQueue, maxChunkSize = maxChunkSize)
    val chunkBufferSize = Math.ceil(settings.bufferSize * 1.0 / maxChunkSize).toInt

    // Failed records get precedence
    (retries merge ZStream
      .fromQueue(queue, maxChunkSize)
      .mapChunksZIO(chunk => ZIO.logDebug(s"Dequeued chunk of size ${chunk.size}").as(chunk))
      // Aggregate records per shard
      .groupByKey2(_.predictedShard, chunkBufferSize)
<<<<<<< HEAD
      .flatMapPar(Int.MaxValue, chunkBufferSize) {
        case (shardId @ _, requests) =>
          ZStream.managed(ShardMap.md5.orDie).flatMap { digest =>
            if (aggregate)
              requests.aggregateAsync(aggregator).mapConcatZIO(_.toProduceRequest(digest).map(_.toIterable))
            else requests
          }
=======
      .flatMapPar(Int.MaxValue, chunkBufferSize) { case (shardId @ _, requests) =>
        ZStream.managed(ShardMap.md5.orDie).flatMap { digest =>
          requests.aggregateAsync(if (aggregate) aggregator(digest) else ZTransducer.identity)
        }
>>>>>>> 20009d28
      })
      .groupByKey2(_.predictedShard, chunkBufferSize) // TODO can we avoid this second group by?
      .flatMapPar(Int.MaxValue, chunkBufferSize)(
        Function.tupled(throttleShardRequests _)
      )
      // Batch records up to the Kinesis PutRecords request limits as long as downstream is busy
      .aggregateAsync(batcher)
      .filter(_.nonEmpty)                             // TODO why would this be necessary?
      // Several putRecords requests in parallel
      .flatMapPar(settings.maxParallelRequests, chunkBufferSize)(b => ZStream.fromZIO(countInFlight(processBatch(b))))
      .collect { case (Some(response), requests) => (response, requests) }
      .mapZIO((processBatchResponse _).tupled)
      .tap(metrics => currentMetrics.update(_ append metrics))
      .runDrain
  }

  private def throttleShardRequests(shardId: ShardId, requests: ZStream[Any, Nothing, ProduceRequest]) =
    ZStream.fromZIO(throttler.getForShard(shardId)).flatMap { throttlerForShard =>
      requests
        .mapChunks(
          _.map { request =>
            request
              .copy(complete =
                result => request.complete(result) *> result.zipLeft(throttlerForShard.addSuccess).ignore
              )
          }
        )
        .throttleShapeZIO(maxRecordsPerShardPerSecond.toLong, 1.second)(chunk =>
          throttlerForShard.throughputFactor.map(c => (chunk.size * 1.0 / c).toLong)
        )
        .throttleShapeZIO(maxIngestionPerShardPerSecond.toLong, 1.second)(chunk =>
          throttlerForShard.throughputFactor.map(c => (chunk.map(_.payloadSize).sum * 1.0 / c).toLong)
        )
    }

  private def processBatch(
    batch: Chunk[ProduceRequest]
  ): ZIO[Clock, Nothing, (Option[PutRecordsResponse.ReadOnly], Chunk[ProduceRequest])] = {
    val totalPayload = batch.map(_.data.length).sum
    (for {
<<<<<<< HEAD
      _        <- ZIO.logInfo(
             s"PutRecords for batch of size ${batch.map(_.aggregateCount).sum} (${batch.size} aggregated). " +
=======
      _        <- log.info(
                    s"PutRecords for batch of size ${batch.map(_.aggregateCount).sum} (${batch.size} aggregated). " +
>>>>>>> 20009d28
//               s"Payload sizes: ${batch.map(_.data.asByteArrayUnsafe().length).mkString(",")} " +
                      s"(total = ${totalPayload} = ${totalPayload * 100.0 / maxPayloadSizePerRequest}%)."
                  )

      // Avoid an allocation
      response <- client
                    .putRecords(new PutRecordsRequest(batch.map(_.asPutRecordsRequestEntry), streamName))
                    .mapError(_.toThrowable)
                    .tapError(e => ZIO.logWarning(s"Error producing records, will retry if recoverable: $e"))
                    .retry(scheduleCatchRecoverable && settings.backoffRequests)
<<<<<<< HEAD
    } yield (Some(response), batch)).catchSome {
      case NonFatal(e) =>
        ZIO.logWarning("Failed to process batch") *>
          ZIO.foreachDiscard(batch)(_.complete(ZIO.fail(e))).as((None, batch))
=======
    } yield (Some(response), batch)).catchSome { case NonFatal(e) =>
      log.warn("Failed to process batch") *>
        ZIO.foreach_(batch)(_.complete(ZIO.fail(e))).as((None, batch))
>>>>>>> 20009d28
    }.orDie
  }

  private def processBatchResponse(
    response: PutRecordsResponse.ReadOnly,
    batch: Chunk[ProduceRequest]
  ): ZIO[Clock, Nothing, CurrentMetrics] = {
    val totalPayload = batch.map(_.data.length).sum

    val responseAndRequests    = Chunk.fromIterable(response.records).zip(batch)
    val (newFailed, succeeded) =
<<<<<<< HEAD
      if (response.failedRecordCount.getOrElse(0) > 0)
        responseAndRequests.partition {
          case (result, _) =>
            result.errorCode.exists(recoverableErrorCodes.contains)
=======
      if (response.failedRecordCountValue.getOrElse(0) > 0)
        responseAndRequests.partition { case (result, _) =>
          result.errorCodeValue.exists(recoverableErrorCodes.contains)
>>>>>>> 20009d28
        }
      else
        (Chunk.empty, responseAndRequests)
    for {

      now                           <- instant
      m1                             = CurrentMetrics.empty(now).addPayloadSize(totalPayload).addRecordSizes(batch.map(_.payloadSize))
      r                             <- checkShardPredictionErrors(responseAndRequests, m1)
      (hasShardPredictionErrors, m2) = r
      m3                            <- handleFailures(newFailed, repredict = hasShardPredictionErrors, m2)
<<<<<<< HEAD
      _                             <- ZIO.foreachDiscard(succeeded) {
             case (response, request) =>
               request.complete(
                 ZIO.succeed(
                   ProduceResponse(
                     response.shardId.get,
                     response.sequenceNumber.get,
                     request.attemptNumber,
                     completed = now
                   )
                 )
               )
           }
=======
      _                             <- ZIO.foreach_(succeeded) { case (response, request) =>
                                         request.complete(
                                           ZIO.succeed(
                                             ProduceResponse(
                                               response.shardIdValue.get,
                                               response.sequenceNumberValue.get,
                                               request.attemptNumber,
                                               completed = now
                                             )
                                           )
                                         )
                                       }
>>>>>>> 20009d28
      // TODO handle connection failure
    } yield m3
  }

  private def handleFailures(
    newFailed: Chunk[(PutRecordsResultEntry.ReadOnly, ProduceRequest)],
    repredict: Boolean,
    metrics: CurrentMetrics
  ) = {
    val requests    = newFailed.map(_._2)
    val responses   = newFailed.map(_._1)
    val failedCount = requests.map(_.aggregateCount).sum

    for {
      _ <- ZIO.foreachDiscard(requests)(r => throttler.addFailure(r.predictedShard))
      _ <- ZIO.logWarning(s"Failed to produce ${failedCount} records").when(newFailed.nonEmpty)
      _ <- ZIO.logWarning(responses.take(10).flatMap(_.errorCode).mkString(", ")).when(newFailed.nonEmpty)

      // The shard map may not yet be updated unless we're experiencing high latency
      updatedFailed <- if (repredict)
                         ShardMap.md5.orDie.use { digest =>
                           shards.get.map(shardMap =>
                             requests.map(r =>
                               r.newAttempt.copy(predictedShard = shardMap.shardForPartitionKey(digest, r.partitionKey))
                             )
                           )
                         }
                       else
                         ZIO.succeed(requests.map(_.newAttempt))

      // TODO backoff for shard limit stuff
      _             <- failedQueue
                         .offerAll(updatedFailed)
                         .when(newFailed.nonEmpty)
    } yield metrics.addFailures(failedCount)
  }

  private def checkShardPredictionErrors(
    responseAndRequests: Chunk[(PutRecordsResultEntry.ReadOnly, ProduceRequest)],
    metrics: CurrentMetrics
<<<<<<< HEAD
  ): ZIO[Any, Nothing, (Boolean, CurrentMetrics)] = {
    val shardPredictionErrors = responseAndRequests.filter {
      case (result, request) => result.shardId.exists(_ != request.predictedShard)
=======
  ): ZIO[Logging, Nothing, (Boolean, CurrentMetrics)] = {
    val shardPredictionErrors = responseAndRequests.filter { case (result, request) =>
      result.shardIdValue.exists(_ != request.predictedShard)
>>>>>>> 20009d28
    }

    val (succeeded, failed) = shardPredictionErrors.partition(_._1.errorCode.isEmpty)

    val updatedMetrics = metrics.addShardPredictionErrors(shardPredictionErrors.map(_._2.aggregateCount).sum.toLong)

    ZIO
      .when(shardPredictionErrors.nonEmpty) {
        val maxProduceRequestTimestamp = shardPredictionErrors
          .map(_._2.timestamp.toEpochMilli)
          .max

        ZIO.logWarning(
          s"${succeeded.map(_._2.aggregateCount).sum} records (aggregated as ${succeeded.size}) ended up " +
            s"on a different shard than expected and/or " +
            s"${failed.map(_._2.aggregateCount).sum} records (aggregated as ${failed.size}) would end up " +
            s"on a different shard than expected if they had succeeded. This may happen after a reshard."
        ) *> triggerUpdateShards.fork.whenZIO {
          shards
            .getAndUpdate(_.invalidate)
            .map(shardMap => !shardMap.invalid && shardMap.lastUpdated.toEpochMilli < maxProduceRequestTimestamp)
        }
      }
      .as((shardPredictionErrors.nonEmpty, updatedMetrics))
  }

  private def countInFlight[R0, E, A](e: ZIO[R0, E, A]): ZIO[R0, E, A] =
    inFlightCalls
      .updateAndGet(_ + 1)
      .tap(inFlightCalls => ZIO.logDebug(s"${inFlightCalls} PutRecords calls in flight"))
      .toManagedWith(_ =>
        inFlightCalls
          .updateAndGet(_ - 1)
          .tap(inFlightCalls => ZIO.logDebug(s"${inFlightCalls} PutRecords calls in flight"))
      )
      .useDiscard(e)

  val collectMetrics: ZIO[R1 with Clock, Nothing, Unit] = for {
    now    <- instant
    m      <- currentMetrics.getAndUpdate(_ => CurrentMetrics.empty(now))
    metrics = ProducerMetrics(
                java.time.Duration.between(m.start, now),
                m.publishedHist,
                m.nrFailed,
                m.latencyHist,
                m.shardPredictionErrors,
                m.payloadSizeHist,
                m.recordSizeHist
              )
    _      <- metricsCollector(metrics)
  } yield ()

// Repeatedly produce metrics
  val metricsCollection: ZIO[R1 with Clock, Nothing, Long] = collectMetrics
    .delay(settings.metricsInterval)
    .repeat(Schedule.fixed(settings.metricsInterval))

  override def produce(r: ProducerRecord[T]): Task[ProduceResponse] =
    (for {
      shardMap        <- shards.get
      now             <- instant
      ar              <- md5Pool.get.use(makeProduceRequest(r, serializer, now, shardMap, _))
      (await, request) = ar
      _               <- queue.offer(request)
      response        <- await
      latency          = java.time.Duration.between(now, response.completed)
      _               <- currentMetrics.getAndUpdate(_.addSuccess(response.attempts, latency))
    } yield response).provideEnvironment(env)

  override def produceChunk(chunk: Chunk[ProducerRecord[T]]): Task[Chunk[ProduceResponse]] =
    (for {
      shardMap <- shards.get
      now      <- instant

      done              <- Promise.make[Throwable, Chunk[ProduceResponse]]
      resultsCollection <- Ref.make[Chunk[ProduceResponse]](Chunk.empty)
      nrRequests         = chunk.size
      onDone             = (response: Task[ProduceResponse]) =>
<<<<<<< HEAD
                 response
                   .foldZIO(
                     done.fail,
                     response =>
                       for {
                         responses <- resultsCollection.updateAndGet(_ :+ response)
                         _         <- ZIO.when(responses.size == nrRequests)(done.succeed(responses))
                       } yield ()
                   )
                   .unit
      requests          <- md5Pool.get.use { digest =>
                    ZIO.foreach(chunk) { r =>
                      for {
                        data          <- serializer.serialize(r.data)
                        predictedShard = shardMap.shardForPartitionKey(digest, PartitionKey(r.partitionKey))
                      } yield (
                        done.await,
                        ProduceRequest(data, PartitionKey(r.partitionKey), onDone, now, predictedShard)
                      )
                    }
                  }
=======
                             response
                               .foldM(
                                 done.fail,
                                 response =>
                                   for {
                                     responses <- resultsCollection.updateAndGet(_ :+ response)
                                     _         <- ZIO.when(responses.size == nrRequests)(done.succeed(responses))
                                   } yield ()
                               )
                               .unit
      requests          <- ShardMap.md5.use { digest =>
                             ZIO.foreach(chunk) { r =>
                               for {
                                 data          <- serializer.serialize(r.data)
                                 predictedShard = shardMap.shardForPartitionKey(digest, r.partitionKey)
                               } yield (done.await, ProduceRequest(data, r.partitionKey, onDone, now, predictedShard))
                             }
                           }
>>>>>>> 20009d28
      _                 <- queue.offerAll(requests.map(_._2))
      results           <- done.await
      latencies          = results.map(r => java.time.Duration.between(now, r.completed))
      _                 <- currentMetrics.getAndUpdate(_.addSuccesses(results.map(_.attempts), latencies))
    } yield results)
      .provideEnvironment(env)
}

private[client] object ProducerLive {
  type ShardId = String

  val maxChunkSize: Int        = 1024            // Stream-internal max chunk size
  val maxRecordsPerRequest     = 500             // This is a Kinesis API limitation
  val maxPayloadSizePerRequest = 5 * 1024 * 1024 // 5 MB
  val maxPayloadSizePerRecord  =
    1 * 1024 * 921 // 1 MB TODO actually 90%, to avoid underestimating and getting Kinesis errors
  val maxIngestionPerShardPerSecond = 1 * 1024 * 1024 // 1 MB
  val maxRecordsPerShardPerSecond   = 1000

  val recoverableErrorCodes = Set("ProvisionedThroughputExceededException", "InternalFailure", "ServiceUnavailable")

  final case class ProduceRequest(
    data: Chunk[Byte],
    partitionKey: PartitionKey,
    complete: ZIO[Any, Throwable, ProduceResponse] => UIO[Unit],
    timestamp: Instant,
    predictedShard: ShardId,
    attemptNumber: Int = 1,
    isAggregated: Boolean = false,
    aggregateCount: Int = 1
  ) {
    def newAttempt = copy(attemptNumber = attemptNumber + 1)

    def isRetry: Boolean = attemptNumber > 1

    def payloadSize: Int = data.length + partitionKey.getBytes(StandardCharsets.UTF_8).length

    def asPutRecordsRequestEntry: PutRecordsRequestEntry =
      PutRecordsRequestEntry(zio.aws.kinesis.model.primitives.Data.apply(data), partitionKey = partitionKey)
  }

  def makeProduceRequest[R, T](
    r: ProducerRecord[T],
    serializer: Serializer[R, T],
    now: Instant,
    shardMap: ShardMap,
    md5: MessageDigest
  ): ZIO[R, Throwable, (ZIO[Any, Throwable, ProduceResponse], ProduceRequest)] =
    for {
      done <- Promise.make[Throwable, ProduceResponse]
      data <- serializer.serialize(r.data)

      predictedShard <- ZIO.succeed(shardMap.shardForPartitionKey(md5, PartitionKey(r.partitionKey)))
    } yield (
      done.await,
      ProduceRequest(data, PartitionKey(r.partitionKey), done.completeWith(_).unit, now, predictedShard)
    )

  final def scheduleCatchRecoverable: Schedule[Any, Throwable, Throwable] =
    Schedule.recurWhile(isRecoverableException)

  private def isRecoverableException(e: Throwable): Boolean =
    e match {
      case e: KinesisException if e.statusCode() / 100 != 4 => true
      case _: ReadTimeoutException                          => true
      case _: IOException                                   => true
      case _: ResourceInUseException                        =>
        true // Also covers DELETING, but will result in ResourceNotFoundException on a subsequent attempt
      case e: SdkException if Option(e.getCause).isDefined => isRecoverableException(e.getCause)
      case _                                               => false
    }

  def payloadSizeForEntry(entry: PutRecordsRequestEntry): Int =
    payloadSizeForEntry(entry.data, entry.partitionKey)

  def payloadSizeForEntry(data: Chunk[Byte], partitionKey: String): Int =
    partitionKey.getBytes(StandardCharsets.UTF_8).length + data.length

  def payloadSizeForEntryAggregated(entry: ProduceRequest): Int =
    payloadSizeForEntry(entry.data, entry.partitionKey) +
      3 +     // Data
      3 + 2 + // Partition key
      0       // entry.explicitHashKey.map(_.length + 2).getOrElse(1) + 3 // Explicit hash key

  /**
   * Like ZTransducer.foldM, but with 'while' instead of 'until' semantics regarding `contFn`
   */
<<<<<<< HEAD
  def foldWhile[Env, Err, In, S](z: => S)(contFn: S => Boolean)(
    f: (S, In) => ZIO[Env, Err, S]
  )(implicit trace: ZTraceElement): ZSink[Env, Err, In, In, S] =
    ZSink.suspend {
      def foldChunkSplitM(z: S, chunk: Chunk[In])(
        contFn: S => Boolean
      )(f: (S, In) => ZIO[Env, Err, S]): ZIO[Env, Err, (S, Option[Chunk[In]])] = {

        def fold(s: S, chunk: Chunk[In], idx: Int, len: Int): ZIO[Env, Err, (S, Option[Chunk[In]])] =
          if (idx == len) UIO.succeed((s, None))
          else
            f(s, chunk(idx)).flatMap { s1 =>
              if (contFn(s1))
                fold(s1, chunk, idx + 1, len)
              else
                UIO.succeed((s, Some(chunk.drop(idx))))
=======
  def foldWhile[R, E, I, O](z: O)(contFn: O => Boolean)(f: (O, I) => O): ZTransducer[R, E, I, O] =
    ZTransducer {
      val initial = Some(z)

      def go(in: Chunk[I], state: O): (Chunk[O], O) =
        in.foldLeft[(Chunk[O], O)]((Chunk.empty, state)) { case ((os0, state), i) =>
          val o = f(state, i)
          if (contFn(o))
            (os0, o)
          else
            (os0 :+ state, f(z, i))
        }

      ZRef.makeManaged[Option[O]](initial).map { state =>
        {
          case Some(in) =>
            state.get.map(s => go(in, s.getOrElse(z))).flatMap { case (os, s) =>
              state.set(Some(s)) *> Push.emit(os)
>>>>>>> 20009d28
            }

        fold(z, chunk, 0, chunk.length)
      }

      def reader(s: S): ZChannel[Env, Err, Chunk[In], Any, Err, Chunk[In], S] =
        if (!contFn(s)) ZChannel.succeedNow(s)
        else
          ZChannel.readWith(
            (in: Chunk[In]) =>
              ZChannel.fromZIO(foldChunkSplitM(s, in)(contFn)(f)).flatMap {
                case (nextS, leftovers) =>
                  leftovers match {
                    case Some(l) => ZChannel.write(l).as(nextS)
                    case None    => reader(nextS)
                  }
              },
            (err: Err) => ZChannel.fail(err),
            (_: Any) => ZChannel.succeedNow(s)
          )

      new ZSink(reader(z))
    }

  val batcher: ZSink[Any, Nothing, ProduceRequest, ProduceRequest, Chunk[ProduceRequest]] =
    foldWhile(PutRecordsBatch.empty)(_.isWithinLimits) { (batch, record: ProduceRequest) =>
      ZIO.succeed(batch.add(record))
    }.map(_.entries)

  val aggregator: ZSink[Any, Nothing, ProduceRequest, ProduceRequest, PutRecordsAggregatedBatchForShard] =
    foldWhile(PutRecordsAggregatedBatchForShard.empty)(_.isWithinLimits) { (batch, record: ProduceRequest) =>
      ZIO.succeed(batch.add(record))
    }
}<|MERGE_RESOLUTION|>--- conflicted
+++ resolved
@@ -50,20 +50,12 @@
       .mapChunksZIO(chunk => ZIO.logDebug(s"Dequeued chunk of size ${chunk.size}").as(chunk))
       // Aggregate records per shard
       .groupByKey2(_.predictedShard, chunkBufferSize)
-<<<<<<< HEAD
-      .flatMapPar(Int.MaxValue, chunkBufferSize) {
-        case (shardId @ _, requests) =>
-          ZStream.managed(ShardMap.md5.orDie).flatMap { digest =>
-            if (aggregate)
-              requests.aggregateAsync(aggregator).mapConcatZIO(_.toProduceRequest(digest).map(_.toIterable))
-            else requests
-          }
-=======
       .flatMapPar(Int.MaxValue, chunkBufferSize) { case (shardId @ _, requests) =>
         ZStream.managed(ShardMap.md5.orDie).flatMap { digest =>
-          requests.aggregateAsync(if (aggregate) aggregator(digest) else ZTransducer.identity)
+          if (aggregate)
+            requests.aggregateAsync(aggregator).mapConcatZIO(_.toProduceRequest(digest).map(_.toIterable))
+          else requests
         }
->>>>>>> 20009d28
       })
       .groupByKey2(_.predictedShard, chunkBufferSize) // TODO can we avoid this second group by?
       .flatMapPar(Int.MaxValue, chunkBufferSize)(
@@ -104,13 +96,8 @@
   ): ZIO[Clock, Nothing, (Option[PutRecordsResponse.ReadOnly], Chunk[ProduceRequest])] = {
     val totalPayload = batch.map(_.data.length).sum
     (for {
-<<<<<<< HEAD
       _        <- ZIO.logInfo(
-             s"PutRecords for batch of size ${batch.map(_.aggregateCount).sum} (${batch.size} aggregated). " +
-=======
-      _        <- log.info(
                     s"PutRecords for batch of size ${batch.map(_.aggregateCount).sum} (${batch.size} aggregated). " +
->>>>>>> 20009d28
 //               s"Payload sizes: ${batch.map(_.data.asByteArrayUnsafe().length).mkString(",")} " +
                       s"(total = ${totalPayload} = ${totalPayload * 100.0 / maxPayloadSizePerRequest}%)."
                   )
@@ -121,16 +108,9 @@
                     .mapError(_.toThrowable)
                     .tapError(e => ZIO.logWarning(s"Error producing records, will retry if recoverable: $e"))
                     .retry(scheduleCatchRecoverable && settings.backoffRequests)
-<<<<<<< HEAD
-    } yield (Some(response), batch)).catchSome {
-      case NonFatal(e) =>
-        ZIO.logWarning("Failed to process batch") *>
-          ZIO.foreachDiscard(batch)(_.complete(ZIO.fail(e))).as((None, batch))
-=======
     } yield (Some(response), batch)).catchSome { case NonFatal(e) =>
-      log.warn("Failed to process batch") *>
-        ZIO.foreach_(batch)(_.complete(ZIO.fail(e))).as((None, batch))
->>>>>>> 20009d28
+      ZIO.logWarning("Failed to process batch") *>
+        ZIO.foreachDiscard(batch)(_.complete(ZIO.fail(e))).as((None, batch))
     }.orDie
   }
 
@@ -142,16 +122,9 @@
 
     val responseAndRequests    = Chunk.fromIterable(response.records).zip(batch)
     val (newFailed, succeeded) =
-<<<<<<< HEAD
       if (response.failedRecordCount.getOrElse(0) > 0)
-        responseAndRequests.partition {
-          case (result, _) =>
-            result.errorCode.exists(recoverableErrorCodes.contains)
-=======
-      if (response.failedRecordCountValue.getOrElse(0) > 0)
         responseAndRequests.partition { case (result, _) =>
-          result.errorCodeValue.exists(recoverableErrorCodes.contains)
->>>>>>> 20009d28
+          result.errorCode.exists(recoverableErrorCodes.contains)
         }
       else
         (Chunk.empty, responseAndRequests)
@@ -162,34 +135,18 @@
       r                             <- checkShardPredictionErrors(responseAndRequests, m1)
       (hasShardPredictionErrors, m2) = r
       m3                            <- handleFailures(newFailed, repredict = hasShardPredictionErrors, m2)
-<<<<<<< HEAD
-      _                             <- ZIO.foreachDiscard(succeeded) {
-             case (response, request) =>
-               request.complete(
-                 ZIO.succeed(
-                   ProduceResponse(
-                     response.shardId.get,
-                     response.sequenceNumber.get,
-                     request.attemptNumber,
-                     completed = now
-                   )
-                 )
-               )
-           }
-=======
-      _                             <- ZIO.foreach_(succeeded) { case (response, request) =>
+      _                             <- ZIO.foreachDiscard(succeeded) { case (response, request) =>
                                          request.complete(
                                            ZIO.succeed(
                                              ProduceResponse(
-                                               response.shardIdValue.get,
-                                               response.sequenceNumberValue.get,
+                                               response.shardId.get,
+                                               response.sequenceNumber.get,
                                                request.attemptNumber,
                                                completed = now
                                              )
                                            )
                                          )
                                        }
->>>>>>> 20009d28
       // TODO handle connection failure
     } yield m3
   }
@@ -230,15 +187,9 @@
   private def checkShardPredictionErrors(
     responseAndRequests: Chunk[(PutRecordsResultEntry.ReadOnly, ProduceRequest)],
     metrics: CurrentMetrics
-<<<<<<< HEAD
   ): ZIO[Any, Nothing, (Boolean, CurrentMetrics)] = {
-    val shardPredictionErrors = responseAndRequests.filter {
-      case (result, request) => result.shardId.exists(_ != request.predictedShard)
-=======
-  ): ZIO[Logging, Nothing, (Boolean, CurrentMetrics)] = {
     val shardPredictionErrors = responseAndRequests.filter { case (result, request) =>
-      result.shardIdValue.exists(_ != request.predictedShard)
->>>>>>> 20009d28
+      result.shardId.exists(_ != request.predictedShard)
     }
 
     val (succeeded, failed) = shardPredictionErrors.partition(_._1.errorCode.isEmpty)
@@ -317,31 +268,8 @@
       resultsCollection <- Ref.make[Chunk[ProduceResponse]](Chunk.empty)
       nrRequests         = chunk.size
       onDone             = (response: Task[ProduceResponse]) =>
-<<<<<<< HEAD
-                 response
-                   .foldZIO(
-                     done.fail,
-                     response =>
-                       for {
-                         responses <- resultsCollection.updateAndGet(_ :+ response)
-                         _         <- ZIO.when(responses.size == nrRequests)(done.succeed(responses))
-                       } yield ()
-                   )
-                   .unit
-      requests          <- md5Pool.get.use { digest =>
-                    ZIO.foreach(chunk) { r =>
-                      for {
-                        data          <- serializer.serialize(r.data)
-                        predictedShard = shardMap.shardForPartitionKey(digest, PartitionKey(r.partitionKey))
-                      } yield (
-                        done.await,
-                        ProduceRequest(data, PartitionKey(r.partitionKey), onDone, now, predictedShard)
-                      )
-                    }
-                  }
-=======
                              response
-                               .foldM(
+                               .foldZIO(
                                  done.fail,
                                  response =>
                                    for {
@@ -350,15 +278,17 @@
                                    } yield ()
                                )
                                .unit
-      requests          <- ShardMap.md5.use { digest =>
+      requests          <- md5Pool.get.use { digest =>
                              ZIO.foreach(chunk) { r =>
                                for {
                                  data          <- serializer.serialize(r.data)
-                                 predictedShard = shardMap.shardForPartitionKey(digest, r.partitionKey)
-                               } yield (done.await, ProduceRequest(data, r.partitionKey, onDone, now, predictedShard))
+                                 predictedShard = shardMap.shardForPartitionKey(digest, PartitionKey(r.partitionKey))
+                               } yield (
+                                 done.await,
+                                 ProduceRequest(data, PartitionKey(r.partitionKey), onDone, now, predictedShard)
+                               )
                              }
                            }
->>>>>>> 20009d28
       _                 <- queue.offerAll(requests.map(_._2))
       results           <- done.await
       latencies          = results.map(r => java.time.Duration.between(now, r.completed))
@@ -446,7 +376,6 @@
   /**
    * Like ZTransducer.foldM, but with 'while' instead of 'until' semantics regarding `contFn`
    */
-<<<<<<< HEAD
   def foldWhile[Env, Err, In, S](z: => S)(contFn: S => Boolean)(
     f: (S, In) => ZIO[Env, Err, S]
   )(implicit trace: ZTraceElement): ZSink[Env, Err, In, In, S] =
@@ -463,26 +392,6 @@
                 fold(s1, chunk, idx + 1, len)
               else
                 UIO.succeed((s, Some(chunk.drop(idx))))
-=======
-  def foldWhile[R, E, I, O](z: O)(contFn: O => Boolean)(f: (O, I) => O): ZTransducer[R, E, I, O] =
-    ZTransducer {
-      val initial = Some(z)
-
-      def go(in: Chunk[I], state: O): (Chunk[O], O) =
-        in.foldLeft[(Chunk[O], O)]((Chunk.empty, state)) { case ((os0, state), i) =>
-          val o = f(state, i)
-          if (contFn(o))
-            (os0, o)
-          else
-            (os0 :+ state, f(z, i))
-        }
-
-      ZRef.makeManaged[Option[O]](initial).map { state =>
-        {
-          case Some(in) =>
-            state.get.map(s => go(in, s.getOrElse(z))).flatMap { case (os, s) =>
-              state.set(Some(s)) *> Push.emit(os)
->>>>>>> 20009d28
             }
 
         fold(z, chunk, 0, chunk.length)
@@ -493,12 +402,11 @@
         else
           ZChannel.readWith(
             (in: Chunk[In]) =>
-              ZChannel.fromZIO(foldChunkSplitM(s, in)(contFn)(f)).flatMap {
-                case (nextS, leftovers) =>
-                  leftovers match {
-                    case Some(l) => ZChannel.write(l).as(nextS)
-                    case None    => reader(nextS)
-                  }
+              ZChannel.fromZIO(foldChunkSplitM(s, in)(contFn)(f)).flatMap { case (nextS, leftovers) =>
+                leftovers match {
+                  case Some(l) => ZChannel.write(l).as(nextS)
+                  case None    => reader(nextS)
+                }
               },
             (err: Err) => ZChannel.fail(err),
             (_: Any) => ZChannel.succeedNow(s)
