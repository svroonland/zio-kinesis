--- conflicted
+++ resolved
@@ -47,8 +47,9 @@
     // Failed records get precedence
     (retries merge ZStream
       .fromQueue(queue, maxChunkSize)
-<<<<<<< HEAD
-      .mapChunksZIO(chunk => ZIO.logDebug(s"Dequeued chunk of size ${chunk.size}").as(chunk))
+      .mapChunksZIO(chunk => ZIO.logDebug(s"Dequeued chunk of size ${chunk.size}").as(Chunk.single(chunk)))
+      .mapZIOParUnordered(settings.shardPredictionParallelism)(addPredictedShardToRequestsChunk)
+      .flattenChunks
       // Aggregate records per shard
       .groupByKey2(_.predictedShard, chunkBufferSize)
       .flatMapPar(Int.MaxValue, chunkBufferSize) { case (shardId @ _, requests) =>
@@ -56,21 +57,11 @@
           if (aggregate)
             requests.aggregateAsync(aggregator).mapConcatZIO(_.toProduceRequest(digest).map(_.toList))
           else requests
-=======
-      .mapChunksM(chunk => log.trace(s"Dequeued chunk of size ${chunk.size}").as(Chunk.single(chunk)))
-      .mapMParUnordered(settings.shardPredictionParallelism)(addPredictedShardToRequestsChunk)
-      .flattenChunks
-      // Aggregate records per shard
-      .groupByKey2(_.predictedShard, chunkBufferSize)
-      .flatMapPar(Int.MaxValue, chunkBufferSize) { case (shardId @ _, requests) =>
-        ZStream.managed(md5Pool.get).flatMap { digest =>
-          requests.aggregateAsync(if (aggregate) aggregator(digest) else ZTransducer.identity)
->>>>>>> 594f7e67
         }
       })
       .groupByKey2(_.predictedShard, chunkBufferSize) // TODO can we avoid this second group by?
       .flatMapPar(Int.MaxValue, chunkBufferSize)(
-        Function.tupled(throttleShardRequests _)
+        Function.tupled(throttleShardRequests)
       )
       // Batch records up to the Kinesis PutRecords request limits as long as downstream is busy
       .aggregateAsync(batcher)
@@ -84,24 +75,19 @@
       .orDie
   }
 
-<<<<<<< HEAD
-  private def throttleShardRequests(shardId: ShardId, requests: ZStream[Any, Nothing, ProduceRequest]) =
-    ZStream.fromZIO(throttler.getForShard(shardId)).flatMap { throttlerForShard =>
-=======
   private def addPredictedShardToRequestsChunk(chunk: Chunk[ProduceRequest]) =
-    md5Pool.get.use { md5 =>
-      shards.get.flatMap { shardMap =>
-        chunk.mapM { r =>
+    ZIO.scoped {
+      (md5Pool.get zip shards.get).flatMap { case (md5, shardMap) =>
+        chunk.mapZIO { r =>
           ZIO
-            .effect(shardMap.shardForPartitionKey(md5, r.partitionKey))
+            .attempt(shardMap.shardForPartitionKey(md5, r.partitionKey))
             .map(shard => r.copy(predictedShard = shard))
         }
       }
     }
 
   private def throttleShardRequests(shardId: ShardId, requests: ZStream[Any, Throwable, ProduceRequest]) =
-    ZStream.fromEffect(throttler.getForShard(shardId)).flatMap { throttlerForShard =>
->>>>>>> 594f7e67
+    ZStream.fromZIO(throttler.getForShard(shardId)).flatMap { throttlerForShard =>
       requests
         .mapChunks(
           _.map { request =>
@@ -234,22 +220,12 @@
           .map(_._2.timestamp.toEpochMilli)
           .max
 
-<<<<<<< HEAD
         ZIO.logWarning(
           s"${succeeded.map(_._2.aggregateCount).sum} records (aggregated as ${succeeded.size}) ended up " +
             s"on a different shard than expected and/or " +
             s"${failed.map(_._2.aggregateCount).sum} records (aggregated as ${failed.size}) would end up " +
             s"on a different shard than expected if they had succeeded. This may happen after a reshard."
-        ) *> triggerUpdateShards.fork.whenZIO {
-=======
-        log
-          .warn(
-            s"${succeeded.map(_._2.aggregateCount).sum} records (aggregated as ${succeeded.size}) ended up " +
-              s"on a different shard than expected and/or " +
-              s"${failed.map(_._2.aggregateCount).sum} records (aggregated as ${failed.size}) would end up " +
-              s"on a different shard than expected if they had succeeded. This may happen after a reshard."
-          ) *> triggerUpdateShards.fork.whenM { // Fiber cannot fail
->>>>>>> 594f7e67
+        ) *> triggerUpdateShards.fork.whenZIO { // Fiber cannot fail
           shards
             .getAndUpdate(_.invalidate)
             .map(shardMap => !shardMap.invalid && shardMap.lastUpdated.toEpochMilli < maxProduceRequestTimestamp)
@@ -292,14 +268,7 @@
   override def produce(r: ProducerRecord[T]): Task[ProduceResponse] =
     (for {
       now             <- instant
-<<<<<<< HEAD
-      ar              <- ZIO.scoped[R] {
-                           md5Pool.get
-                             .flatMap(digest => makeProduceRequest(r, serializer, now, shardMap, digest))
-                         }
-=======
       ar              <- makeProduceRequest(r, serializer, now)
->>>>>>> 594f7e67
       (await, request) = ar
       _               <- queue.offer(request)
       response        <- await
@@ -325,25 +294,10 @@
                                    } yield ()
                                )
                                .unit
-<<<<<<< HEAD
-      requests          <- ZIO.scoped[R] {
-                             md5Pool.get.flatMap { digest =>
-                               ZIO.foreach(chunk) { r =>
-                                 for {
-                                   data          <- serializer.serialize(r.data)
-                                   predictedShard = shardMap.shardForPartitionKey(digest, PartitionKey(r.partitionKey))
-                                 } yield (
-                                   done.await,
-                                   ProduceRequest(data, PartitionKey(r.partitionKey), onDone, now, predictedShard)
-                                 )
-                               }
-                             }
-=======
       requests          <- ZIO.foreach(chunk) { r =>
                              for {
                                data <- serializer.serialize(r.data)
-                             } yield (done.await, ProduceRequest(data, r.partitionKey, onDone, now, null))
->>>>>>> 594f7e67
+                             } yield (done.await, ProduceRequest(data, PartitionKey(r.partitionKey), onDone, now, null))
                            }
       _                 <- queue.offerAll(requests.map(_._2))
       results           <- if (chunk.nonEmpty) done.await else ZIO.succeed(Chunk.empty)
@@ -389,27 +343,15 @@
   def makeProduceRequest[R, T](
     r: ProducerRecord[T],
     serializer: Serializer[R, T],
-<<<<<<< HEAD
-    now: Instant,
-    shardMap: ShardMap,
-    md5: MessageDigest
-=======
     now: Instant
->>>>>>> 594f7e67
   ): ZIO[R, Throwable, (ZIO[Any, Throwable, ProduceResponse], ProduceRequest)] =
     for {
       done <- Promise.make[Throwable, ProduceResponse]
       data <- serializer.serialize(r.data)
-<<<<<<< HEAD
-
-      predictedShard <- ZIO.succeed(shardMap.shardForPartitionKey(md5, PartitionKey(r.partitionKey)))
     } yield (
       done.await,
-      ProduceRequest(data, PartitionKey(r.partitionKey), done.completeWith(_).unit, now, predictedShard)
+      ProduceRequest(data, PartitionKey(r.partitionKey), done.completeWith(_).unit, now, predictedShard = null)
     )
-=======
-    } yield (done.await, ProduceRequest(data, r.partitionKey, done.completeWith(_).unit, now, predictedShard = null))
->>>>>>> 594f7e67
 
   final def scheduleCatchRecoverable: Schedule[Any, Throwable, Throwable] =
     Schedule.recurWhile(isRecoverableException)
