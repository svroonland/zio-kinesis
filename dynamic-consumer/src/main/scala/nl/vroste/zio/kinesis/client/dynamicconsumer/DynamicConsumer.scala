--- conflicted
+++ resolved
@@ -32,7 +32,6 @@
     aggregated: Boolean
   )
 
-<<<<<<< HEAD
   val live: ZLayer[Kinesis with CloudWatch with DynamoDb, Nothing, DynamicConsumer] = {
     for {
       kinesis    <- ZManaged.service[Kinesis]
@@ -40,16 +39,6 @@
       dynamodb   <- ZManaged.service[DynamoDb]
     } yield new DynamicConsumerLive(kinesis.api, cloudwatch.api, dynamodb.api): DynamicConsumer
   }.toLayer
-=======
-  val live: ZLayer[Logging with Blocking with Kinesis with CloudWatch with DynamoDb, Nothing, DynamicConsumer] =
-    ZLayer
-      .fromServices[Logger[
-        String
-      ], Blocking.Service, Kinesis.Service, CloudWatch.Service, DynamoDb.Service, DynamicConsumer.Service] {
-        case (logger, blocking, kinesis, cloudwatch, dynamodb) =>
-          new DynamicConsumerLive(logger, blocking, kinesis.api, cloudwatch.api, dynamodb.api)
-      }
->>>>>>> 20009d28
 
   /**
    * Implements a fake `DynamicConsumer` that also offers fake checkpointing functionality that can be tracked using the
@@ -81,9 +70,8 @@
   def fake(
     shards: ZStream[Any, Throwable, (String, ZStream[Any, Throwable, Chunk[Byte]])]
   ): ZLayer[Clock, Nothing, Service] =
-    (Ref.make[Seq[Record[Any]]](Seq.empty) zip ZIO.service[Clock]).map {
-      case (refCheckpointedList, clock) =>
-        new DynamicConsumerFake(shards, refCheckpointedList, clock)
+    (Ref.make[Seq[Record[Any]]](Seq.empty) zip ZIO.service[Clock]).map { case (refCheckpointedList, clock) =>
+      new DynamicConsumerFake(shards, refCheckpointedList, clock)
     }.toLayer
 
   trait Service {
@@ -113,7 +101,7 @@
      * @param maxShardBufferSize
      *   The maximum number of records per shard to store in a queue before blocking the KCL record processor until
      *   records have been dequeued. Note that the stream returned from this method will have internal chunk buffers as
-     *   well. Prefer powers of 2 for efficiency.
+     *   well.
      * @param configureKcl
      *   Make additional KCL Scheduler configurations
      * @tparam R
@@ -240,33 +228,6 @@
     for {
       consumer <- ZIO.service[DynamicConsumer.Service]
       _        <- consumer
-<<<<<<< HEAD
-             .shardedStream(
-               streamName,
-               applicationName,
-               deserializer,
-               requestShutdown,
-               initialPosition,
-               leaseTableName,
-               metricsNamespace,
-               workerIdentifier,
-               maxShardBufferSize,
-               configureKcl
-             )
-             .flatMapPar(Int.MaxValue) {
-               case (_, shardStream, checkpointer) =>
-                 shardStream
-                   .tap(record => recordProcessor(record) *> checkpointer.stage(record))
-                   .viaFunction(
-                     checkpointer
-                       .checkpointBatched[Any with RC](
-                         nr = checkpointBatchSize,
-                         interval = checkpointDuration
-                       )
-                   )
-             }
-             .runDrain
-=======
                     .shardedStream(
                       streamName,
                       applicationName,
@@ -282,16 +243,15 @@
                     .flatMapPar(Int.MaxValue) { case (_, shardStream, checkpointer) =>
                       shardStream
                         .tap(record => recordProcessor(record) *> checkpointer.stage(record))
-                        .via(
+                        .viaFunction(
                           checkpointer
-                            .checkpointBatched[Blocking with Logging with RC](
+                            .checkpointBatched[Any with RC](
                               nr = checkpointBatchSize,
                               interval = checkpointDuration
                             )
                         )
                     }
                     .runDrain
->>>>>>> 20009d28
     } yield ()
 
   /**
@@ -356,12 +316,7 @@
     /**
      * Helper method to add batch checkpointing to a shard stream
      *
-<<<<<<< HEAD
-     * Usage:
-     *    shardStream.viaFunction(checkpointer.checkpointBatched(1000, 1.second))
-=======
-     * Usage: shardStream.via(checkpointer.checkpointBatched(1000, 1.second))
->>>>>>> 20009d28
+     * Usage: shardStream.viaFunction(checkpointer.checkpointBatched(1000, 1.second))
      *
      * @param nr
      *   Maximum number of records before checkpointing
