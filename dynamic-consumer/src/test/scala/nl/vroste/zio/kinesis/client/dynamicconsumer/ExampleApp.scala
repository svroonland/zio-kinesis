--- conflicted
+++ resolved
@@ -1,38 +1,24 @@
 package nl.vroste.zio.kinesis.client.dynamicconsumer
 
-<<<<<<< HEAD
 import nl.vroste.zio.kinesis.client._
-=======
-import io.github.vigoo.zioaws.cloudwatch.CloudWatch
-import io.github.vigoo.zioaws.core.AwsError
-import io.github.vigoo.zioaws.core.aspects.{ AwsCallAspect, Described, ZLayerSyntax }
-import io.github.vigoo.zioaws.kinesis.Kinesis
-import io.github.vigoo.zioaws.kinesis.model.{ ScalingType, UpdateShardCountRequest }
-import io.github.vigoo.zioaws.{ dynamodb, kinesis }
->>>>>>> 594f7e67
 import nl.vroste.zio.kinesis.client.localstack.LocalStackServices
 import nl.vroste.zio.kinesis.client.serde.Serde
 import nl.vroste.zio.kinesis.client.zionative.Consumer.InitialPosition
 import nl.vroste.zio.kinesis.client.zionative._
 import nl.vroste.zio.kinesis.client.zionative.leaserepository.DynamoDbLeaseRepository
+import nl.vroste.zio.kinesis.client.zionative.leaserepository.DynamoDbLeaseRepository.TableParameters
 import nl.vroste.zio.kinesis.client.zionative.metrics.{ CloudWatchMetricsPublisher, CloudWatchMetricsPublisherConfig }
-<<<<<<< HEAD
-=======
-import nl.vroste.zio.kinesis.client.zionative._
-import nl.vroste.zio.kinesis.client._
-import nl.vroste.zio.kinesis.client.zionative.leaserepository.DynamoDbLeaseRepository.TableParameters
->>>>>>> 594f7e67
 import software.amazon.awssdk.http.SdkHttpConfigurationOption
 import software.amazon.awssdk.utils.AttributeMap
 import software.amazon.kinesis.exceptions.ShutdownException
 import zio.aws.cloudwatch.CloudWatch
-import zio.aws.core.aspects.callLogging
 import zio.aws.dynamodb
+import zio.aws.dynamodb.model.primitives.{ TagKeyString, TagValueString }
 import zio.aws.kinesis.Kinesis
 import zio.aws.kinesis.model.primitives.{ PositiveIntegerObject, StreamName }
 import zio.aws.kinesis.model.{ ScalingType, UpdateShardCountRequest }
 import zio.stream.{ ZSink, ZStream }
-import zio.{ Clock, Console, Random, _ }
+import zio.{ Clock, _ }
 
 /**
  * Runnable used for manually testing various features
@@ -73,13 +59,7 @@
                       .tapError(e => ZIO.logError(s"Producer error: ${e}"))
                       .fork
 //      _          <- producer.join
-<<<<<<< HEAD
       workers    <- ZIO.foreach((1 to nrNativeWorkers).toList)(id => worker(s"worker${id}").runCount.fork)
-=======
-      workers    <- ZIO.foreach(1 to nrNativeWorkers)(id =>
-                      worker(s"worker${id}").runCount.tapCause(e => log.error(s"Error in worker ${id}", e)).fork
-                    )
->>>>>>> 594f7e67
       kclWorkers <-
         ZIO.foreach(((1 + nrNativeWorkers) to (nrKclWorkers + nrNativeWorkers)).toList)(id =>
           (for {
@@ -245,7 +225,9 @@
       (kinesisClient ++ cloudWatch ++ dynamo)).orDie
 
     val leaseRepo       = DynamoDbLeaseRepository.make(
-      DynamoDbLeaseRepository.Settings(TableParameters(tags = Seq(dynamodb.model.Tag("app", "zio-kinesis"))))
+      DynamoDbLeaseRepository.Settings(
+        TableParameters(tags = Seq(dynamodb.model.Tag(TagKeyString("app"), TagValueString("zio-kinesis"))))
+      )
     )
     val dynamicConsumer = DynamicConsumer.live
 
