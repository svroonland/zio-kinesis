package nl.vroste.zio.kinesis.client.dynamicconsumer

import nl.vroste.zio.kinesis.client._
import nl.vroste.zio.kinesis.client.localstack.LocalStackServices
import nl.vroste.zio.kinesis.client.serde.Serde
import nl.vroste.zio.kinesis.client.zionative.Consumer.InitialPosition
import nl.vroste.zio.kinesis.client.zionative._
import nl.vroste.zio.kinesis.client.zionative.leaserepository.DynamoDbLeaseRepository
import nl.vroste.zio.kinesis.client.zionative.metrics.{ CloudWatchMetricsPublisher, CloudWatchMetricsPublisherConfig }
import software.amazon.awssdk.http.SdkHttpConfigurationOption
import software.amazon.awssdk.utils.AttributeMap
import software.amazon.kinesis.exceptions.ShutdownException
import zio.aws.cloudwatch.CloudWatch
import zio.aws.core.aspects.callLogging
import zio.aws.dynamodb
import zio.aws.kinesis.Kinesis
import zio.aws.kinesis.model.primitives.{ PositiveIntegerObject, StreamName }
import zio.aws.kinesis.model.{ ScalingType, UpdateShardCountRequest }
import zio.stream.{ ZSink, ZStream }
import zio.{ Clock, Console, Random, _ }

/**
 * Runnable used for manually testing various features
 */
object ExampleApp extends zio.ZIOAppDefault {
  val streamName                      = "zio-test-stream-6" // + java.util.UUID.randomUUID().toString
  val applicationName                 = "testApp-10"        // + java.util.UUID.randomUUID().toString(),
  val nrRecords                       = 300000
  val produceRate                     = 200                 // Nr records to produce per second
  val maxRecordSize                   = 50
  val nrShards                        = 2
  val reshardFactor                   = 2
  val reshardAfter: Option[Duration]  = None                // Some(10.seconds)
  val enhancedFanout                  = true
  val nrNativeWorkers                 = 1
  val nrKclWorkers                    = 0
  val runLength                       = 10.minute
  val maxRandomWorkerStartDelayMillis = 1 + 0 * 60 * 1000
  val recordProcessingTime: Duration  = 1.millisecond

  val producerSettings = ProducerSettings(
    aggregate = true,
    metricsInterval = 5.seconds,
    bufferSize = 8192 * 8,
    maxParallelRequests = 10
  )

  val program: ZIO[
<<<<<<< HEAD
    Clock with Any with Random with Console with Kinesis with CloudWatch with CloudWatchMetricsPublisherConfig with DynamicConsumer with LeaseRepository,
    Throwable,
    ExitCode
  ] = {
=======
    Logging
      with Clock
      with Blocking
      with Random
      with Console
      with Kinesis
      with CloudWatch
      with Has[
        CloudWatchMetricsPublisherConfig
      ]
      with DynamicConsumer
      with LeaseRepository,
    Throwable,
    ExitCode
  ] =
>>>>>>> 20009d28
    for {
      _          <- TestUtil.createStreamUnmanaged(streamName, nrShards)
      _          <- TestUtil.getShards(streamName)
      producer   <- TestUtil
<<<<<<< HEAD
                    .produceRecords(streamName, nrRecords, produceRate, maxRecordSize, producerSettings)
                    .tapError(e => ZIO.logError(s"Producer error: ${e}"))
                    .fork
=======
                      .produceRecords(streamName, nrRecords, produceRate, maxRecordSize, producerSettings)
                      .tapError(e => log.error(s"Producer error: ${e}"))
                      .fork
>>>>>>> 20009d28
//      _          <- producer.join
      workers    <- ZIO.foreach((1 to nrNativeWorkers).toList)(id => worker(s"worker${id}").runCount.fork)
      kclWorkers <-
        ZIO.foreach(((1 + nrNativeWorkers) to (nrKclWorkers + nrNativeWorkers)).toList)(id =>
          (for {
            shutdown <- Promise.make[Nothing, Unit]
            fib      <- kclWorker(s"worker${id}", shutdown).runDrain.forkDaemon
<<<<<<< HEAD
            _        <-
              ZIO.never.unit.ensuring(
                ZIO.logWarning(s"Requesting shutdown for worker worker${id}!") *> shutdown.succeed(()) <* fib.join.orDie
              )
=======
            _        <- ZIO.never.unit.ensuring(
                          log.warn(s"Requesting shutdown for worker worker${id}!") *> shutdown.succeed(()) <* fib.join.orDie
                        )
>>>>>>> 20009d28
          } yield ()).fork
        )
      // Sleep, but abort early if one of our children dies
      _          <- reshardAfter
<<<<<<< HEAD
             .map(delay =>
               (ZIO.logInfo("Resharding") *>
                 Kinesis.updateShardCount(
                   UpdateShardCountRequest(
                     StreamName(streamName),
                     PositiveIntegerObject(Math.ceil(nrShards.toDouble * reshardFactor).toInt),
                     ScalingType.UNIFORM_SCALING
                   )
                 ))
                 .delay(delay)
             )
             .getOrElse(ZIO.unit)
             .fork
      _          <- ZIO.sleep(runLength) raceFirst ZIO.foreachParDiscard(kclWorkers ++ workers)(_.join) raceFirst producer.join
      _           = println("Interrupting app")
      _          <- producer.interruptFork
      _          <- ZIO.foreachParDiscard(kclWorkers)(_.interrupt)
      _          <- ZIO.foreachParDiscard(workers)(_.interrupt.map { exit =>
             exit.fold(_ => (), nrRecordsProcessed => println(s"Worker processed ${nrRecordsProcessed}"))
=======
                      .map(delay =>
                        (log.info("Resharding") *>
                          kinesis.updateShardCount(
                            UpdateShardCountRequest(
                              streamName,
                              Math.ceil(nrShards.toDouble * reshardFactor).toInt,
                              ScalingType.UNIFORM_SCALING
                            )
                          ))
                          .delay(delay)
                      )
                      .getOrElse(ZIO.unit)
                      .fork
      _          <- ZIO.sleep(runtime) raceFirst ZIO.foreachPar_(kclWorkers ++ workers)(_.join) raceFirst producer.join
      _           = println("Interrupting app")
      _          <- producer.interruptFork
      _          <- ZIO.foreachPar_(kclWorkers)(_.interrupt)
      _          <- ZIO.foreachPar_(workers)(_.interrupt.map { exit =>
                      exit.fold(_ => (), nrRecordsProcessed => println(s"Worker processed ${nrRecordsProcessed}"))
>>>>>>> 20009d28

                    })
    } yield ExitCode.success
<<<<<<< HEAD
  }

  override def run: ZIO[ZEnv with ZIOAppArgs, Any, Any] =
=======
  override def run(
    args: List[String]
  ): ZIO[zio.ZEnv, Nothing, ExitCode] =
>>>>>>> 20009d28
    program
      .foldCauseZIO(
        e => ZIO.logSpan(s"Program failed: ${e.prettyPrint}")(ZIO.logErrorCause(e)).exitCode,
        ZIO.succeed(_)
      )
      .provideCustomLayer(awsEnv)

  def worker(id: String) =
    ZStream.unwrapManaged {
      for {
        metrics <- CloudWatchMetricsPublisher.make(applicationName, id)
        delay   <- zio.Random.nextIntBetween(0, maxRandomWorkerStartDelayMillis).map(_.millis).toManaged
        _       <- ZIO.logInfo(s"Waiting ${delay.toMillis} ms to start worker ${id}").toManaged
      } yield ZStream.fromZIO(ZIO.sleep(delay)) *> Consumer
        .shardedStream(
          streamName,
          applicationName = applicationName,
          deserializer = Serde.asciiString,
          workerIdentifier = id,
          fetchMode = if (enhancedFanout) FetchMode.EnhancedFanOut() else FetchMode.Polling(batchSize = 1000),
          initialPosition = InitialPosition.TrimHorizon,
          emitDiagnostic = ev =>
            (ev match {
              case ev: DiagnosticEvent.PollComplete =>
                ZIO
                  .logInfo(
                    id + s": PollComplete for ${ev.nrRecords} records of ${ev.shardId}, behind latest: ${ev.behindLatest.toMillis} ms (took ${ev.duration.toMillis} ms)"
                  )
              case ev                               => ZIO.logInfo(id + ": " + ev.toString)
            }) *> metrics.processEvent(ev)
        )
<<<<<<< HEAD
        .flatMapPar(Int.MaxValue) {
          case (shardID, shardStream, checkpointer) =>
            shardStream
              .tap(r =>
                checkpointer
                  .stageOnSuccess(
                    (ZIO.logInfo(s"${id} Processing record $r") *> ZIO
                      .sleep(recordProcessingTime)
                      .when(recordProcessingTime >= 1.millis)).when(false)
                  )(r)
              )
              .aggregateAsyncWithin(ZSink.collectAllN[Record[String]](5000), Schedule.fixed(10.second))
              .tap(rs => ZIO.logInfo(s"${id} processed ${rs.size} records on shard ${shardID}").when(true))
              .mapError[Either[Throwable, ShardLeaseLost.type]](Left(_))
              .tap(_ => checkpointer.checkpoint())
              .catchAll {
                case Right(ShardLeaseLost) =>
                  ZStream.fromZIO(ZIO.logInfo(s"${id} Doing checkpoint for ${shardID}: shard lease lost")) *>
                    ZStream.empty

                case Left(e)               =>
                  ZStream.fromZIO(
                    ZIO.logError(s"${id} shard ${shardID} stream failed with " + e + ": " + e.getStackTrace)
                  ) *> ZStream.fail(e)
              }
=======
        .flatMapPar(Int.MaxValue) { case (shardID, shardStream, checkpointer) =>
          shardStream
            .tap(r =>
              checkpointer
                .stageOnSuccess(
                  (log.info(s"${id} Processing record $r") *> ZIO
                    .sleep(recordProcessingTime)
                    .when(recordProcessingTime >= 1.millis)).when(false)
                )(r)
            )
            .aggregateAsyncWithin(ZTransducer.collectAllN(5000), Schedule.fixed(10.second))
            .tap(rs => log.info(s"${id} processed ${rs.size} records on shard ${shardID}").when(true))
            .mapError[Either[Throwable, ShardLeaseLost.type]](Left(_))
            .tap(_ => checkpointer.checkpoint())
            .catchAll {
              case Right(ShardLeaseLost) =>
                ZStream.fromEffect(log.info(s"${id} Doing checkpoint for ${shardID}: shard lease lost")) *>
                  ZStream.empty

              case Left(e) =>
                ZStream.fromEffect(
                  log.error(s"${id} shard ${shardID} stream failed with " + e + ": " + e.getStackTrace)
                ) *> ZStream.fail(e)
            }
>>>>>>> 20009d28
        }
        .mapConcatChunk(identity(_))
        .ensuring(ZIO.logInfo(s"Worker ${id} stream completed"))
    }

  def kclWorker(
    id: String,
    requestShutdown: Promise[Nothing, Unit]
  ): ZStream[DynamicConsumer with Any with Clock with Random, Throwable, DynamicConsumer.Record[
    String
  ]] =
    ZStream.fromZIO(
      zio.Random.nextIntBetween(0, 1000).flatMap(d => ZIO.sleep(d.millis))
    ) *> DynamicConsumer
      .shardedStream(
        streamName,
        applicationName = applicationName,
        deserializer = Serde.asciiString,
        workerIdentifier = id,
        requestShutdown = requestShutdown.await,
        configureKcl = config => if (enhancedFanout) config.withEnhancedFanOut else config.withPolling
      )
<<<<<<< HEAD
      .flatMapPar(Int.MaxValue) {
        case (shardID, shardStream, checkpointer) =>
          shardStream
            .tap(r =>
              checkpointer
                .stageOnSuccess(ZIO.logInfo(s"${id} Processing record $r").when(false))(r)
            )
            .aggregateAsyncWithin(ZSink.collectAllN[DynamicConsumer.Record[String]](1000), Schedule.fixed(5.minutes))
            .mapConcat(_.lastOption.toList)
            .tap(_ => ZIO.logInfo(s"${id} Checkpointing shard ${shardID}") *> checkpointer.checkpoint)
            .catchAll {
              case _: ShutdownException => // This will be thrown when the shard lease has been stolen
                // Abort the stream when we no longer have the lease

                ZStream.fromZIO(ZIO.logError(s"${id} shard ${shardID} lost")) *> ZStream.empty
              case e                    =>
                ZStream.fromZIO(
                  ZIO.logError(s"${id} shard ${shardID} stream failed with" + e + ": " + e.getStackTrace)
                ) *> ZStream.fail(e)
            }
=======
      .flatMapPar(Int.MaxValue) { case (shardID, shardStream, checkpointer) =>
        shardStream
          .tap(r =>
            checkpointer
              .stageOnSuccess(log.info(s"${id} Processing record $r").when(false))(r)
          )
          .aggregateAsyncWithin(ZTransducer.collectAllN(1000), Schedule.fixed(5.minutes))
          .mapConcat(_.lastOption.toList)
          .tap(_ => log.info(s"${id} Checkpointing shard ${shardID}") *> checkpointer.checkpoint)
          .catchAll {
            case _: ShutdownException => // This will be thrown when the shard lease has been stolen
              // Abort the stream when we no longer have the lease

              ZStream.fromEffect(log.error(s"${id} shard ${shardID} lost")) *> ZStream.empty
            case e                    =>
              ZStream.fromEffect(
                log.error(s"${id} shard ${shardID} stream failed with" + e + ": " + e.getStackTrace)
              ) *> ZStream.fail(e)
          }
>>>>>>> 20009d28
      }

  val localStackEnv =
    LocalStackServices.localStackAwsLayer().orDie >+> (DynamoDbLeaseRepository.live)

  val awsEnv: ZLayer[
    Any,
    Nothing,
<<<<<<< HEAD
    Kinesis with CloudWatch with dynamodb.DynamoDb with DynamicConsumer with LeaseRepository with CloudWatchMetricsPublisherConfig
=======
    Kinesis
      with CloudWatch
      with dynamodb.DynamoDb
      with Logging
      with DynamicConsumer
      with LeaseRepository
      with Has[
        CloudWatchMetricsPublisherConfig
      ]
>>>>>>> 20009d28
  ] = {
    val httpClient = HttpClientBuilder.make(
      maxConcurrency = 100,
      allowHttp2 = true,
      build = _.buildWithDefaults(
        AttributeMap.builder.put(SdkHttpConfigurationOption.TRUST_ALL_CERTIFICATES, java.lang.Boolean.TRUE).build
      )
    )

<<<<<<< HEAD
    val kinesisClient = Clock.live >>> kinesisAsyncClientLayer() /// @@ (callLogging)
=======
    val callLogging: AwsCallAspect[Logging] =
      new AwsCallAspect[Logging] {
        override final def apply[R1 <: Logging, A](
          f: ZIO[R1, AwsError, Described[A]]
        ): ZIO[R1, AwsError, Described[A]] =
          f.flatMap { case r @ Described(value @ _, description) =>
            log.info(s"Finished [${description.service}/${description.operation}]").as(r)
          }
      }

    val kinesisClient = kinesisAsyncClientLayer() @@ (callLogging)
>>>>>>> 20009d28

    val cloudWatch = cloudWatchAsyncClientLayer()
    val dynamo     = dynamoDbAsyncClientLayer()
    val awsClients = (httpClient >+>
      zio.aws.core.config.AwsConfig.default >>>
      (kinesisClient ++ cloudWatch ++ dynamo)).orDie

    val leaseRepo       = DynamoDbLeaseRepository.live
    val dynamicConsumer = DynamicConsumer.live

    val metricsPublisherConfig = ZLayer.succeed(CloudWatchMetricsPublisherConfig())

<<<<<<< HEAD
    awsClients >+> (dynamicConsumer ++ leaseRepo ++ metricsPublisherConfig)
=======
    logging >+> awsClients >+> (Blocking.live ++ Clock.live) >+> dynamicConsumer ++ leaseRepo ++ metricsPublisherConfig
>>>>>>> 20009d28
  }
}<|MERGE_RESOLUTION|>--- conflicted
+++ resolved
@@ -46,41 +46,25 @@
   )
 
   val program: ZIO[
-<<<<<<< HEAD
-    Clock with Any with Random with Console with Kinesis with CloudWatch with CloudWatchMetricsPublisherConfig with DynamicConsumer with LeaseRepository,
-    Throwable,
-    ExitCode
-  ] = {
-=======
-    Logging
-      with Clock
-      with Blocking
+    Clock
+      with Any
       with Random
       with Console
       with Kinesis
       with CloudWatch
-      with Has[
-        CloudWatchMetricsPublisherConfig
-      ]
+      with CloudWatchMetricsPublisherConfig
       with DynamicConsumer
       with LeaseRepository,
     Throwable,
     ExitCode
   ] =
->>>>>>> 20009d28
     for {
       _          <- TestUtil.createStreamUnmanaged(streamName, nrShards)
       _          <- TestUtil.getShards(streamName)
       producer   <- TestUtil
-<<<<<<< HEAD
-                    .produceRecords(streamName, nrRecords, produceRate, maxRecordSize, producerSettings)
-                    .tapError(e => ZIO.logError(s"Producer error: ${e}"))
-                    .fork
-=======
                       .produceRecords(streamName, nrRecords, produceRate, maxRecordSize, producerSettings)
-                      .tapError(e => log.error(s"Producer error: ${e}"))
+                      .tapError(e => ZIO.logError(s"Producer error: ${e}"))
                       .fork
->>>>>>> 20009d28
 //      _          <- producer.join
       workers    <- ZIO.foreach((1 to nrNativeWorkers).toList)(id => worker(s"worker${id}").runCount.fork)
       kclWorkers <-
@@ -88,47 +72,20 @@
           (for {
             shutdown <- Promise.make[Nothing, Unit]
             fib      <- kclWorker(s"worker${id}", shutdown).runDrain.forkDaemon
-<<<<<<< HEAD
             _        <-
               ZIO.never.unit.ensuring(
                 ZIO.logWarning(s"Requesting shutdown for worker worker${id}!") *> shutdown.succeed(()) <* fib.join.orDie
               )
-=======
-            _        <- ZIO.never.unit.ensuring(
-                          log.warn(s"Requesting shutdown for worker worker${id}!") *> shutdown.succeed(()) <* fib.join.orDie
-                        )
->>>>>>> 20009d28
           } yield ()).fork
         )
       // Sleep, but abort early if one of our children dies
       _          <- reshardAfter
-<<<<<<< HEAD
-             .map(delay =>
-               (ZIO.logInfo("Resharding") *>
-                 Kinesis.updateShardCount(
-                   UpdateShardCountRequest(
-                     StreamName(streamName),
-                     PositiveIntegerObject(Math.ceil(nrShards.toDouble * reshardFactor).toInt),
-                     ScalingType.UNIFORM_SCALING
-                   )
-                 ))
-                 .delay(delay)
-             )
-             .getOrElse(ZIO.unit)
-             .fork
-      _          <- ZIO.sleep(runLength) raceFirst ZIO.foreachParDiscard(kclWorkers ++ workers)(_.join) raceFirst producer.join
-      _           = println("Interrupting app")
-      _          <- producer.interruptFork
-      _          <- ZIO.foreachParDiscard(kclWorkers)(_.interrupt)
-      _          <- ZIO.foreachParDiscard(workers)(_.interrupt.map { exit =>
-             exit.fold(_ => (), nrRecordsProcessed => println(s"Worker processed ${nrRecordsProcessed}"))
-=======
                       .map(delay =>
-                        (log.info("Resharding") *>
-                          kinesis.updateShardCount(
+                        (ZIO.logInfo("Resharding") *>
+                          Kinesis.updateShardCount(
                             UpdateShardCountRequest(
-                              streamName,
-                              Math.ceil(nrShards.toDouble * reshardFactor).toInt,
+                              StreamName(streamName),
+                              PositiveIntegerObject(Math.ceil(nrShards.toDouble * reshardFactor).toInt),
                               ScalingType.UNIFORM_SCALING
                             )
                           ))
@@ -136,25 +93,17 @@
                       )
                       .getOrElse(ZIO.unit)
                       .fork
-      _          <- ZIO.sleep(runtime) raceFirst ZIO.foreachPar_(kclWorkers ++ workers)(_.join) raceFirst producer.join
+      _          <- ZIO.sleep(runLength) raceFirst ZIO.foreachParDiscard(kclWorkers ++ workers)(_.join) raceFirst producer.join
       _           = println("Interrupting app")
       _          <- producer.interruptFork
-      _          <- ZIO.foreachPar_(kclWorkers)(_.interrupt)
-      _          <- ZIO.foreachPar_(workers)(_.interrupt.map { exit =>
+      _          <- ZIO.foreachParDiscard(kclWorkers)(_.interrupt)
+      _          <- ZIO.foreachParDiscard(workers)(_.interrupt.map { exit =>
                       exit.fold(_ => (), nrRecordsProcessed => println(s"Worker processed ${nrRecordsProcessed}"))
->>>>>>> 20009d28
 
                     })
     } yield ExitCode.success
-<<<<<<< HEAD
-  }
 
   override def run: ZIO[ZEnv with ZIOAppArgs, Any, Any] =
-=======
-  override def run(
-    args: List[String]
-  ): ZIO[zio.ZEnv, Nothing, ExitCode] =
->>>>>>> 20009d28
     program
       .foldCauseZIO(
         e => ZIO.logSpan(s"Program failed: ${e.prettyPrint}")(ZIO.logErrorCause(e)).exitCode,
@@ -186,58 +135,30 @@
               case ev                               => ZIO.logInfo(id + ": " + ev.toString)
             }) *> metrics.processEvent(ev)
         )
-<<<<<<< HEAD
-        .flatMapPar(Int.MaxValue) {
-          case (shardID, shardStream, checkpointer) =>
-            shardStream
-              .tap(r =>
-                checkpointer
-                  .stageOnSuccess(
-                    (ZIO.logInfo(s"${id} Processing record $r") *> ZIO
-                      .sleep(recordProcessingTime)
-                      .when(recordProcessingTime >= 1.millis)).when(false)
-                  )(r)
-              )
-              .aggregateAsyncWithin(ZSink.collectAllN[Record[String]](5000), Schedule.fixed(10.second))
-              .tap(rs => ZIO.logInfo(s"${id} processed ${rs.size} records on shard ${shardID}").when(true))
-              .mapError[Either[Throwable, ShardLeaseLost.type]](Left(_))
-              .tap(_ => checkpointer.checkpoint())
-              .catchAll {
-                case Right(ShardLeaseLost) =>
-                  ZStream.fromZIO(ZIO.logInfo(s"${id} Doing checkpoint for ${shardID}: shard lease lost")) *>
-                    ZStream.empty
-
-                case Left(e)               =>
-                  ZStream.fromZIO(
-                    ZIO.logError(s"${id} shard ${shardID} stream failed with " + e + ": " + e.getStackTrace)
-                  ) *> ZStream.fail(e)
-              }
-=======
         .flatMapPar(Int.MaxValue) { case (shardID, shardStream, checkpointer) =>
           shardStream
             .tap(r =>
               checkpointer
                 .stageOnSuccess(
-                  (log.info(s"${id} Processing record $r") *> ZIO
+                  (ZIO.logInfo(s"${id} Processing record $r") *> ZIO
                     .sleep(recordProcessingTime)
                     .when(recordProcessingTime >= 1.millis)).when(false)
                 )(r)
             )
-            .aggregateAsyncWithin(ZTransducer.collectAllN(5000), Schedule.fixed(10.second))
-            .tap(rs => log.info(s"${id} processed ${rs.size} records on shard ${shardID}").when(true))
+            .aggregateAsyncWithin(ZSink.collectAllN[Record[String]](5000), Schedule.fixed(10.second))
+            .tap(rs => ZIO.logInfo(s"${id} processed ${rs.size} records on shard ${shardID}").when(true))
             .mapError[Either[Throwable, ShardLeaseLost.type]](Left(_))
             .tap(_ => checkpointer.checkpoint())
             .catchAll {
               case Right(ShardLeaseLost) =>
-                ZStream.fromEffect(log.info(s"${id} Doing checkpoint for ${shardID}: shard lease lost")) *>
+                ZStream.fromZIO(ZIO.logInfo(s"${id} Doing checkpoint for ${shardID}: shard lease lost")) *>
                   ZStream.empty
 
               case Left(e) =>
-                ZStream.fromEffect(
-                  log.error(s"${id} shard ${shardID} stream failed with " + e + ": " + e.getStackTrace)
+                ZStream.fromZIO(
+                  ZIO.logError(s"${id} shard ${shardID} stream failed with " + e + ": " + e.getStackTrace)
                 ) *> ZStream.fail(e)
             }
->>>>>>> 20009d28
         }
         .mapConcatChunk(identity(_))
         .ensuring(ZIO.logInfo(s"Worker ${id} stream completed"))
@@ -260,48 +181,25 @@
         requestShutdown = requestShutdown.await,
         configureKcl = config => if (enhancedFanout) config.withEnhancedFanOut else config.withPolling
       )
-<<<<<<< HEAD
-      .flatMapPar(Int.MaxValue) {
-        case (shardID, shardStream, checkpointer) =>
-          shardStream
-            .tap(r =>
-              checkpointer
-                .stageOnSuccess(ZIO.logInfo(s"${id} Processing record $r").when(false))(r)
-            )
-            .aggregateAsyncWithin(ZSink.collectAllN[DynamicConsumer.Record[String]](1000), Schedule.fixed(5.minutes))
-            .mapConcat(_.lastOption.toList)
-            .tap(_ => ZIO.logInfo(s"${id} Checkpointing shard ${shardID}") *> checkpointer.checkpoint)
-            .catchAll {
-              case _: ShutdownException => // This will be thrown when the shard lease has been stolen
-                // Abort the stream when we no longer have the lease
-
-                ZStream.fromZIO(ZIO.logError(s"${id} shard ${shardID} lost")) *> ZStream.empty
-              case e                    =>
-                ZStream.fromZIO(
-                  ZIO.logError(s"${id} shard ${shardID} stream failed with" + e + ": " + e.getStackTrace)
-                ) *> ZStream.fail(e)
-            }
-=======
       .flatMapPar(Int.MaxValue) { case (shardID, shardStream, checkpointer) =>
         shardStream
           .tap(r =>
             checkpointer
-              .stageOnSuccess(log.info(s"${id} Processing record $r").when(false))(r)
+              .stageOnSuccess(ZIO.logInfo(s"${id} Processing record $r").when(false))(r)
           )
-          .aggregateAsyncWithin(ZTransducer.collectAllN(1000), Schedule.fixed(5.minutes))
+          .aggregateAsyncWithin(ZSink.collectAllN[DynamicConsumer.Record[String]](1000), Schedule.fixed(5.minutes))
           .mapConcat(_.lastOption.toList)
-          .tap(_ => log.info(s"${id} Checkpointing shard ${shardID}") *> checkpointer.checkpoint)
+          .tap(_ => ZIO.logInfo(s"${id} Checkpointing shard ${shardID}") *> checkpointer.checkpoint)
           .catchAll {
             case _: ShutdownException => // This will be thrown when the shard lease has been stolen
               // Abort the stream when we no longer have the lease
 
-              ZStream.fromEffect(log.error(s"${id} shard ${shardID} lost")) *> ZStream.empty
+              ZStream.fromZIO(ZIO.logError(s"${id} shard ${shardID} lost")) *> ZStream.empty
             case e                    =>
-              ZStream.fromEffect(
-                log.error(s"${id} shard ${shardID} stream failed with" + e + ": " + e.getStackTrace)
+              ZStream.fromZIO(
+                ZIO.logError(s"${id} shard ${shardID} stream failed with" + e + ": " + e.getStackTrace)
               ) *> ZStream.fail(e)
           }
->>>>>>> 20009d28
       }
 
   val localStackEnv =
@@ -310,19 +208,12 @@
   val awsEnv: ZLayer[
     Any,
     Nothing,
-<<<<<<< HEAD
-    Kinesis with CloudWatch with dynamodb.DynamoDb with DynamicConsumer with LeaseRepository with CloudWatchMetricsPublisherConfig
-=======
     Kinesis
       with CloudWatch
       with dynamodb.DynamoDb
-      with Logging
       with DynamicConsumer
       with LeaseRepository
-      with Has[
-        CloudWatchMetricsPublisherConfig
-      ]
->>>>>>> 20009d28
+      with CloudWatchMetricsPublisherConfig
   ] = {
     val httpClient = HttpClientBuilder.make(
       maxConcurrency = 100,
@@ -332,21 +223,7 @@
       )
     )
 
-<<<<<<< HEAD
-    val kinesisClient = Clock.live >>> kinesisAsyncClientLayer() /// @@ (callLogging)
-=======
-    val callLogging: AwsCallAspect[Logging] =
-      new AwsCallAspect[Logging] {
-        override final def apply[R1 <: Logging, A](
-          f: ZIO[R1, AwsError, Described[A]]
-        ): ZIO[R1, AwsError, Described[A]] =
-          f.flatMap { case r @ Described(value @ _, description) =>
-            log.info(s"Finished [${description.service}/${description.operation}]").as(r)
-          }
-      }
-
-    val kinesisClient = kinesisAsyncClientLayer() @@ (callLogging)
->>>>>>> 20009d28
+    val kinesisClient = Clock.live >>> kinesisAsyncClientLayer() // / @@ (callLogging)
 
     val cloudWatch = cloudWatchAsyncClientLayer()
     val dynamo     = dynamoDbAsyncClientLayer()
@@ -359,10 +236,6 @@
 
     val metricsPublisherConfig = ZLayer.succeed(CloudWatchMetricsPublisherConfig())
 
-<<<<<<< HEAD
     awsClients >+> (dynamicConsumer ++ leaseRepo ++ metricsPublisherConfig)
-=======
-    logging >+> awsClients >+> (Blocking.live ++ Clock.live) >+> dynamicConsumer ++ leaseRepo ++ metricsPublisherConfig
->>>>>>> 20009d28
   }
 }