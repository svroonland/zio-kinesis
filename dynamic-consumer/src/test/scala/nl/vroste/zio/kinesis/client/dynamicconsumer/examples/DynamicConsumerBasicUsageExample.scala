package nl.vroste.zio.kinesis.client.dynamicconsumer.examples

import nl.vroste.zio.kinesis.client.defaultAwsLayer
import nl.vroste.zio.kinesis.client.dynamicconsumer.DynamicConsumer
import nl.vroste.zio.kinesis.client.serde.Serde
import zio.Console.printLine
import zio.{ durationInt, Console, ZEnv, ZIO, ZIOAppArgs }

/**
 * Basic usage example for DynamicConsumer
 */
object DynamicConsumerBasicUsageExample extends zio.ZIOAppDefault {
  override def run: ZIO[ZEnv with ZIOAppArgs, Any, Any] =
    DynamicConsumer
      .shardedStream(
        streamName = "my-stream",
        applicationName = "my-application",
        deserializer = Serde.asciiString,
        workerIdentifier = "worker1"
      )
<<<<<<< HEAD
      .flatMapPar(Int.MaxValue) {
        case (shardId, shardStream, checkpointer) =>
          shardStream
            .tap(record => printLine(s"Processing record ${record} on shard ${shardId}"))
            .tap(checkpointer.stage(_))
            .viaFunction(checkpointer.checkpointBatched[Console](nr = 1000, interval = 5.minutes))
      }
      .runDrain
      .provideCustomLayer(defaultAwsLayer >>> DynamicConsumer.live)
=======
      .flatMapPar(Int.MaxValue) { case (shardId, shardStream, checkpointer) =>
        shardStream
          .tap(record => putStrLn(s"Processing record ${record} on shard ${shardId}"))
          .tap(checkpointer.stage(_))
          .via(checkpointer.checkpointBatched[Blocking with Console](nr = 1000, interval = 5.minutes))
      }
      .runDrain
      .provideCustomLayer((loggingLayer ++ defaultAwsLayer ++ Blocking.any ++ Clock.any) >>> DynamicConsumer.live)
>>>>>>> 20009d28
      .exitCode
}<|MERGE_RESOLUTION|>--- conflicted
+++ resolved
@@ -18,25 +18,13 @@
         deserializer = Serde.asciiString,
         workerIdentifier = "worker1"
       )
-<<<<<<< HEAD
-      .flatMapPar(Int.MaxValue) {
-        case (shardId, shardStream, checkpointer) =>
-          shardStream
-            .tap(record => printLine(s"Processing record ${record} on shard ${shardId}"))
-            .tap(checkpointer.stage(_))
-            .viaFunction(checkpointer.checkpointBatched[Console](nr = 1000, interval = 5.minutes))
+      .flatMapPar(Int.MaxValue) { case (shardId, shardStream, checkpointer) =>
+        shardStream
+          .tap(record => printLine(s"Processing record ${record} on shard ${shardId}"))
+          .tap(checkpointer.stage(_))
+          .viaFunction(checkpointer.checkpointBatched[Console](nr = 1000, interval = 5.minutes))
       }
       .runDrain
       .provideCustomLayer(defaultAwsLayer >>> DynamicConsumer.live)
-=======
-      .flatMapPar(Int.MaxValue) { case (shardId, shardStream, checkpointer) =>
-        shardStream
-          .tap(record => putStrLn(s"Processing record ${record} on shard ${shardId}"))
-          .tap(checkpointer.stage(_))
-          .via(checkpointer.checkpointBatched[Blocking with Console](nr = 1000, interval = 5.minutes))
-      }
-      .runDrain
-      .provideCustomLayer((loggingLayer ++ defaultAwsLayer ++ Blocking.any ++ Clock.any) >>> DynamicConsumer.live)
->>>>>>> 20009d28
       .exitCode
 }